--- conflicted
+++ resolved
@@ -235,7 +235,6 @@
         """Set the affine."""
         self.meta["affine"] = d
 
-<<<<<<< HEAD
     def new_empty(self, size, dtype=None, device=None, requires_grad=False):
         """
         must be defined for deepcopy to work
@@ -246,7 +245,7 @@
         return type(self)(
             self.as_tensor().new_empty(size=size, dtype=dtype, device=device, requires_grad=requires_grad)
         )
-=======
+
     @staticmethod
     def ensure_torch_and_prune_meta(im: NdarrayTensor, meta: dict):
         """
@@ -275,5 +274,4 @@
         remove_extra_metadata(meta)
 
         # return the `MetaTensor`
-        return MetaTensor(img, meta=meta)
->>>>>>> 9e96ed9a
+        return MetaTensor(img, meta=meta)