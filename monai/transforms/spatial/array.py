# Copyright (c) MONAI Consortium
# Licensed under the Apache License, Version 2.0 (the "License");
# you may not use this file except in compliance with the License.
# You may obtain a copy of the License at
#     http://www.apache.org/licenses/LICENSE-2.0
# Unless required by applicable law or agreed to in writing, software
# distributed under the License is distributed on an "AS IS" BASIS,
# WITHOUT WARRANTIES OR CONDITIONS OF ANY KIND, either express or implied.
# See the License for the specific language governing permissions and
# limitations under the License.
"""
A collection of "vanilla" transforms for spatial operations
https://github.com/Project-MONAI/MONAI/wiki/MONAI_Design
"""
import warnings
from copy import deepcopy
from enum import Enum
from typing import Any, Callable, Dict, List, Optional, Sequence, Tuple, Union

import numpy as np
import torch
from numpy.lib.stride_tricks import as_strided

from monai.config import USE_COMPILED, DtypeLike
from monai.config.type_definitions import NdarrayOrTensor
from monai.data.meta_obj import get_track_meta
from monai.data.meta_tensor import MetaTensor
from monai.data.utils import AFFINE_TOL, compute_shape_offset, iter_patch, to_affine_nd, zoom_affine
from monai.networks.layers import AffineTransform, GaussianFilter, grid_pull
from monai.networks.utils import meshgrid_ij, normalize_transform
from monai.transforms.croppad.array import CenterSpatialCrop, ResizeWithPadOrCrop
from monai.transforms.intensity.array import GaussianSmooth
from monai.transforms.inverse import InvertibleTransform
from monai.transforms.transform import Randomizable, RandomizableTransform, Transform
from monai.transforms.utils import (
    convert_pad_mode,
    create_control_grid,
    create_grid,
    create_rotate,
    create_scale,
    create_shear,
    create_translate,
    map_spatial_axes,
    scale_affine,
)
from monai.transforms.utils_pytorch_numpy_unification import allclose, linalg_inv, moveaxis
from monai.utils import (
    GridSampleMode,
    GridSamplePadMode,
    InterpolateMode,
    NumpyPadMode,
    PytorchPadMode,
    convert_to_dst_type,
    ensure_tuple,
    ensure_tuple_rep,
    ensure_tuple_size,
    fall_back_tuple,
    issequenceiterable,
    optional_import,
    pytorch_after,
)
from monai.utils.deprecate_utils import deprecated_arg
from monai.utils.enums import GridPatchSort, TraceKeys, TransformBackends
from monai.utils.misc import ImageMetaKey as Key
from monai.utils.module import look_up_option
from monai.utils.type_conversion import convert_data_type, get_equivalent_dtype, get_torch_dtype_from_string

nib, has_nib = optional_import("nibabel")

__all__ = [
    "SpatialResample",
    "ResampleToMatch",
    "Spacing",
    "Orientation",
    "Flip",
    "GridDistortion",
    "GridSplit",
    "GridPatch",
    "RandGridPatch",
    "Resize",
    "Rotate",
    "Zoom",
    "Rotate90",
    "RandRotate90",
    "RandRotate",
    "RandFlip",
    "RandGridDistortion",
    "RandAxisFlip",
    "RandZoom",
    "AffineGrid",
    "RandAffineGrid",
    "RandDeformGrid",
    "Resample",
    "Affine",
    "RandAffine",
    "Rand2DElastic",
    "Rand3DElastic",
]

RandRange = Optional[Union[Sequence[Union[Tuple[float, float], float]], float]]


class SpatialResample(InvertibleTransform):
    """
    Resample input image from the orientation/spacing defined by ``src_affine`` affine matrix into
    the ones specified by ``dst_affine`` affine matrix.

    Internally this transform computes the affine transform matrix from ``src_affine`` to ``dst_affine``,
    by ``xform = linalg.solve(src_affine, dst_affine)``, and call ``monai.transforms.Affine`` with ``xform``.
    """

    backend = [TransformBackends.TORCH]

    def __init__(
        self,
        mode: Union[GridSampleMode, str] = GridSampleMode.BILINEAR,
        padding_mode: Union[GridSamplePadMode, str] = GridSamplePadMode.BORDER,
        align_corners: bool = False,
        dtype: DtypeLike = np.float64,
    ):
        """
        Args:
            mode: {``"bilinear"``, ``"nearest"``}
                Interpolation mode to calculate output values. Defaults to ``"bilinear"``.
                See also: https://pytorch.org/docs/stable/generated/torch.nn.functional.grid_sample.html
                When `USE_COMPILED` is `True`, this argument uses
                ``"nearest"``, ``"bilinear"``, ``"bicubic"`` to indicate 0, 1, 3 order interpolations.
                See also: https://docs.monai.io/en/stable/networks.html#grid-pull
            padding_mode: {``"zeros"``, ``"border"``, ``"reflection"``}
                Padding mode for outside grid values. Defaults to ``"border"``.
                See also: https://pytorch.org/docs/stable/generated/torch.nn.functional.grid_sample.html
            align_corners: Geometrically, we consider the pixels of the input as squares rather than points.
                See also: https://pytorch.org/docs/stable/generated/torch.nn.functional.grid_sample.html
            dtype: data type for resampling computation. Defaults to ``np.float64`` for best precision.
                If ``None``, use the data type of input data. To be compatible with other modules,
                the output data type is always ``np.float32``.
        """
        self.mode = mode
        self.padding_mode = padding_mode
        self.align_corners = align_corners
        self.dtype = dtype

    def _post_process(
        self,
        img: torch.Tensor,
        src_affine: torch.Tensor,
        dst_affine: torch.Tensor,
        mode,
        padding_mode,
        align_corners,
        original_spatial_shape,
    ) -> torch.Tensor:
        """
        Small fn to simplify returning data. If `MetaTensor`, update affine. Elif
        tracking metadata is desired, create `MetaTensor` with affine. Else, return
        image as `torch.Tensor`. Output type is always `torch.float32`.

        Also append the transform to the stack.
        """
        dtype = img.dtype

        if isinstance(img, MetaTensor):
            img.affine = dst_affine
        elif get_track_meta():
            img = MetaTensor(img, affine=dst_affine)
        img = img.to(torch.float32)

        # # update spatial_shape
        # if isinstance(img, MetaTensor):
        #     img.meta[Key.SPATIAL_SHAPE] = img.shape[1:]

        # append the transform
        if isinstance(img, MetaTensor) and self.tracing:
            self.push_transform(
                img,
                extra_info={
                    "dtype": str(dtype)[6:],  # dtype as string; remove "torch": torch.float32 -> float32
                    "mode": mode.value if isinstance(mode, Enum) else mode,
                    "padding_mode": padding_mode.value if isinstance(padding_mode, Enum) else padding_mode,
                    "align_corners": align_corners if align_corners is not None else TraceKeys.NONE,
                    "src_affine": src_affine,
                },
                orig_size=original_spatial_shape,
            )

        return img

    @deprecated_arg(
        name="src_affine", since="0.8", msg_suffix="img should be `MetaTensor`, so affine can be extacted directly."
    )
    def __call__(
        self,
        img: torch.Tensor,
        src_affine: Optional[NdarrayOrTensor] = None,
        dst_affine: Optional[torch.Tensor] = None,
        spatial_size: Optional[Union[Sequence[int], torch.Tensor, int]] = None,
        mode: Union[GridSampleMode, str, None] = None,
        padding_mode: Union[GridSamplePadMode, str, None] = None,
        align_corners: Optional[bool] = False,
        dtype: DtypeLike = None,
    ) -> torch.Tensor:
        """
        Args:
            img: input image to be resampled. It currently supports channel-first arrays with
                at most three spatial dimensions.
            dst_affine: destination affine matrix. Defaults to ``None``, which means the same as `img.affine`.
                the shape should be `(r+1, r+1)` where `r` is the spatial rank of ``img``.
                when `dst_affine` and `spatial_size` are None, the input will be returned without resampling,
                but the data type will be `float32`.
            spatial_size: output image spatial size.
                if `spatial_size` and `self.spatial_size` are not defined,
                the transform will compute a spatial size automatically containing the previous field of view.
                if `spatial_size` is ``-1`` are the transform will use the corresponding input img size.
            mode: {``"bilinear"``, ``"nearest"``}
                Interpolation mode to calculate output values. Defaults to ``"bilinear"``.
                See also: https://pytorch.org/docs/stable/generated/torch.nn.functional.grid_sample.html
                When `USE_COMPILED` is `True`, this argument uses
                ``"nearest"``, ``"bilinear"``, ``"bicubic"`` to indicate 0, 1, 3 order interpolations.
                See also: https://docs.monai.io/en/stable/networks.html#grid-pull
            padding_mode: {``"zeros"``, ``"border"``, ``"reflection"``}
                Padding mode for outside grid values. Defaults to ``"border"``.
                See also: https://pytorch.org/docs/stable/generated/torch.nn.functional.grid_sample.html
            align_corners: Geometrically, we consider the pixels of the input as squares rather than points.
                See also: https://pytorch.org/docs/stable/generated/torch.nn.functional.grid_sample.html
            dtype: data type for resampling computation. Defaults to ``self.dtype`` or
                ``np.float64`` (for best precision). If ``None``, use the data type of input data.
                To be compatible with other modules, the output data type is always `float32`.

        The spatial rank is determined by the smallest among ``img.ndim -1``, ``len(src_affine) - 1``, and ``3``.

        When both ``monai.config.USE_COMPILED`` and ``align_corners`` are set to ``True``,
        MONAI's resampling implementation will be used.
        Set `dst_affine` and `spatial_size` to `None` to turn off the resampling step.
        """
        # get dtype as torch (e.g., torch.float64)
        _dtype = get_equivalent_dtype(dtype or self.dtype or img.dtype, torch.Tensor)
        align_corners = self.align_corners if align_corners is None else align_corners
        mode = mode or self.mode
        padding_mode = padding_mode or self.padding_mode
        original_spatial_shape = img.shape[1:]

        img = img.to(_dtype)
        src_affine_ = img.affine if isinstance(img, MetaTensor) else torch.eye(4)
        if get_track_meta() and not isinstance(img, MetaTensor):
            img = MetaTensor(img)
        spatial_rank = min(len(img.shape) - 1, src_affine_.shape[0] - 1, 3)
        if (not isinstance(spatial_size, int) or spatial_size != -1) and spatial_size is not None:
            spatial_rank = min(len(ensure_tuple(spatial_size)), 3)  # infer spatial rank based on spatial_size
        src_affine_ = to_affine_nd(spatial_rank, src_affine_)
        src_affine_ = src_affine_.to(_dtype)
        dst_affine = to_affine_nd(spatial_rank, dst_affine) if dst_affine is not None else src_affine_
        if not isinstance(dst_affine, torch.Tensor):
            dst_affine = torch.as_tensor(dst_affine)
        dst_affine = dst_affine.to(_dtype).to(src_affine_.device)

        in_spatial_size = torch.tensor(img.shape[1 : spatial_rank + 1])
        if isinstance(spatial_size, int) and (spatial_size == -1):  # using the input spatial size
            spatial_size = in_spatial_size
        elif spatial_size is None and spatial_rank > 1:  # auto spatial size
            spatial_size, _ = compute_shape_offset(in_spatial_size, src_affine_, dst_affine)  # type: ignore
        spatial_size = torch.tensor(fall_back_tuple(ensure_tuple(spatial_size)[:spatial_rank], in_spatial_size))

        if (
            allclose(src_affine_, dst_affine, atol=AFFINE_TOL)
            and allclose(spatial_size, in_spatial_size)
            or spatial_rank == 1
        ):
            # no significant change, return original image
            return self._post_process(
                img, src_affine_, src_affine_, mode, padding_mode, align_corners, original_spatial_shape
            )

        try:
            _s = convert_data_type(src_affine_, torch.Tensor, device=torch.device("cpu"))[0]
            _d = convert_data_type(dst_affine, torch.Tensor, device=torch.device("cpu"))[0]
            xform = (
                torch.linalg.solve(_s, _d) if pytorch_after(1, 8, 0) else torch.solve(_d, _s).solution  # type: ignore
            )
        except (np.linalg.LinAlgError, RuntimeError) as e:
            raise ValueError("src affine is not invertible.") from e
        xform = to_affine_nd(spatial_rank, xform).to(img.device).to(_dtype)
        # no resampling if it's identity transform
        if allclose(xform, torch.eye(len(xform)), atol=AFFINE_TOL) and allclose(spatial_size, in_spatial_size):
            return self._post_process(
                img, src_affine_, src_affine_, mode, padding_mode, align_corners, original_spatial_shape
            )

        in_spatial_size = in_spatial_size.tolist()  # type: ignore
        chns, additional_dims = img.shape[0], img.shape[spatial_rank + 1 :]  # beyond three spatial dims

        if additional_dims:
            xform_shape = [-1] + in_spatial_size
            img = img.reshape(xform_shape)  # type: ignore
        if align_corners:
            _t_r = torch.eye(len(xform), dtype=xform.dtype, device=xform.device)  # type: ignore
            for idx, d_dst in enumerate(spatial_size[:spatial_rank]):
                _t_r[idx, -1] = (max(d_dst, 2) - 1.0) / 2.0
            xform = xform @ _t_r
            if not USE_COMPILED:
                _t_l = normalize_transform(
                    in_spatial_size, xform.device, xform.dtype, align_corners=True  # type: ignore
                )[0]
                xform = _t_l @ xform  # type: ignore
            affine_xform = Affine(
                affine=xform, spatial_size=spatial_size, normalized=True, image_only=True, dtype=_dtype
            )
            with affine_xform.trace_transform(False):
                img = affine_xform(img, mode=mode, padding_mode=padding_mode)
        else:
            affine_xform = AffineTransform(
                normalized=False,
                mode=mode,
                padding_mode=padding_mode,
                align_corners=align_corners,
                reverse_indexing=True,
            )
            img = affine_xform(img.unsqueeze(0), theta=xform, spatial_size=spatial_size).squeeze(0)
        if additional_dims:
            full_shape = (chns, *spatial_size, *additional_dims)
            img = img.reshape(full_shape)

        return self._post_process(
            img, src_affine_, dst_affine, mode, padding_mode, align_corners, original_spatial_shape
        )

    def inverse(self, data: torch.Tensor) -> torch.Tensor:
        transform = self.pop_transform(data)
        # Create inverse transform
        kw_args = transform[TraceKeys.EXTRA_INFO]
        # need to convert dtype from string back to torch.dtype
        kw_args["dtype"] = get_torch_dtype_from_string(kw_args["dtype"])
        # source becomes destination
        kw_args["dst_affine"] = kw_args.pop("src_affine")
        kw_args["spatial_size"] = transform[TraceKeys.ORIG_SIZE]
        if kw_args.get("align_corners") == TraceKeys.NONE:
            kw_args["align_corners"] = False
        with self.trace_transform(False):
            # we can't use `self.__call__` in case a child class calls this inverse.
            out: torch.Tensor = SpatialResample.__call__(self, data, **kw_args)
        return out


class ResampleToMatch(SpatialResample):
    """Resample an image to match given metadata. The affine matrix will be aligned,
    and the size of the output image will match."""

    @deprecated_arg(
        name="src_meta", since="0.8", msg_suffix="img should be `MetaTensor`, so affine can be extacted directly."
    )
    @deprecated_arg(
        name="dst_meta", since="0.8", msg_suffix="img_dst should be `MetaTensor`, so affine can be extacted directly."
    )
    def __call__(  # type: ignore
        self,
        img: torch.Tensor,
        img_dst: Optional[torch.Tensor] = None,
        src_meta: Optional[Dict] = None,
        dst_meta: Optional[Dict] = None,
        mode: Union[GridSampleMode, str, None] = None,
        padding_mode: Union[GridSamplePadMode, str, None] = None,
        align_corners: Optional[bool] = False,
        dtype: DtypeLike = None,
    ) -> torch.Tensor:
        if img_dst is None:
            raise RuntimeError("`img_dst` is missing")
        dst_affine = img_dst.affine if isinstance(img_dst, MetaTensor) else torch.eye(4)
        spatial_size = img_dst.shape[1:]  # skip channel

        img = super().__call__(
            img=img,
            dst_affine=dst_affine,
            spatial_size=spatial_size,  # skip channel
            mode=mode,
            padding_mode=padding_mode,
            align_corners=align_corners,
            dtype=dtype,
        )
        if isinstance(img, MetaTensor) and isinstance(img_dst, MetaTensor):
            img.meta[Key.FILENAME_OR_OBJ] = img_dst.meta[Key.FILENAME_OR_OBJ]
        return img


class Spacing(InvertibleTransform):
    """
    Resample input image into the specified `pixdim`.
    """

    backend = SpatialResample.backend

    @deprecated_arg(name="image_only", since="0.8")
    def __init__(
        self,
        pixdim: Union[Sequence[float], float, np.ndarray],
        diagonal: bool = False,
        mode: Union[GridSampleMode, str] = GridSampleMode.BILINEAR,
        padding_mode: Union[GridSamplePadMode, str] = GridSamplePadMode.BORDER,
        align_corners: bool = False,
        dtype: DtypeLike = np.float64,
        image_only: bool = False,
    ) -> None:
        """
        Args:
            pixdim: output voxel spacing. if providing a single number, will use it for the first dimension.
                items of the pixdim sequence map to the spatial dimensions of input image, if length
                of pixdim sequence is longer than image spatial dimensions, will ignore the longer part,
                if shorter, will pad with `1.0`.
                if the components of the `pixdim` are non-positive values, the transform will use the
                corresponding components of the original pixdim, which is computed from the `affine`
                matrix of input image.
            diagonal: whether to resample the input to have a diagonal affine matrix.
                If True, the input data is resampled to the following affine::

                    np.diag((pixdim_0, pixdim_1, ..., pixdim_n, 1))

                This effectively resets the volume to the world coordinate system (RAS+ in nibabel).
                The original orientation, rotation, shearing are not preserved.

                If False, this transform preserves the axes orientation, orthogonal rotation and
                translation components from the original affine. This option will not flip/swap axes
                of the original data.
            mode: {``"bilinear"``, ``"nearest"``}
                Interpolation mode to calculate output values. Defaults to ``"bilinear"``.
                See also: https://pytorch.org/docs/stable/generated/torch.nn.functional.grid_sample.html
                When `USE_COMPILED` is `True`, this argument uses
                ``"nearest"``, ``"bilinear"``, ``"bicubic"`` to indicate 0, 1, 3 order interpolations.
                See also: https://docs.monai.io/en/stable/networks.html#grid-pull
            padding_mode: {``"zeros"``, ``"border"``, ``"reflection"``}
                Padding mode for outside grid values. Defaults to ``"border"``.
                See also: https://pytorch.org/docs/stable/generated/torch.nn.functional.grid_sample.html
            align_corners: Geometrically, we consider the pixels of the input as squares rather than points.
                See also: https://pytorch.org/docs/stable/generated/torch.nn.functional.grid_sample.html
            dtype: data type for resampling computation. Defaults to ``np.float64`` for best precision.
                If None, use the data type of input data. To be compatible with other modules,
                the output data type is always ``np.float32``.

        """
        self.pixdim = np.array(ensure_tuple(pixdim), dtype=np.float64)
        self.diagonal = diagonal

        self.sp_resample = SpatialResample(
            mode=look_up_option(mode, GridSampleMode),
            padding_mode=look_up_option(padding_mode, GridSamplePadMode),
            align_corners=align_corners,
            dtype=dtype,
        )

    @deprecated_arg(name="affine", since="0.8", msg_suffix="Not needed, input should be `MetaTensor`.")
    def __call__(
        self,
        data_array: torch.Tensor,
        affine: Optional[NdarrayOrTensor] = None,
        mode: Optional[Union[GridSampleMode, str]] = None,
        padding_mode: Optional[Union[GridSamplePadMode, str]] = None,
        align_corners: Optional[bool] = None,
        dtype: DtypeLike = None,
        output_spatial_shape: Optional[Union[Sequence[int], np.ndarray, int]] = None,
    ) -> torch.Tensor:
        """
        Args:
            data_array: in shape (num_channels, H[, W, ...]).
            mode: {``"bilinear"``, ``"nearest"``}
                Interpolation mode to calculate output values. Defaults to ``self.mode``.
                See also: https://pytorch.org/docs/stable/generated/torch.nn.functional.grid_sample.html
                When `USE_COMPILED` is `True`, this argument uses
                ``"nearest"``, ``"bilinear"``, ``"bicubic"`` to indicate 0, 1, 3 order interpolations.
                See also: https://docs.monai.io/en/stable/networks.html#grid-pull
            padding_mode: {``"zeros"``, ``"border"``, ``"reflection"``}
                Padding mode for outside grid values. Defaults to ``self.padding_mode``.
                See also: https://pytorch.org/docs/stable/generated/torch.nn.functional.grid_sample.html
            align_corners: Geometrically, we consider the pixels of the input as squares rather than points.
                See also: https://pytorch.org/docs/stable/generated/torch.nn.functional.grid_sample.html
            dtype: data type for resampling computation. Defaults to ``self.dtype``.
                If None, use the data type of input data. To be compatible with other modules,
                the output data type is always ``np.float32``.
            output_spatial_shape: specify the shape of the output data_array. This is typically useful for
                the inverse of `Spacingd` where sometimes we could not compute the exact shape due to the quantization
                error with the affine.

        Raises:
            ValueError: When ``data_array`` has no spatial dimensions.
            ValueError: When ``pixdim`` is nonpositive.

        Returns:
            data_array (resampled into `self.pixdim`), original affine, current affine.

        """
        # if the input isn't MetaTensor and output isn't desired to be one either,
        # nothing to do.
        if not isinstance(data_array, MetaTensor) and not get_track_meta():
            warnings.warn(
                "`Orientation` applied to non-MetaTensor object and metadata tracking is off, transform does nothing."
            )
            return data_array

        original_spatial_shape = data_array.shape[1:]
        sr = len(original_spatial_shape)
        if sr <= 0:
            raise ValueError("data_array must have at least one spatial dimension.")
        affine_: np.ndarray
        affine_np: np.ndarray
        if isinstance(data_array, MetaTensor):
            affine_np, *_ = convert_data_type(data_array.affine, np.ndarray)
            affine_ = to_affine_nd(sr, affine_np)
        else:
            warnings.warn("`data_array` is not of type `MetaTensor, assuming affine to be identity.")
            # default to identity
            affine_np = np.eye(sr + 1, dtype=np.float64)
            affine_ = np.eye(sr + 1, dtype=np.float64)

        out_d = self.pixdim[:sr]
        if out_d.size < sr:
            out_d = np.append(out_d, [1.0] * (sr - out_d.size))

        # compute output affine, shape and offset
        new_affine = zoom_affine(affine_, out_d, diagonal=self.diagonal)
        output_shape, offset = compute_shape_offset(data_array.shape[1:], affine_, new_affine)
        new_affine[:sr, -1] = offset[:sr]
        # convert to MetaTensor if necessary
        if not isinstance(data_array, MetaTensor):
            data_array = MetaTensor(data_array, affine=torch.as_tensor(affine_))

        # we don't want to track the nested transform otherwise two will be appended
        data_array = self.sp_resample(  # type: ignore
            data_array,
            dst_affine=torch.as_tensor(new_affine),
            spatial_size=list(output_shape) if output_spatial_shape is None else output_spatial_shape,
            mode=mode,
            padding_mode=padding_mode,
            align_corners=align_corners,
            dtype=dtype,
        )

        return data_array

    def inverse(self, data: torch.Tensor) -> torch.Tensor:
        return self.sp_resample.inverse(data)


class Orientation(InvertibleTransform):
    """
    Change the input image's orientation into the specified based on `axcodes`.
    """

    backend = [TransformBackends.NUMPY, TransformBackends.TORCH]

    @deprecated_arg(name="image_only", since="0.8")
    def __init__(
        self,
        axcodes: Optional[str] = None,
        as_closest_canonical: bool = False,
        labels: Optional[Sequence[Tuple[str, str]]] = (("L", "R"), ("P", "A"), ("I", "S")),
        image_only: bool = False,
    ) -> None:
        """
        Args:
            axcodes: N elements sequence for spatial ND input's orientation.
                e.g. axcodes='RAS' represents 3D orientation:
                (Left, Right), (Posterior, Anterior), (Inferior, Superior).
                default orientation labels options are: 'L' and 'R' for the first dimension,
                'P' and 'A' for the second, 'I' and 'S' for the third.
            as_closest_canonical: if True, load the image as closest to canonical axis format.
            labels: optional, None or sequence of (2,) sequences
                (2,) sequences are labels for (beginning, end) of output axis.
                Defaults to ``(('L', 'R'), ('P', 'A'), ('I', 'S'))``.

        Raises:
            ValueError: When ``axcodes=None`` and ``as_closest_canonical=True``. Incompatible values.

        See Also: `nibabel.orientations.ornt2axcodes`.

        """
        if axcodes is None and not as_closest_canonical:
            raise ValueError("Incompatible values: axcodes=None and as_closest_canonical=True.")
        if axcodes is not None and as_closest_canonical:
            warnings.warn("using as_closest_canonical=True, axcodes ignored.")
        self.axcodes = axcodes
        self.as_closest_canonical = as_closest_canonical
        self.labels = labels

    def __call__(self, data_array: torch.Tensor) -> torch.Tensor:
        """
        If input type is `MetaTensor`, original affine is extacted with `data_array.affine`.
        If input type is `torch.Tensor`, original affine is assumed to be identity.

        Args:
            data_array: in shape (num_channels, H[, W, ...]).

        Raises:
            ValueError: When ``data_array`` has no spatial dimensions.
            ValueError: When ``axcodes`` spatiality differs from ``data_array``.

        Returns:
            data_array [reoriented in `self.axcodes`]. Output type will be `MetaTensor`
                unless `get_track_meta() == False`, in which case it will be
                `torch.Tensor`.

        """
        # if the input isn't MetaTensor and output isn't desired to be one either,
        # nothing to do.
        if not isinstance(data_array, MetaTensor) and not get_track_meta():
            warnings.warn(
                "`Orientation` applied to non-MetaTensor object and metadata tracking is off, transform does nothing."
            )
            return data_array

        spatial_shape = data_array.shape[1:]
        sr = len(spatial_shape)
        if sr <= 0:
            raise ValueError("data_array must have at least one spatial dimension.")
        affine_: np.ndarray
        affine_np: np.ndarray
        if isinstance(data_array, MetaTensor):
            affine_np, *_ = convert_data_type(data_array.affine, np.ndarray)
            affine_ = to_affine_nd(sr, affine_np)
        else:
            warnings.warn("`data_array` is not of type `MetaTensor, assuming affine to be identity.")
            # default to identity
            affine_np = np.eye(sr + 1, dtype=np.float64)
            affine_ = np.eye(sr + 1, dtype=np.float64)

        src = nib.io_orientation(affine_)
        if self.as_closest_canonical:
            spatial_ornt = src
        else:
            if self.axcodes is None:
                raise ValueError("Incompatible values: axcodes=None and as_closest_canonical=True.")
            if sr < len(self.axcodes):
                warnings.warn(
                    f"axcodes ('{self.axcodes}') length is smaller than the number of input spatial dimensions D={sr}.\n"
                    f"{self.__class__.__name__}: input spatial shape is {spatial_shape}, num. channels is {data_array.shape[0]},"
                    "please make sure the input is in the channel-first format."
                )
            dst = nib.orientations.axcodes2ornt(self.axcodes[:sr], labels=self.labels)
            if len(dst) < sr:
                raise ValueError(
                    f"axcodes must match data_array spatially, got axcodes={len(self.axcodes)}D data_array={sr}D"
                )
            spatial_ornt = nib.orientations.ornt_transform(src, dst)
        new_affine = affine_ @ nib.orientations.inv_ornt_aff(spatial_ornt, spatial_shape)

        spatial_ornt[:, 0] += 1  # skip channel dim
        spatial_ornt = np.concatenate([np.array([[0, 1]]), spatial_ornt])
        axes = [ax for ax, flip in enumerate(spatial_ornt[:, 1]) if flip == -1]
        if axes:
            data_array = torch.flip(data_array, dims=axes)
        full_transpose = np.arange(len(data_array.shape))
        full_transpose[: len(spatial_ornt)] = np.argsort(spatial_ornt[:, 0])
        if not np.all(full_transpose == np.arange(len(data_array.shape))):
            data_array = data_array.permute(full_transpose.tolist())

        new_affine = to_affine_nd(affine_np, new_affine)
        new_affine, *_ = convert_data_type(new_affine, torch.Tensor, dtype=torch.float32, device=data_array.device)

        if isinstance(data_array, MetaTensor):
            data_array.affine = new_affine
        else:
            data_array = MetaTensor(data_array, affine=new_affine)

        self.push_transform(data_array, extra_info={"old_affine": affine_np})

        return data_array

    def inverse(self, data: torch.Tensor) -> torch.Tensor:
        transform = self.pop_transform(data)
        # Create inverse transform
        orig_affine = transform[TraceKeys.EXTRA_INFO]["old_affine"]
        orig_axcodes = nib.orientations.aff2axcodes(orig_affine)
        inverse_transform = Orientation(axcodes=orig_axcodes, as_closest_canonical=False, labels=self.labels)
        # Apply inverse
        with inverse_transform.trace_transform(False):
            data = inverse_transform(data)

        return data


class Flip(InvertibleTransform):
    """
    Reverses the order of elements along the given spatial axis. Preserves shape.
    Uses ``np.flip``/``torch.flip``. See numpy.flip for additional details:
    https://docs.scipy.org/doc/numpy/reference/generated/numpy.flip.html.

    Args:
        spatial_axis: spatial axes along which to flip over. Default is None.
            The default `axis=None` will flip over all of the axes of the input array.
            If axis is negative it counts from the last to the first axis.
            If axis is a tuple of ints, flipping is performed on all of the axes
            specified in the tuple.

    """

    backend = [TransformBackends.TORCH, TransformBackends.NUMPY]

    def __init__(self, spatial_axis: Optional[Union[Sequence[int], int]] = None) -> None:
        self.spatial_axis = spatial_axis

    def forward_meta(self, img_meta, shape, axes):
        # shape and axes include the channel dim
        m = dict(img_meta)
        affine = m.get("affine")
        if affine is None:
            return m
        mat = convert_to_dst_type(torch.eye(len(affine)), affine)[0]
        for axis in axes:
            sp = axis - 1
            mat[sp, sp], mat[sp, -1] = mat[sp, sp] * -1, shape[axis] - 1
        m["affine"] = affine @ mat
        return m

    def forward_image(self, img, axes) -> torch.Tensor:
        return torch.flip(img, axes)

    def __call__(self, img: torch.Tensor) -> torch.Tensor:
        """
        Args:
            img: channel first array, must have shape: (num_channels, H[, W, ..., ])
        """
        if not isinstance(img, MetaTensor) and get_track_meta():
            img = MetaTensor(img)
        axes = map_spatial_axes(img.ndim, self.spatial_axis)
        out = self.forward_image(img, axes)
        if isinstance(out, MetaTensor):
            out.meta = self.forward_meta(out.meta, out.shape, axes)
        self.push_transform(out)
        return out

    def inverse(self, data: torch.Tensor) -> torch.Tensor:
        self.pop_transform(data)
        flipper = Flip(spatial_axis=self.spatial_axis)
        with flipper.trace_transform(False):
            return flipper(data)


class Resize(InvertibleTransform):
    """
    Resize the input image to given spatial size (with scaling, not cropping/padding).
    Implemented using :py:class:`torch.nn.functional.interpolate`.

    Args:
        spatial_size: expected shape of spatial dimensions after resize operation.
            if some components of the `spatial_size` are non-positive values, the transform will use the
            corresponding components of img size. For example, `spatial_size=(32, -1)` will be adapted
            to `(32, 64)` if the second spatial dimension size of img is `64`.
        size_mode: should be "all" or "longest", if "all", will use `spatial_size` for all the spatial dims,
            if "longest", rescale the image so that only the longest side is equal to specified `spatial_size`,
            which must be an int number in this case, keeping the aspect ratio of the initial image, refer to:
            https://albumentations.ai/docs/api_reference/augmentations/geometric/resize/
            #albumentations.augmentations.geometric.resize.LongestMaxSize.
        mode: {``"nearest"``, ``"nearest-exact"``, ``"linear"``, ``"bilinear"``, ``"bicubic"``, ``"trilinear"``, ``"area"``}
            The interpolation mode. Defaults to ``"area"``.
            See also: https://pytorch.org/docs/stable/generated/torch.nn.functional.interpolate.html
        align_corners: This only has an effect when mode is
            'linear', 'bilinear', 'bicubic' or 'trilinear'. Default: None.
            See also: https://pytorch.org/docs/stable/generated/torch.nn.functional.interpolate.html
        anti_aliasing: bool
            Whether to apply a Gaussian filter to smooth the image prior
            to downsampling. It is crucial to filter when downsampling
            the image to avoid aliasing artifacts. See also ``skimage.transform.resize``
        anti_aliasing_sigma: {float, tuple of floats}, optional
            Standard deviation for Gaussian filtering used when anti-aliasing.
            By default, this value is chosen as (s - 1) / 2 where s is the
            downsampling factor, where s > 1. For the up-size case, s < 1, no
            anti-aliasing is performed prior to rescaling.
    """

    backend = [TransformBackends.TORCH]

    def __init__(
        self,
        spatial_size: Union[Sequence[int], int],
        size_mode: str = "all",
        mode: Union[InterpolateMode, str] = InterpolateMode.AREA,
        align_corners: Optional[bool] = None,
        anti_aliasing: bool = False,
        anti_aliasing_sigma: Union[Sequence[float], float, None] = None,
    ) -> None:
        self.size_mode = look_up_option(size_mode, ["all", "longest"])
        self.spatial_size = spatial_size
        self.mode: InterpolateMode = look_up_option(mode, InterpolateMode)
        self.align_corners = align_corners
        self.anti_aliasing = anti_aliasing
        self.anti_aliasing_sigma = anti_aliasing_sigma

    def __call__(
        self,
        img: torch.Tensor,
        mode: Optional[Union[InterpolateMode, str]] = None,
        align_corners: Optional[bool] = None,
        anti_aliasing: Optional[bool] = None,
        anti_aliasing_sigma: Union[Sequence[float], float, None] = None,
    ) -> torch.Tensor:
        """
        Args:
            img: channel first array, must have shape: (num_channels, H[, W, ..., ]).
            mode: {``"nearest"``, ``"nearest-exact"``, ``"linear"``,
                ``"bilinear"``, ``"bicubic"``, ``"trilinear"``, ``"area"``}
                The interpolation mode. Defaults to ``self.mode``.
                See also: https://pytorch.org/docs/stable/generated/torch.nn.functional.interpolate.html
            align_corners: This only has an effect when mode is
                'linear', 'bilinear', 'bicubic' or 'trilinear'. Defaults to ``self.align_corners``.
                See also: https://pytorch.org/docs/stable/generated/torch.nn.functional.interpolate.html
            anti_aliasing: bool, optional
                Whether to apply a Gaussian filter to smooth the image prior
                to downsampling. It is crucial to filter when downsampling
                the image to avoid aliasing artifacts. See also ``skimage.transform.resize``
            anti_aliasing_sigma: {float, tuple of floats}, optional
                Standard deviation for Gaussian filtering used when anti-aliasing.
                By default, this value is chosen as (s - 1) / 2 where s is the
                downsampling factor, where s > 1. For the up-size case, s < 1, no
                anti-aliasing is performed prior to rescaling.

        Raises:
            ValueError: When ``self.spatial_size`` length is less than ``img`` spatial dimensions.

        """
        anti_aliasing = self.anti_aliasing if anti_aliasing is None else anti_aliasing
        anti_aliasing_sigma = self.anti_aliasing_sigma if anti_aliasing_sigma is None else anti_aliasing_sigma

        input_ndim = img.ndim - 1  # spatial ndim
        if self.size_mode == "all":
            output_ndim = len(ensure_tuple(self.spatial_size))
            if output_ndim > input_ndim:
                input_shape = ensure_tuple_size(img.shape, output_ndim + 1, 1)
                img = img.reshape(input_shape)
            elif output_ndim < input_ndim:
                raise ValueError(
                    "len(spatial_size) must be greater or equal to img spatial dimensions, "
                    f"got spatial_size={output_ndim} img={input_ndim}."
                )
            spatial_size_ = fall_back_tuple(self.spatial_size, img.shape[1:])
        else:  # for the "longest" mode
            img_size = img.shape[1:]
            if not isinstance(self.spatial_size, int):
                raise ValueError("spatial_size must be an int number if size_mode is 'longest'.")
            scale = self.spatial_size / max(img_size)
            spatial_size_ = tuple(int(round(s * scale)) for s in img_size)

        if tuple(img.shape[1:]) == spatial_size_:  # spatial shape is already the desired
            return img

        original_sp_size = img.shape[1:]
        img_: MetaTensor = convert_data_type(img, MetaTensor, dtype=torch.float)[0]

        if anti_aliasing and any(x < y for x, y in zip(spatial_size_, img_.shape[1:])):
            factors = torch.div(torch.Tensor(list(img_.shape[1:])), torch.Tensor(spatial_size_))
            if anti_aliasing_sigma is None:
                # if sigma is not given, use the default sigma in skimage.transform.resize
                anti_aliasing_sigma = torch.maximum(torch.zeros(factors.shape), (factors - 1) / 2).tolist()
            else:
                # if sigma is given, use the given value for downsampling axis
                anti_aliasing_sigma = list(ensure_tuple_rep(anti_aliasing_sigma, len(spatial_size_)))
                for axis in range(len(spatial_size_)):
                    anti_aliasing_sigma[axis] = anti_aliasing_sigma[axis] * int(factors[axis] > 1)
            anti_aliasing_filter = GaussianSmooth(sigma=anti_aliasing_sigma)
            img_ = anti_aliasing_filter(img_)

        if not isinstance(img, MetaTensor) and get_track_meta():
            img = MetaTensor(img)
        _mode = look_up_option(self.mode if mode is None else mode, InterpolateMode).value
        _align_corners = self.align_corners if align_corners is None else align_corners

        resized = torch.nn.functional.interpolate(
            input=img_.unsqueeze(0), size=spatial_size_, mode=_mode, align_corners=_align_corners
        )
        out, *_ = convert_to_dst_type(resized.squeeze(0), img)
        if not isinstance(out, MetaTensor):
            return out
        out.meta = self.forward_meta(img.meta, original_sp_size, spatial_size_)  # type: ignore
        self.push_transform(
            out,
            orig_size=original_sp_size,
            extra_info={
                "mode": _mode,
                "align_corners": _align_corners if _align_corners is not None else TraceKeys.NONE,
                "new_dim": len(original_sp_size) - input_ndim,  # additional dims appended
            },
        )
        return out

    def forward_meta(self, img_meta, spatial_size, new_spatial_size):
        affine = convert_data_type(img_meta["affine"], torch.Tensor)[0]
        meta = deepcopy(img_meta)
        meta["affine"] = scale_affine(affine, spatial_size, new_spatial_size)
        return meta

    def inverse(self, data: torch.Tensor) -> torch.Tensor:
        if not isinstance(data, MetaTensor):
            raise NotImplementedError()
        transform = self.pop_transform(data)
        return self.inverse_transform(data, transform)

    def inverse_transform(self, data: torch.Tensor, transform) -> torch.Tensor:
        orig_size = transform[TraceKeys.ORIG_SIZE]
        mode = transform[TraceKeys.EXTRA_INFO]["mode"]
        align_corners = transform[TraceKeys.EXTRA_INFO]["align_corners"]
        xform = Resize(
            spatial_size=orig_size, mode=mode, align_corners=None if align_corners == TraceKeys.NONE else align_corners
        )
        with xform.trace_transform(False):
            data = xform(data)
        for _ in range(transform[TraceKeys.EXTRA_INFO]["new_dim"]):
            data = data.squeeze(-1)  # remove the additional dims
        return data


class Rotate(InvertibleTransform):
    """
    Rotates an input image by given angle using :py:class:`monai.networks.layers.AffineTransform`.

    Args:
        angle: Rotation angle(s) in radians. should a float for 2D, three floats for 3D.
        keep_size: If it is True, the output shape is kept the same as the input.
            If it is False, the output shape is adapted so that the
            input array is contained completely in the output. Default is True.
        mode: {``"bilinear"``, ``"nearest"``}
            Interpolation mode to calculate output values. Defaults to ``"bilinear"``.
            See also: https://pytorch.org/docs/stable/generated/torch.nn.functional.grid_sample.html
        padding_mode: {``"zeros"``, ``"border"``, ``"reflection"``}
            Padding mode for outside grid values. Defaults to ``"border"``.
            See also: https://pytorch.org/docs/stable/generated/torch.nn.functional.grid_sample.html
        align_corners: Defaults to False.
            See also: https://pytorch.org/docs/stable/generated/torch.nn.functional.grid_sample.html
        dtype: data type for resampling computation. Defaults to ``np.float32``.
            If None, use the data type of input data. To be compatible with other modules,
            the output data type is always ``np.float32``.
    """

    backend = [TransformBackends.TORCH]

    def __init__(
        self,
        angle: Union[Sequence[float], float],
        keep_size: bool = True,
        mode: Union[GridSampleMode, str] = GridSampleMode.BILINEAR,
        padding_mode: Union[GridSamplePadMode, str] = GridSamplePadMode.BORDER,
        align_corners: bool = False,
        dtype: Union[DtypeLike, torch.dtype] = np.float32,
    ) -> None:
        self.angle = angle
        self.keep_size = keep_size
        self.mode: GridSampleMode = look_up_option(mode, GridSampleMode)
        self.padding_mode: GridSamplePadMode = look_up_option(padding_mode, GridSamplePadMode)
        self.align_corners = align_corners
        self.dtype = dtype

    def __call__(
        self,
        img: torch.Tensor,
        mode: Optional[Union[GridSampleMode, str]] = None,
        padding_mode: Optional[Union[GridSamplePadMode, str]] = None,
        align_corners: Optional[bool] = None,
        dtype: Union[DtypeLike, torch.dtype] = None,
    ) -> torch.Tensor:
        """
        Args:
            img: channel first array, must have shape: [chns, H, W] or [chns, H, W, D].
            mode: {``"bilinear"``, ``"nearest"``}
                Interpolation mode to calculate output values. Defaults to ``self.mode``.
                See also: https://pytorch.org/docs/stable/generated/torch.nn.functional.grid_sample.html
            padding_mode: {``"zeros"``, ``"border"``, ``"reflection"``}
                Padding mode for outside grid values. Defaults to ``self.padding_mode``.
                See also: https://pytorch.org/docs/stable/generated/torch.nn.functional.grid_sample.html
                align_corners: Defaults to ``self.align_corners``.
                See also: https://pytorch.org/docs/stable/generated/torch.nn.functional.grid_sample.html
            align_corners: Defaults to ``self.align_corners``.
                See also: https://pytorch.org/docs/stable/generated/torch.nn.functional.grid_sample.html
            dtype: data type for resampling computation. Defaults to ``self.dtype``.
                If None, use the data type of input data. To be compatible with other modules,
                the output data type is always ``np.float32``.

        Raises:
            ValueError: When ``img`` spatially is not one of [2D, 3D].

        """
        if not isinstance(img, MetaTensor) and get_track_meta():
            img = MetaTensor(img)
        _dtype = get_equivalent_dtype(dtype or self.dtype or img.dtype, torch.Tensor)
        img_t: MetaTensor = convert_data_type(img, MetaTensor, dtype=_dtype)[0]

        im_shape = np.asarray(img_t.shape[1:])  # spatial dimensions
        input_ndim = len(im_shape)
        if input_ndim not in (2, 3):
            raise ValueError(f"Unsupported image dimension: {input_ndim}, available options are [2, 3].")
        _angle = ensure_tuple_rep(self.angle, 1 if input_ndim == 2 else 3)
        transform = create_rotate(input_ndim, _angle)
        shift = create_translate(input_ndim, ((im_shape - 1) / 2).tolist())
        if self.keep_size:
            output_shape = im_shape
        else:
            corners = np.asarray(np.meshgrid(*[(0, dim) for dim in im_shape], indexing="ij")).reshape(
                (len(im_shape), -1)
            )
            corners = transform[:-1, :-1] @ corners  # type: ignore
            output_shape = np.asarray(corners.ptp(axis=1) + 0.5, dtype=int)
        shift_1 = create_translate(input_ndim, (-(output_shape - 1) / 2).tolist())
        transform = shift @ transform @ shift_1

        transform_t, *_ = convert_to_dst_type(transform, img_t)
        _mode = look_up_option(mode or self.mode, GridSampleMode).value
        _padding_mode = look_up_option(padding_mode or self.padding_mode, GridSamplePadMode).value
        _align_corners = self.align_corners if align_corners is None else align_corners
        xform = AffineTransform(
            normalized=False,
            mode=_mode,
            padding_mode=_padding_mode,
            align_corners=_align_corners,
            reverse_indexing=True,
        )
        output: torch.Tensor = xform(img_t.unsqueeze(0), transform_t, spatial_size=output_shape).float().squeeze(0)
        out, *_ = convert_to_dst_type(output, dst=img, dtype=output.dtype)
        if not isinstance(out, MetaTensor):
            return out
        out.meta = self.forward_meta(img.meta, transform_t)  # type: ignore
        self.push_transform(
            out,
            orig_size=img_t.shape[1:],
            extra_info={
                "rot_mat": transform,
                "mode": _mode,
                "padding_mode": _padding_mode,
                "align_corners": _align_corners if _align_corners is not None else TraceKeys.NONE,
                "dtype": str(_dtype)[6:],  # dtype as string; remove "torch": torch.float32 -> float32
            },
        )
        return out

    def forward_meta(self, img_meta, rotate_mat):
        meta_dict = deepcopy(img_meta)
        affine = convert_data_type(img_meta["affine"], torch.Tensor, drop_meta=True)[0]
        mat = to_affine_nd(len(affine) - 1, rotate_mat)
        meta_dict["affine"] = affine @ convert_to_dst_type(mat, affine, drop_meta=True)[0]
        return meta_dict

    def inverse(self, data: torch.Tensor) -> torch.Tensor:
        if not isinstance(data, MetaTensor):
            raise NotImplementedError()
        transform = self.pop_transform(data)
        return self.inverse_transform(data, transform)

    def inverse_transform(self, data: torch.Tensor, transform) -> torch.Tensor:
        fwd_rot_mat = transform[TraceKeys.EXTRA_INFO]["rot_mat"]
        mode = transform[TraceKeys.EXTRA_INFO]["mode"]
        padding_mode = transform[TraceKeys.EXTRA_INFO]["padding_mode"]
        align_corners = transform[TraceKeys.EXTRA_INFO]["align_corners"]
        dtype = transform[TraceKeys.EXTRA_INFO]["dtype"]
        inv_rot_mat = linalg_inv(fwd_rot_mat)

        xform = AffineTransform(
            normalized=False,
            mode=mode,
            padding_mode=padding_mode,
            align_corners=False if align_corners == TraceKeys.NONE else align_corners,
            reverse_indexing=True,
        )
        img_t: torch.Tensor = convert_data_type(data, MetaTensor, dtype=dtype)[0]
        transform_t, *_ = convert_to_dst_type(inv_rot_mat, img_t)
        sp_size = transform[TraceKeys.ORIG_SIZE]
        out: torch.Tensor = xform(img_t.unsqueeze(0), transform_t, spatial_size=sp_size).float().squeeze(0)
        out = convert_to_dst_type(out, dst=data, dtype=out.dtype)[0]
        if isinstance(data, MetaTensor):
            out.meta = self.forward_meta(data.meta, transform_t)  # type: ignore
        return out


class Zoom(InvertibleTransform):
    """
    Zooms an ND image using :py:class:`torch.nn.functional.interpolate`.
    For details, please see https://pytorch.org/docs/stable/generated/torch.nn.functional.interpolate.html.

    Different from :py:class:`monai.transforms.resize`, this transform takes scaling factors
    as input, and provides an option of preserving the input spatial size.

    Args:
        zoom: The zoom factor along the spatial axes.
            If a float, zoom is the same for each spatial axis.
            If a sequence, zoom should contain one value for each spatial axis.
        mode: {``"nearest"``, ``"nearest-exact"``, ``"linear"``, ``"bilinear"``, ``"bicubic"``, ``"trilinear"``, ``"area"``}
            The interpolation mode. Defaults to ``"area"``.
            See also: https://pytorch.org/docs/stable/generated/torch.nn.functional.interpolate.html
        padding_mode: available modes for numpy array:{``"constant"``, ``"edge"``, ``"linear_ramp"``, ``"maximum"``,
            ``"mean"``, ``"median"``, ``"minimum"``, ``"reflect"``, ``"symmetric"``, ``"wrap"``, ``"empty"``}
            available modes for PyTorch Tensor: {``"constant"``, ``"reflect"``, ``"replicate"``, ``"circular"``}.
            One of the listed string values or a user supplied function. Defaults to ``"constant"``.
            The mode to pad data after zooming.
            See also: https://numpy.org/doc/1.18/reference/generated/numpy.pad.html
            https://pytorch.org/docs/stable/generated/torch.nn.functional.pad.html
        align_corners: This only has an effect when mode is
            'linear', 'bilinear', 'bicubic' or 'trilinear'. Default: None.
            See also: https://pytorch.org/docs/stable/generated/torch.nn.functional.interpolate.html
        keep_size: Should keep original size (padding/slicing if needed), default is True.
        kwargs: other arguments for the `np.pad` or `torch.pad` function.
            note that `np.pad` treats channel dimension as the first dimension.

    """

    backend = [TransformBackends.TORCH]

    def __init__(
        self,
        zoom: Union[Sequence[float], float],
        mode: Union[InterpolateMode, str] = InterpolateMode.AREA,
        padding_mode: Union[NumpyPadMode, PytorchPadMode, str] = NumpyPadMode.EDGE,
        align_corners: Optional[bool] = None,
        keep_size: bool = True,
        **kwargs,
    ) -> None:
        self.zoom = zoom
        self.mode: InterpolateMode = InterpolateMode(mode)
        self.padding_mode = padding_mode
        self.align_corners = align_corners
        self.keep_size = keep_size
        self.kwargs = kwargs

    def __call__(
        self,
        img: torch.Tensor,
        mode: Optional[Union[InterpolateMode, str]] = None,
        padding_mode: Optional[Union[NumpyPadMode, PytorchPadMode, str]] = None,
        align_corners: Optional[bool] = None,
    ) -> torch.Tensor:
        """
        Args:
            img: channel first array, must have shape: (num_channels, H[, W, ..., ]).
            mode: {``"nearest"``, ``"nearest-exact"``, ``"linear"``,
                ``"bilinear"``, ``"bicubic"``, ``"trilinear"``, ``"area"``}
                The interpolation mode. Defaults to ``self.mode``.
                See also: https://pytorch.org/docs/stable/generated/torch.nn.functional.interpolate.html
            padding_mode: available modes for numpy array:{``"constant"``, ``"edge"``, ``"linear_ramp"``, ``"maximum"``,
                ``"mean"``, ``"median"``, ``"minimum"``, ``"reflect"``, ``"symmetric"``, ``"wrap"``, ``"empty"``}
                available modes for PyTorch Tensor: {``"constant"``, ``"reflect"``, ``"replicate"``, ``"circular"``}.
                One of the listed string values or a user supplied function. Defaults to ``"constant"``.
                The mode to pad data after zooming.
                See also: https://numpy.org/doc/1.18/reference/generated/numpy.pad.html
                https://pytorch.org/docs/stable/generated/torch.nn.functional.pad.html
            align_corners: This only has an effect when mode is
                'linear', 'bilinear', 'bicubic' or 'trilinear'. Defaults to ``self.align_corners``.
                See also: https://pytorch.org/docs/stable/generated/torch.nn.functional.interpolate.html

        """
        if not isinstance(img, MetaTensor) and get_track_meta():
            img = MetaTensor(img)
        img_t: torch.Tensor = convert_data_type(img, MetaTensor, dtype=torch.float32)[0]

        _zoom = ensure_tuple_rep(self.zoom, img.ndim - 1)  # match the spatial image dim
        _mode = look_up_option(self.mode if mode is None else mode, InterpolateMode).value
        _align_corners = self.align_corners if align_corners is None else align_corners
        _padding_mode = padding_mode or self.padding_mode

        zoomed: NdarrayOrTensor = torch.nn.functional.interpolate(  # type: ignore
            recompute_scale_factor=True,
            input=img_t.unsqueeze(0),
            scale_factor=list(_zoom),
            mode=_mode,
            align_corners=_align_corners,
        )
        zoomed = zoomed.squeeze(0)
        orig_size, z_size = img_t.shape, zoomed.shape

        out, *_ = convert_to_dst_type(zoomed, dst=img)
        out.meta = self.forward_meta(img.meta, orig_size[1:], z_size[1:])  # type: ignore
        do_pad_crop = self.keep_size and not np.allclose(orig_size, z_size)
        if do_pad_crop:
            _pad_crop = ResizeWithPadOrCrop(spatial_size=img_t.shape[1:], mode=_padding_mode)
            out = _pad_crop(out)
        self.push_transform(
            out,
            orig_size=orig_size[1:],
            extra_info={
                "mode": _mode,
                "align_corners": _align_corners if _align_corners is not None else TraceKeys.NONE,
                "do_padcrop": do_pad_crop,
            },
        )
        return out

    def forward_meta(self, img_meta, spatial_size, new_spatial_size):
        affine = convert_data_type(img_meta["affine"], torch.Tensor)[0]
        meta = deepcopy(img_meta)
        meta["affine"] = scale_affine(affine, spatial_size, new_spatial_size)
        return meta

    def inverse(self, data: torch.Tensor) -> torch.Tensor:
        if not isinstance(data, MetaTensor):
            raise NotImplementedError()
        transform = self.pop_transform(data)
        return self.inverse_transform(data, transform)

    def inverse_transform(self, data: torch.Tensor, transform) -> torch.Tensor:
        if not isinstance(data, MetaTensor):
            raise NotImplementedError()
        if transform[TraceKeys.EXTRA_INFO]["do_padcrop"]:
            orig_size = transform[TraceKeys.ORIG_SIZE]
            pad_or_crop = ResizeWithPadOrCrop(spatial_size=orig_size, mode="edge")
            xform = data.applied_operations[-1]  # remove the padding cropping
            xform[TraceKeys.ID] = TraceKeys.NONE
            xform[TraceKeys.EXTRA_INFO]["pad_info"][TraceKeys.ID] = TraceKeys.NONE
            xform[TraceKeys.EXTRA_INFO]["crop_info"][TraceKeys.ID] = TraceKeys.NONE
            data = pad_or_crop.inverse(data)
        # Create inverse transform
        mode = transform[TraceKeys.EXTRA_INFO]["mode"]
        align_corners = transform[TraceKeys.EXTRA_INFO]["align_corners"]
        inverse_transform = Resize(spatial_size=transform[TraceKeys.ORIG_SIZE])
        # Apply inverse
        with inverse_transform.trace_transform(False):
            out = inverse_transform(
                data, mode=mode, align_corners=None if align_corners == TraceKeys.NONE else align_corners
            )
        return out


class Rotate90(InvertibleTransform):
    """
    Rotate an array by 90 degrees in the plane specified by `axes`.
    See np.rot90 for additional details:
    https://numpy.org/doc/stable/reference/generated/numpy.rot90.html.

    """

    backend = [TransformBackends.TORCH, TransformBackends.NUMPY]

    def __init__(self, k: int = 1, spatial_axes: Tuple[int, int] = (0, 1)) -> None:
        """
        Args:
            k: number of times to rotate by 90 degrees.
            spatial_axes: 2 int numbers, defines the plane to rotate with 2 spatial axes.
                Default: (0, 1), this is the first two axis in spatial dimensions.
                If axis is negative it counts from the last to the first axis.
        """
        self.k = k
        spatial_axes_: Tuple[int, int] = ensure_tuple(spatial_axes)  # type: ignore
        if len(spatial_axes_) != 2:
            raise ValueError("spatial_axes must be 2 int numbers to indicate the axes to rotate 90 degrees.")
        self.spatial_axes = spatial_axes_

    def __call__(self, img: torch.Tensor) -> torch.Tensor:
        """
        Args:
            img: channel first array, must have shape: (num_channels, H[, W, ..., ]),
        """
        if not isinstance(img, MetaTensor) and get_track_meta():
            img = MetaTensor(img)
        axes = map_spatial_axes(img.ndim, self.spatial_axes)
        ori_shape = img.shape[1:]
        out: NdarrayOrTensor = torch.rot90(img, self.k, axes)
        out, *_ = convert_data_type(out, dtype=img.dtype)
        if not isinstance(out, MetaTensor):
            return MetaTensor(out)
        out.meta = self.forward_meta(img.meta, ori_shape, out.shape[1:], axes, self.k)  # type: ignore
        self.push_transform(out, extra_info={"axes": [d - 1 for d in axes], "k": self.k})  # compensate spatial dim
        return out

    def forward_meta(self, img_meta, spatial_size, new_spatial_size, axes, k):
        meta_dict = deepcopy(img_meta)
        affine = convert_data_type(img_meta["affine"], torch.Tensor)[0]
        r, sp_r = len(affine) - 1, len(spatial_size)
        mat = to_affine_nd(r, create_translate(sp_r, [-float(d - 1) / 2 for d in new_spatial_size]))
        if sp_r == 2:
            rot90 = to_affine_nd(r, create_rotate(sp_r, [-np.pi / 2]))
        else:
            idx = {0, 1, 2} - set(axes)
            angle = [0, 0, 0]
            angle[2 - idx.pop()] = -np.pi / 2
            rot90 = to_affine_nd(r, create_rotate(sp_r, angle))
        for _ in range(k):
            mat = rot90 @ mat
        mat = to_affine_nd(r, create_translate(sp_r, [float(d - 1) / 2 for d in spatial_size])) @ mat
        meta_dict["affine"] = affine @ convert_to_dst_type(mat, affine)[0]
        return meta_dict

    def inverse(self, data: torch.Tensor) -> torch.Tensor:
        if not isinstance(data, MetaTensor):
            raise NotImplementedError()
        transform = self.pop_transform(data)
        return self.inverse_transform(data, transform)

    def inverse_transform(self, data: torch.Tensor, transform) -> torch.Tensor:
        axes = transform[TraceKeys.EXTRA_INFO]["axes"]
        k = transform[TraceKeys.EXTRA_INFO]["k"]
        inv_k = 4 - k % 4
        xform = Rotate90(k=inv_k, spatial_axes=axes)
        with xform.trace_transform(False):
            data = xform(data)
        return data


class RandRotate90(RandomizableTransform, InvertibleTransform):
    """
    With probability `prob`, input arrays are rotated by 90 degrees
    in the plane specified by `spatial_axes`.
    """

    backend = Rotate90.backend

    def __init__(self, prob: float = 0.1, max_k: int = 3, spatial_axes: Tuple[int, int] = (0, 1)) -> None:
        """
        Args:
            prob: probability of rotating.
                (Default 0.1, with 10% probability it returns a rotated array)
            max_k: number of rotations will be sampled from `np.random.randint(max_k) + 1`, (Default 3).
            spatial_axes: 2 int numbers, defines the plane to rotate with 2 spatial axes.
                Default: (0, 1), this is the first two axis in spatial dimensions.
        """
        RandomizableTransform.__init__(self, prob)
        self.max_k = max_k
        self.spatial_axes = spatial_axes

        self._rand_k = 0

    def randomize(self, data: Optional[Any] = None) -> None:
        super().randomize(None)
        if not self._do_transform:
            return None
        self._rand_k = self.R.randint(self.max_k) + 1

    def __call__(self, img: torch.Tensor, randomize: bool = True) -> torch.Tensor:
        """
        Args:
            img: channel first array, must have shape: (num_channels, H[, W, ..., ]),
            randomize: whether to execute `randomize()` function first, default to True.
        """
        if randomize:
            self.randomize()

        if self._do_transform:
            out = Rotate90(self._rand_k, self.spatial_axes)(img)
        else:
            out = MetaTensor(img) if not isinstance(img, MetaTensor) and get_track_meta() else img
        self.push_transform(out)
        return out

    def inverse(self, data: torch.Tensor) -> torch.Tensor:
        if not isinstance(data, MetaTensor):
            raise NotImplementedError()
        if not self.pop_transform(data)[TraceKeys.DO_TRANSFORM]:
            return data
        data.applied_operations[-1][TraceKeys.ID] = TraceKeys.NONE
        rotate_xform = self.pop_transform(data)
        return Rotate90().inverse_transform(data, rotate_xform)


class RandRotate(RandomizableTransform, InvertibleTransform):
    """
    Randomly rotate the input arrays.

    Args:
        range_x: Range of rotation angle in radians in the plane defined by the first and second axes.
            If single number, angle is uniformly sampled from (-range_x, range_x).
        range_y: Range of rotation angle in radians in the plane defined by the first and third axes.
            If single number, angle is uniformly sampled from (-range_y, range_y).
        range_z: Range of rotation angle in radians in the plane defined by the second and third axes.
            If single number, angle is uniformly sampled from (-range_z, range_z).
        prob: Probability of rotation.
        keep_size: If it is False, the output shape is adapted so that the
            input array is contained completely in the output.
            If it is True, the output shape is the same as the input. Default is True.
        mode: {``"bilinear"``, ``"nearest"``}
            Interpolation mode to calculate output values. Defaults to ``"bilinear"``.
            See also: https://pytorch.org/docs/stable/generated/torch.nn.functional.grid_sample.html
        padding_mode: {``"zeros"``, ``"border"``, ``"reflection"``}
            Padding mode for outside grid values. Defaults to ``"border"``.
            See also: https://pytorch.org/docs/stable/generated/torch.nn.functional.grid_sample.html
        align_corners: Defaults to False.
            See also: https://pytorch.org/docs/stable/generated/torch.nn.functional.grid_sample.html
        dtype: data type for resampling computation. Defaults to ``np.float32``.
            If None, use the data type of input data. To be compatible with other modules,
            the output data type is always ``np.float32``.
    """

    backend = Rotate.backend

    def __init__(
        self,
        range_x: Union[Tuple[float, float], float] = 0.0,
        range_y: Union[Tuple[float, float], float] = 0.0,
        range_z: Union[Tuple[float, float], float] = 0.0,
        prob: float = 0.1,
        keep_size: bool = True,
        mode: Union[GridSampleMode, str] = GridSampleMode.BILINEAR,
        padding_mode: Union[GridSamplePadMode, str] = GridSamplePadMode.BORDER,
        align_corners: bool = False,
        dtype: Union[DtypeLike, torch.dtype] = np.float32,
    ) -> None:
        RandomizableTransform.__init__(self, prob)
        self.range_x = ensure_tuple(range_x)
        if len(self.range_x) == 1:
            self.range_x = tuple(sorted([-self.range_x[0], self.range_x[0]]))
        self.range_y = ensure_tuple(range_y)
        if len(self.range_y) == 1:
            self.range_y = tuple(sorted([-self.range_y[0], self.range_y[0]]))
        self.range_z = ensure_tuple(range_z)
        if len(self.range_z) == 1:
            self.range_z = tuple(sorted([-self.range_z[0], self.range_z[0]]))

        self.keep_size = keep_size
        self.mode: GridSampleMode = look_up_option(mode, GridSampleMode)
        self.padding_mode: GridSamplePadMode = look_up_option(padding_mode, GridSamplePadMode)
        self.align_corners = align_corners
        self.dtype = dtype

        self.x = 0.0
        self.y = 0.0
        self.z = 0.0

    def randomize(self, data: Optional[Any] = None) -> None:
        super().randomize(None)
        if not self._do_transform:
            return None
        self.x = self.R.uniform(low=self.range_x[0], high=self.range_x[1])
        self.y = self.R.uniform(low=self.range_y[0], high=self.range_y[1])
        self.z = self.R.uniform(low=self.range_z[0], high=self.range_z[1])

    @deprecated_arg(name="get_matrix", since="0.9", msg_suffix="please use `img.meta` instead.")
    def __call__(
        self,
        img: torch.Tensor,
        mode: Optional[Union[GridSampleMode, str]] = None,
        padding_mode: Optional[Union[GridSamplePadMode, str]] = None,
        align_corners: Optional[bool] = None,
        dtype: Union[DtypeLike, torch.dtype] = None,
        randomize: bool = True,
        get_matrix: bool = False,
    ):
        """
        Args:
            img: channel first array, must have shape 2D: (nchannels, H, W), or 3D: (nchannels, H, W, D).
            mode: {``"bilinear"``, ``"nearest"``}
                Interpolation mode to calculate output values. Defaults to ``self.mode``.
                See also: https://pytorch.org/docs/stable/generated/torch.nn.functional.grid_sample.html
            padding_mode: {``"zeros"``, ``"border"``, ``"reflection"``}
                Padding mode for outside grid values. Defaults to ``self.padding_mode``.
                See also: https://pytorch.org/docs/stable/generated/torch.nn.functional.grid_sample.html
            align_corners: Defaults to ``self.align_corners``.
                See also: https://pytorch.org/docs/stable/generated/torch.nn.functional.grid_sample.html
            dtype: data type for resampling computation. Defaults to ``self.dtype``.
                If None, use the data type of input data. To be compatible with other modules,
                the output data type is always ``np.float32``.
            randomize: whether to execute `randomize()` function first, default to True.
        """
        if randomize:
            self.randomize()

        if self._do_transform:
            rotator = Rotate(
                angle=self.x if img.ndim == 3 else (self.x, self.y, self.z),
                keep_size=self.keep_size,
                mode=look_up_option(mode or self.mode, GridSampleMode),
                padding_mode=look_up_option(padding_mode or self.padding_mode, GridSamplePadMode),
                align_corners=self.align_corners if align_corners is None else align_corners,
                dtype=dtype or self.dtype or img.dtype,
            )
            out = rotator(img)
        else:
            out = MetaTensor(img) if not isinstance(img, MetaTensor) and get_track_meta() else img
        self.push_transform(out)
        return out

    def inverse(self, data: torch.Tensor) -> torch.Tensor:
        if not isinstance(data, MetaTensor):
            raise NotImplementedError()
        if not self.pop_transform(data)[TraceKeys.DO_TRANSFORM]:
            return data
        data.applied_operations[-1][TraceKeys.ID] = TraceKeys.NONE
        rotate_xform = self.pop_transform(data)
        return Rotate(0).inverse_transform(data, rotate_xform)


class RandFlip(RandomizableTransform, InvertibleTransform):
    """
    Randomly flips the image along axes. Preserves shape.
    See numpy.flip for additional details.
    https://docs.scipy.org/doc/numpy/reference/generated/numpy.flip.html

    Args:
        prob: Probability of flipping.
        spatial_axis: Spatial axes along which to flip over. Default is None.
    """

    backend = Flip.backend

    def __init__(self, prob: float = 0.1, spatial_axis: Optional[Union[Sequence[int], int]] = None) -> None:
        RandomizableTransform.__init__(self, prob)
        self.flipper = Flip(spatial_axis=spatial_axis)

    def __call__(self, img: torch.Tensor, randomize: bool = True) -> torch.Tensor:
        """
        Args:
            img: channel first array, must have shape: (num_channels, H[, W, ..., ]),
            randomize: whether to execute `randomize()` function first, default to True.
        """
        if randomize:
            self.randomize(None)
        out = self.flipper(img) if self._do_transform else img
        out = MetaTensor(out) if not isinstance(out, MetaTensor) and get_track_meta() else out
        self.push_transform(out)
        return out

    def inverse(self, data: torch.Tensor) -> torch.Tensor:
        transform = self.pop_transform(data)
        if not transform[TraceKeys.DO_TRANSFORM]:
            return data
        return self.flipper.inverse(data)


class RandAxisFlip(RandomizableTransform, InvertibleTransform):
    """
    Randomly select a spatial axis and flip along it.
    See numpy.flip for additional details.
    https://docs.scipy.org/doc/numpy/reference/generated/numpy.flip.html

    Args:
        prob: Probability of flipping.

    """

    backend = Flip.backend

    def __init__(self, prob: float = 0.1) -> None:
        RandomizableTransform.__init__(self, prob)
        self._axis: Optional[int] = None
        self.flipper = Flip(spatial_axis=self._axis)

    def randomize(self, data: NdarrayOrTensor) -> None:
        super().randomize(None)
        if not self._do_transform:
            return None
        self._axis = self.R.randint(data.ndim - 1)

    def __call__(self, img: torch.Tensor, randomize: bool = True) -> torch.Tensor:
        """
        Args:
            img: channel first array, must have shape: (num_channels, H[, W, ..., ])
            randomize: whether to execute `randomize()` function first, default to True.
        """
        if randomize:
            self.randomize(data=img)

        if self._do_transform:
            self.flipper.spatial_axis = self._axis
            out = self.flipper(img)
        else:
            out = img if not isinstance(img, MetaTensor) and get_track_meta() else img
        self.push_transform(out, extra_info={"axes": self._axis})
        return out

    def inverse(self, data: torch.Tensor) -> torch.Tensor:
        transform = self.pop_transform(data)
        if not transform[TraceKeys.DO_TRANSFORM]:
            return data
        self.flipper.spatial_axis = transform[TraceKeys.EXTRA_INFO]["axes"]
        return self.flipper.inverse(data)


class RandZoom(RandomizableTransform, InvertibleTransform):
    """
    Randomly zooms input arrays with given probability within given zoom range.

    Args:
        prob: Probability of zooming.
        min_zoom: Min zoom factor. Can be float or sequence same size as image.
            If a float, select a random factor from `[min_zoom, max_zoom]` then apply to all spatial dims
            to keep the original spatial shape ratio.
            If a sequence, min_zoom should contain one value for each spatial axis.
            If 2 values provided for 3D data, use the first value for both H & W dims to keep the same zoom ratio.
        max_zoom: Max zoom factor. Can be float or sequence same size as image.
            If a float, select a random factor from `[min_zoom, max_zoom]` then apply to all spatial dims
            to keep the original spatial shape ratio.
            If a sequence, max_zoom should contain one value for each spatial axis.
            If 2 values provided for 3D data, use the first value for both H & W dims to keep the same zoom ratio.
        mode: {``"nearest"``, ``"nearest-exact"``, ``"linear"``, ``"bilinear"``, ``"bicubic"``, ``"trilinear"``, ``"area"``}
            The interpolation mode. Defaults to ``"area"``.
            See also: https://pytorch.org/docs/stable/generated/torch.nn.functional.interpolate.html
        padding_mode: available modes for numpy array:{``"constant"``, ``"edge"``, ``"linear_ramp"``, ``"maximum"``,
            ``"mean"``, ``"median"``, ``"minimum"``, ``"reflect"``, ``"symmetric"``, ``"wrap"``, ``"empty"``}
            available modes for PyTorch Tensor: {``"constant"``, ``"reflect"``, ``"replicate"``, ``"circular"``}.
            One of the listed string values or a user supplied function. Defaults to ``"constant"``.
            The mode to pad data after zooming.
            See also: https://numpy.org/doc/1.18/reference/generated/numpy.pad.html
            https://pytorch.org/docs/stable/generated/torch.nn.functional.pad.html
        align_corners: This only has an effect when mode is
            'linear', 'bilinear', 'bicubic' or 'trilinear'. Default: None.
            See also: https://pytorch.org/docs/stable/generated/torch.nn.functional.interpolate.html
        keep_size: Should keep original size (pad if needed), default is True.
        kwargs: other arguments for the `np.pad` or `torch.pad` function.
            note that `np.pad` treats channel dimension as the first dimension.

    """

    backend = Zoom.backend

    def __init__(
        self,
        prob: float = 0.1,
        min_zoom: Union[Sequence[float], float] = 0.9,
        max_zoom: Union[Sequence[float], float] = 1.1,
        mode: Union[InterpolateMode, str] = InterpolateMode.AREA,
        padding_mode: Union[NumpyPadMode, PytorchPadMode, str] = NumpyPadMode.EDGE,
        align_corners: Optional[bool] = None,
        keep_size: bool = True,
        **kwargs,
    ) -> None:
        RandomizableTransform.__init__(self, prob)
        self.min_zoom = ensure_tuple(min_zoom)
        self.max_zoom = ensure_tuple(max_zoom)
        if len(self.min_zoom) != len(self.max_zoom):
            raise AssertionError("min_zoom and max_zoom must have same length.")
        self.mode: InterpolateMode = look_up_option(mode, InterpolateMode)
        self.padding_mode = padding_mode
        self.align_corners = align_corners
        self.keep_size = keep_size
        self.kwargs = kwargs

        self._zoom: Sequence[float] = [1.0]

    def randomize(self, img: NdarrayOrTensor) -> None:
        super().randomize(None)
        if not self._do_transform:
            return None
        self._zoom = [self.R.uniform(l, h) for l, h in zip(self.min_zoom, self.max_zoom)]
        if len(self._zoom) == 1:
            # to keep the spatial shape ratio, use same random zoom factor for all dims
            self._zoom = ensure_tuple_rep(self._zoom[0], img.ndim - 1)
        elif len(self._zoom) == 2 and img.ndim > 3:
            # if 2 zoom factors provided for 3D data, use the first factor for H and W dims, second factor for D dim
            self._zoom = ensure_tuple_rep(self._zoom[0], img.ndim - 2) + ensure_tuple(self._zoom[-1])

    def __call__(
        self,
        img: torch.Tensor,
        mode: Optional[Union[InterpolateMode, str]] = None,
        padding_mode: Optional[Union[NumpyPadMode, PytorchPadMode, str]] = None,
        align_corners: Optional[bool] = None,
        randomize: bool = True,
    ) -> torch.Tensor:
        """
        Args:
            img: channel first array, must have shape 2D: (nchannels, H, W), or 3D: (nchannels, H, W, D).
            mode: {``"nearest"``, ``"nearest-exact"``, ``"linear"``, ``"bilinear"``, ``"bicubic"``, ``"trilinear"``, ``"area"``}
                The interpolation mode. Defaults to ``self.mode``.
                See also: https://pytorch.org/docs/stable/generated/torch.nn.functional.interpolate.html
            padding_mode: available modes for numpy array:{``"constant"``, ``"edge"``, ``"linear_ramp"``, ``"maximum"``,
                ``"mean"``, ``"median"``, ``"minimum"``, ``"reflect"``, ``"symmetric"``, ``"wrap"``, ``"empty"``}
                available modes for PyTorch Tensor: {``"constant"``, ``"reflect"``, ``"replicate"``, ``"circular"``}.
                One of the listed string values or a user supplied function. Defaults to ``"constant"``.
                The mode to pad data after zooming.
                See also: https://numpy.org/doc/1.18/reference/generated/numpy.pad.html
                https://pytorch.org/docs/stable/generated/torch.nn.functional.pad.html
            align_corners: This only has an effect when mode is
                'linear', 'bilinear', 'bicubic' or 'trilinear'. Defaults to ``self.align_corners``.
                See also: https://pytorch.org/docs/stable/generated/torch.nn.functional.interpolate.html
            randomize: whether to execute `randomize()` function first, default to True.

        """
        # match the spatial image dim
        if randomize:
            self.randomize(img=img)

        if not self._do_transform:
            out = MetaTensor(img) if not isinstance(img, MetaTensor) and get_track_meta() else img
        else:
            out = Zoom(
                self._zoom,
                keep_size=self.keep_size,
                mode=look_up_option(mode or self.mode, InterpolateMode),
                padding_mode=padding_mode or self.padding_mode,
                align_corners=self.align_corners if align_corners is None else align_corners,
                **self.kwargs,
            )(img)
        self.push_transform(out)
        return out

    def inverse(self, data: torch.Tensor) -> torch.Tensor:
        if not isinstance(data, MetaTensor):
            raise NotImplementedError()
        if not self.pop_transform(data)[TraceKeys.DO_TRANSFORM]:
            return data
        data.applied_operations[-1][TraceKeys.ID] = TraceKeys.NONE
        xform = self.pop_transform(data)
        return Zoom(self._zoom).inverse_transform(data, xform)


class AffineGrid(Transform):
    """
    Affine transforms on the coordinates.

    Args:
        rotate_params: a rotation angle in radians, a scalar for 2D image, a tuple of 3 floats for 3D.
            Defaults to no rotation.
        shear_params: shearing factors for affine matrix, take a 3D affine as example::

            [
                [1.0, params[0], params[1], 0.0],
                [params[2], 1.0, params[3], 0.0],
                [params[4], params[5], 1.0, 0.0],
                [0.0, 0.0, 0.0, 1.0],
            ]

            a tuple of 2 floats for 2D, a tuple of 6 floats for 3D. Defaults to no shearing.
        translate_params: a tuple of 2 floats for 2D, a tuple of 3 floats for 3D. Translation is in
            pixel/voxel relative to the center of the input image. Defaults to no translation.
        scale_params: scale factor for every spatial dims. a tuple of 2 floats for 2D,
            a tuple of 3 floats for 3D. Defaults to `1.0`.
        dtype: data type for the grid computation. Defaults to ``np.float32``.
            If ``None``, use the data type of input data (if `grid` is provided).
        device: device on which the tensor will be allocated, if a new grid is generated.
        affine: If applied, ignore the params (`rotate_params`, etc.) and use the
            supplied matrix. Should be square with each side = num of image spatial
            dimensions + 1.

    .. deprecated:: 0.6.0
        ``as_tensor_output`` is deprecated.

    """

    backend = [TransformBackends.TORCH, TransformBackends.NUMPY]

    @deprecated_arg(name="as_tensor_output", since="0.6")
    def __init__(
        self,
        rotate_params: Optional[Union[Sequence[float], float]] = None,
        shear_params: Optional[Union[Sequence[float], float]] = None,
        translate_params: Optional[Union[Sequence[float], float]] = None,
        scale_params: Optional[Union[Sequence[float], float]] = None,
        as_tensor_output: bool = True,
        device: Optional[torch.device] = None,
        dtype: DtypeLike = np.float32,
        affine: Optional[NdarrayOrTensor] = None,
    ) -> None:
        self.rotate_params = rotate_params
        self.shear_params = shear_params
        self.translate_params = translate_params
        self.scale_params = scale_params
        self.device = device
        self.dtype = dtype
        self.affine = affine

    def __call__(
        self, spatial_size: Optional[Sequence[int]] = None, grid: Optional[NdarrayOrTensor] = None
    ) -> Tuple[NdarrayOrTensor, NdarrayOrTensor]:
        """
        The grid can be initialized with a `spatial_size` parameter, or provided directly as `grid`.
        Therefore, either `spatial_size` or `grid` must be provided.
        When initialising from `spatial_size`, the backend "torch" will be used.

        Args:
            spatial_size: output grid size.
            grid: grid to be transformed. Shape must be (3, H, W) for 2D or (4, H, W, D) for 3D.

        Raises:
            ValueError: When ``grid=None`` and ``spatial_size=None``. Incompatible values.

        """
        if grid is None:  # create grid from spatial_size
            if spatial_size is None:
                raise ValueError("Incompatible values: grid=None and spatial_size=None.")
            grid = create_grid(spatial_size, device=self.device, backend="torch", dtype=self.dtype)
        _b = TransformBackends.TORCH if isinstance(grid, torch.Tensor) else TransformBackends.NUMPY
        _device = grid.device if isinstance(grid, torch.Tensor) else self.device
        affine: NdarrayOrTensor
        if self.affine is None:
            spatial_dims = len(grid.shape) - 1
            affine = (
                torch.eye(spatial_dims + 1, device=_device)
                if _b == TransformBackends.TORCH
                else np.eye(spatial_dims + 1)
            )
            if self.rotate_params:
                affine = affine @ create_rotate(spatial_dims, self.rotate_params, device=_device, backend=_b)
            if self.shear_params:
                affine = affine @ create_shear(spatial_dims, self.shear_params, device=_device, backend=_b)
            if self.translate_params:
                affine = affine @ create_translate(spatial_dims, self.translate_params, device=_device, backend=_b)
            if self.scale_params:
                affine = affine @ create_scale(spatial_dims, self.scale_params, device=_device, backend=_b)
        else:
            affine = self.affine

        grid, *_ = convert_data_type(grid, torch.Tensor, device=_device, dtype=self.dtype or grid.dtype)
        affine = to_affine_nd(len(grid) - 1, affine)
        affine, *_ = convert_to_dst_type(affine, grid, drop_meta=True)
        grid = (affine @ grid.reshape((grid.shape[0], -1))).reshape([-1] + list(grid.shape[1:]))
        return grid, affine


class RandAffineGrid(Randomizable, Transform):
    """
    Generate randomised affine grid.

    """

    backend = AffineGrid.backend

    @deprecated_arg(name="as_tensor_output", since="0.6")
    def __init__(
        self,
        rotate_range: RandRange = None,
        shear_range: RandRange = None,
        translate_range: RandRange = None,
        scale_range: RandRange = None,
        as_tensor_output: bool = True,
        device: Optional[torch.device] = None,
    ) -> None:
        """
        Args:
            rotate_range: angle range in radians. If element `i` is a pair of (min, max) values, then
                `uniform[-rotate_range[i][0], rotate_range[i][1])` will be used to generate the rotation parameter
                for the `i`th spatial dimension. If not, `uniform[-rotate_range[i], rotate_range[i])` will be used.
                This can be altered on a per-dimension basis. E.g., `((0,3), 1, ...)`: for dim0, rotation will be
                in range `[0, 3]`, and for dim1 `[-1, 1]` will be used. Setting a single value will use `[-x, x]`
                for dim0 and nothing for the remaining dimensions.
            shear_range: shear range with format matching `rotate_range`, it defines the range to randomly select
                shearing factors(a tuple of 2 floats for 2D, a tuple of 6 floats for 3D) for affine matrix,
                take a 3D affine as example::

                    [
                        [1.0, params[0], params[1], 0.0],
                        [params[2], 1.0, params[3], 0.0],
                        [params[4], params[5], 1.0, 0.0],
                        [0.0, 0.0, 0.0, 1.0],
                    ]

            translate_range: translate range with format matching `rotate_range`, it defines the range to randomly
                select voxels to translate for every spatial dims.
            scale_range: scaling range with format matching `rotate_range`. it defines the range to randomly select
                the scale factor to translate for every spatial dims. A value of 1.0 is added to the result.
                This allows 0 to correspond to no change (i.e., a scaling of 1.0).
            device: device to store the output grid data.

        See also:
            - :py:meth:`monai.transforms.utils.create_rotate`
            - :py:meth:`monai.transforms.utils.create_shear`
            - :py:meth:`monai.transforms.utils.create_translate`
            - :py:meth:`monai.transforms.utils.create_scale`

        .. deprecated:: 0.6.0
            ``as_tensor_output`` is deprecated.

        """
        self.rotate_range = ensure_tuple(rotate_range)
        self.shear_range = ensure_tuple(shear_range)
        self.translate_range = ensure_tuple(translate_range)
        self.scale_range = ensure_tuple(scale_range)

        self.rotate_params: Optional[List[float]] = None
        self.shear_params: Optional[List[float]] = None
        self.translate_params: Optional[List[float]] = None
        self.scale_params: Optional[List[float]] = None

        self.device = device
        self.affine: Optional[NdarrayOrTensor] = torch.eye(4, dtype=torch.float64)

    def _get_rand_param(self, param_range, add_scalar: float = 0.0):
        out_param = []
        for f in param_range:
            if issequenceiterable(f):
                if len(f) != 2:
                    raise ValueError("If giving range as [min,max], should only have two elements per dim.")
                out_param.append(self.R.uniform(f[0], f[1]) + add_scalar)
            elif f is not None:
                out_param.append(self.R.uniform(-f, f) + add_scalar)
        return out_param

    def randomize(self, data: Optional[Any] = None) -> None:
        self.rotate_params = self._get_rand_param(self.rotate_range)
        self.shear_params = self._get_rand_param(self.shear_range)
        self.translate_params = self._get_rand_param(self.translate_range)
        self.scale_params = self._get_rand_param(self.scale_range, 1.0)

    def __call__(
        self,
        spatial_size: Optional[Sequence[int]] = None,
        grid: Optional[NdarrayOrTensor] = None,
        randomize: bool = True,
    ) -> NdarrayOrTensor:
        """
        Args:
            spatial_size: output grid size.
            grid: grid to be transformed. Shape must be (3, H, W) for 2D or (4, H, W, D) for 3D.
            randomize: boolean as to whether the grid parameters governing the grid
                should be randomized.

        Returns:
            a 2D (3xHxW) or 3D (4xHxWxD) grid.
        """
        if randomize:
            self.randomize()
        affine_grid = AffineGrid(
            rotate_params=self.rotate_params,
            shear_params=self.shear_params,
            translate_params=self.translate_params,
            scale_params=self.scale_params,
            device=self.device,
        )
        _grid: NdarrayOrTensor
        _grid, self.affine = affine_grid(spatial_size, grid)
        return _grid

    def get_transformation_matrix(self) -> Optional[NdarrayOrTensor]:
        """Get the most recently applied transformation matrix"""
        return self.affine


class RandDeformGrid(Randomizable, Transform):
    """
    Generate random deformation grid.
    """

    backend = [TransformBackends.TORCH]

    def __init__(
        self,
        spacing: Union[Sequence[float], float],
        magnitude_range: Tuple[float, float],
        as_tensor_output: bool = True,
        device: Optional[torch.device] = None,
    ) -> None:
        """
        Args:
            spacing: spacing of the grid in 2D or 3D.
                e.g., spacing=(1, 1) indicates pixel-wise deformation in 2D,
                spacing=(1, 1, 1) indicates voxel-wise deformation in 3D,
                spacing=(2, 2) indicates deformation field defined on every other pixel in 2D.
            magnitude_range: the random offsets will be generated from
                `uniform[magnitude[0], magnitude[1])`.
            as_tensor_output: whether to output tensor instead of numpy array.
                defaults to True.
            device: device to store the output grid data.
        """
        self.spacing = spacing
        self.magnitude = magnitude_range

        self.rand_mag = 1.0
        self.as_tensor_output = as_tensor_output
        self.random_offset: np.ndarray
        self.device = device

    def randomize(self, grid_size: Sequence[int]) -> None:
        self.random_offset = self.R.normal(size=([len(grid_size)] + list(grid_size))).astype(np.float32, copy=False)
        self.rand_mag = self.R.uniform(self.magnitude[0], self.magnitude[1])

    def __call__(self, spatial_size: Sequence[int]):
        """
        Args:
            spatial_size: spatial size of the grid.
        """
        self.spacing = fall_back_tuple(self.spacing, (1.0,) * len(spatial_size))
        control_grid = create_control_grid(spatial_size, self.spacing, device=self.device, backend="torch")
        self.randomize(control_grid.shape[1:])
        _offset, *_ = convert_to_dst_type(self.rand_mag * self.random_offset, control_grid)
        control_grid[: len(spatial_size)] += _offset
        if not self.as_tensor_output:
            control_grid, *_ = convert_data_type(control_grid, output_type=np.ndarray, dtype=np.float32)
        return control_grid


class Resample(Transform):

    backend = [TransformBackends.TORCH]

    @deprecated_arg(name="as_tensor_output", since="0.6")
    def __init__(
        self,
        mode: Union[GridSampleMode, str] = GridSampleMode.BILINEAR,
        padding_mode: Union[GridSamplePadMode, str] = GridSamplePadMode.BORDER,
        as_tensor_output: bool = True,
        norm_coords: bool = True,
        device: Optional[torch.device] = None,
        dtype: DtypeLike = np.float64,
    ) -> None:
        """
        computes output image using values from `img`, locations from `grid` using pytorch.
        supports spatially 2D or 3D (num_channels, H, W[, D]).

        Args:
            mode: {``"bilinear"``, ``"nearest"``}
                Interpolation mode to calculate output values. Defaults to ``"bilinear"``.
                See also: https://pytorch.org/docs/stable/generated/torch.nn.functional.grid_sample.html
            padding_mode: {``"zeros"``, ``"border"``, ``"reflection"``}
                Padding mode for outside grid values. Defaults to ``"border"``.
                See also: https://pytorch.org/docs/stable/generated/torch.nn.functional.grid_sample.html
                When `USE_COMPILED` is `True`, this argument uses
                ``"nearest"``, ``"bilinear"``, ``"bicubic"`` to indicate 0, 1, 3 order interpolations.
                See also: https://docs.monai.io/en/stable/networks.html#grid-pull
            norm_coords: whether to normalize the coordinates from `[-(size-1)/2, (size-1)/2]` to
                `[0, size - 1]` (for ``monai/csrc`` implementation) or
                `[-1, 1]` (for torch ``grid_sample`` implementation) to be compatible with the underlying
                resampling API.
            device: device on which the tensor will be allocated.
            dtype: data type for resampling computation. Defaults to ``np.float64`` for best precision.
                If ``None``, use the data type of input data. To be compatible with other modules,
                the output data type is always `float32`.

        .. deprecated:: 0.6.0
            ``as_tensor_output`` is deprecated.

        """
        self.mode: GridSampleMode = look_up_option(mode, GridSampleMode)
        self.padding_mode: GridSamplePadMode = look_up_option(padding_mode, GridSamplePadMode)
        self.norm_coords = norm_coords
        self.device = device
        self.dtype = dtype

    def __call__(
        self,
        img: NdarrayOrTensor,
        grid: Optional[NdarrayOrTensor] = None,
        mode: Optional[Union[GridSampleMode, str]] = None,
        padding_mode: Optional[Union[GridSamplePadMode, str]] = None,
        dtype: DtypeLike = None,
    ) -> NdarrayOrTensor:
        """
        Args:
            img: shape must be (num_channels, H, W[, D]).
            grid: shape must be (3, H, W) for 2D or (4, H, W, D) for 3D.
                if ``norm_coords`` is True, the grid values must be in `[-(size-1)/2, (size-1)/2]`.
                if ``USE_COMPILED=True`` and ``norm_coords=False``, grid values must be in `[0, size-1]`.
                if ``USE_COMPILED=False`` and ``norm_coords=False``, grid values must be in `[-1, 1]`.
            mode: {``"bilinear"``, ``"nearest"``}
                Interpolation mode to calculate output values. Defaults to ``self.mode``.
                See also: https://pytorch.org/docs/stable/generated/torch.nn.functional.grid_sample.html
                When `USE_COMPILED` is `True`, this argument uses
                ``"nearest"``, ``"bilinear"``, ``"bicubic"`` to indicate 0, 1, 3 order interpolations.
                See also: https://docs.monai.io/en/stable/networks.html#grid-pull
            padding_mode: {``"zeros"``, ``"border"``, ``"reflection"``}
                Padding mode for outside grid values. Defaults to ``self.padding_mode``.
                See also: https://pytorch.org/docs/stable/generated/torch.nn.functional.grid_sample.html
            dtype: data type for resampling computation. Defaults to ``self.dtype``.
                To be compatible with other modules, the output data type is always `float32`.

        See also:
            :py:const:`monai.config.USE_COMPILED`
        """
        if grid is None:
            raise ValueError("Unknown grid.")
        _device = img.device if isinstance(img, torch.Tensor) else self.device
        _dtype = dtype or self.dtype or img.dtype
        img_t = img if isinstance(img, torch.Tensor) else torch.as_tensor(img)
        img_t, *_ = convert_data_type(img_t, dtype=_dtype, device=_device)
        if isinstance(grid, MetaTensor):
            grid = grid.as_tensor()  # drops any meta/tracking transform info
        grid_t, *_ = convert_to_dst_type(grid, img_t)
        if grid_t is grid:  # copy if needed (convert_data_type converts to contiguous)
            grid_t = grid_t.clone(memory_format=torch.contiguous_format)
        sr = min(len(img_t.shape[1:]), 3)

        if USE_COMPILED:
            if self.norm_coords:
                for i, dim in enumerate(img_t.shape[1 : 1 + sr]):
                    grid_t[i] = (max(dim, 2) / 2.0 - 0.5 + grid_t[i]) / grid_t[-1:]
            grid_t = moveaxis(grid_t[:sr], 0, -1)  # type: ignore
            _padding_mode = self.padding_mode if padding_mode is None else padding_mode
            _padding_mode = _padding_mode.value if isinstance(_padding_mode, GridSamplePadMode) else _padding_mode
            bound = 1 if _padding_mode == "reflection" else _padding_mode
            _interp_mode = self.mode if mode is None else mode
            _interp_mode = _interp_mode.value if isinstance(_interp_mode, GridSampleMode) else _interp_mode
            if _interp_mode == "bicubic":
                interp = 3
            elif _interp_mode == "bilinear":
                interp = 1
            else:
                interp = _interp_mode  # type: ignore
            out = grid_pull(
                img_t.unsqueeze(0), grid_t.unsqueeze(0), bound=bound, extrapolate=True, interpolation=interp
            )[0]
        else:
            if self.norm_coords:
                for i, dim in enumerate(img_t.shape[1 : 1 + sr]):
                    grid_t[i] = 2.0 / (max(2, dim) - 1.0) * grid_t[i] / grid_t[-1:]
            index_ordering: List[int] = list(range(sr - 1, -1, -1))
            grid_t = moveaxis(grid_t[index_ordering], 0, -1)  # type: ignore
            out = torch.nn.functional.grid_sample(
                img_t.unsqueeze(0),
                grid_t.unsqueeze(0),
                mode=self.mode.value if mode is None else GridSampleMode(mode).value,
                padding_mode=self.padding_mode.value if padding_mode is None else GridSamplePadMode(padding_mode).value,
                align_corners=True,
            )[0]
        out_val, *_ = convert_to_dst_type(out, dst=img, dtype=np.float32)
        return out_val


class Affine(InvertibleTransform):
    """
    Transform ``img`` given the affine parameters.
    A tutorial is available: https://github.com/Project-MONAI/tutorials/blob/0.6.0/modules/transforms_demo_2d.ipynb.

    """

    backend = list(set(AffineGrid.backend) & set(Resample.backend))

    @deprecated_arg(name="as_tensor_output", since="0.6")
    @deprecated_arg(name="norm_coords", since="0.8")
    def __init__(
        self,
        rotate_params: Optional[Union[Sequence[float], float]] = None,
        shear_params: Optional[Union[Sequence[float], float]] = None,
        translate_params: Optional[Union[Sequence[float], float]] = None,
        scale_params: Optional[Union[Sequence[float], float]] = None,
        affine: Optional[NdarrayOrTensor] = None,
        spatial_size: Optional[Union[Sequence[int], int]] = None,
        mode: Union[GridSampleMode, str] = GridSampleMode.BILINEAR,
        padding_mode: Union[GridSamplePadMode, str] = GridSamplePadMode.REFLECTION,
        normalized: bool = False,
        norm_coords: bool = True,
        as_tensor_output: bool = True,
        device: Optional[torch.device] = None,
        dtype: DtypeLike = np.float32,
        image_only: bool = False,
    ) -> None:
        """
        The affine transformations are applied in rotate, shear, translate, scale order.

        Args:
            rotate_params: a rotation angle in radians, a scalar for 2D image, a tuple of 3 floats for 3D.
                Defaults to no rotation.
            shear_params: shearing factors for affine matrix, take a 3D affine as example::

                [
                    [1.0, params[0], params[1], 0.0],
                    [params[2], 1.0, params[3], 0.0],
                    [params[4], params[5], 1.0, 0.0],
                    [0.0, 0.0, 0.0, 1.0],
                ]

                a tuple of 2 floats for 2D, a tuple of 6 floats for 3D. Defaults to no shearing.
            translate_params: a tuple of 2 floats for 2D, a tuple of 3 floats for 3D. Translation is in
                pixel/voxel relative to the center of the input image. Defaults to no translation.
            scale_params: scale factor for every spatial dims. a tuple of 2 floats for 2D,
                a tuple of 3 floats for 3D. Defaults to `1.0`.
            affine: If applied, ignore the params (`rotate_params`, etc.) and use the
                supplied matrix. Should be square with each side = num of image spatial
                dimensions + 1.
            spatial_size: output image spatial size.
                if `spatial_size` and `self.spatial_size` are not defined, or smaller than 1,
                the transform will use the spatial size of `img`.
                if some components of the `spatial_size` are non-positive values, the transform will use the
                corresponding components of img size. For example, `spatial_size=(32, -1)` will be adapted
                to `(32, 64)` if the second spatial dimension size of img is `64`.
            mode: {``"bilinear"``, ``"nearest"``}
                Interpolation mode to calculate output values. Defaults to ``"bilinear"``.
                See also: https://pytorch.org/docs/stable/generated/torch.nn.functional.grid_sample.html
                When `USE_COMPILED` is `True`, this argument uses
                ``"nearest"``, ``"bilinear"``, ``"bicubic"`` to indicate 0, 1, 3 order interpolations.
                See also: https://docs.monai.io/en/stable/networks.html#grid-pull
            padding_mode: {``"zeros"``, ``"border"``, ``"reflection"``}
                Padding mode for outside grid values. Defaults to ``"reflection"``.
                See also: https://pytorch.org/docs/stable/generated/torch.nn.functional.grid_sample.html
            normalized: indicating whether the provided `affine` is defined to include a normalization
                transform converting the coordinates from `[-(size-1)/2, (size-1)/2]` (defined in ``create_grid``) to
                `[0, size - 1]` or `[-1, 1]` in order to be compatible with the underlying resampling API.
                If `normalized=False`, additional coordinate normalization will be applied before resampling.
                See also: :py:func:`monai.networks.utils.normalize_transform`.
            device: device on which the tensor will be allocated.
            dtype: data type for resampling computation. Defaults to ``np.float32``.
                If ``None``, use the data type of input data. To be compatible with other modules,
                the output data type is always `float32`.
            image_only: if True return only the image volume, otherwise return (image, affine).

        .. deprecated:: 0.6.0
            ``as_tensor_output`` is deprecated.
        .. deprecated:: 0.8.1
            ``norm_coords`` is deprecated, please use ``normalized`` instead
            (the new flag is a negation, i.e., ``norm_coords == not normalized``).

        """
        self.affine_grid = AffineGrid(
            rotate_params=rotate_params,
            shear_params=shear_params,
            translate_params=translate_params,
            scale_params=scale_params,
            affine=affine,
            dtype=dtype,
            device=device,
        )
        self.image_only = image_only
        self.norm_coord = not normalized
        self.resampler = Resample(norm_coords=self.norm_coord, device=device, dtype=dtype)
        self.spatial_size = spatial_size
        self.mode: GridSampleMode = look_up_option(mode, GridSampleMode)
        self.padding_mode: GridSamplePadMode = look_up_option(padding_mode, GridSamplePadMode)

    def __call__(
        self,
        img: torch.Tensor,
        spatial_size: Optional[Union[Sequence[int], int]] = None,
        mode: Optional[Union[GridSampleMode, str]] = None,
        padding_mode: Optional[Union[GridSamplePadMode, str]] = None,
    ) -> Union[torch.Tensor, Tuple[torch.Tensor, NdarrayOrTensor]]:
        """
        Args:
            img: shape must be (num_channels, H, W[, D]),
            spatial_size: output image spatial size.
                if `spatial_size` and `self.spatial_size` are not defined, or smaller than 1,
                the transform will use the spatial size of `img`.
                if `img` has two spatial dimensions, `spatial_size` should have 2 elements [h, w].
                if `img` has three spatial dimensions, `spatial_size` should have 3 elements [h, w, d].
            mode: {``"bilinear"``, ``"nearest"``}
                Interpolation mode to calculate output values. Defaults to ``self.mode``.
                See also: https://pytorch.org/docs/stable/generated/torch.nn.functional.grid_sample.html
                When `USE_COMPILED` is `True`, this argument uses
                ``"nearest"``, ``"bilinear"``, ``"bicubic"`` to indicate 0, 1, 3 order interpolations.
                See also: https://docs.monai.io/en/stable/networks.html#grid-pull
            padding_mode: {``"zeros"``, ``"border"``, ``"reflection"``}
                Padding mode for outside grid values. Defaults to ``self.padding_mode``.
                See also: https://pytorch.org/docs/stable/generated/torch.nn.functional.grid_sample.html
        """
        if not isinstance(img, MetaTensor) and get_track_meta():
            img = MetaTensor(img)
        img_size = img.shape[1:]
        sp_size = fall_back_tuple(self.spatial_size if spatial_size is None else spatial_size, img_size)
        _mode = mode or self.mode
        _padding_mode = padding_mode or self.padding_mode
        grid, affine = self.affine_grid(spatial_size=sp_size)
        out = self.resampler(img, grid=grid, mode=_mode, padding_mode=_padding_mode)
        if not isinstance(out, MetaTensor):
            return out if self.image_only else (out, affine)
        if not self.norm_coord:
            warnings.warn("customized transform may not work with the metadata operation.")
        out.meta = self.forward_meta(img.meta, affine, img_size, sp_size)  # type: ignore
        self.push_transform(
            out, orig_size=img_size, extra_info={"affine": affine, "mode": _mode, "padding_mode": _padding_mode}
        )
        return out if self.image_only else (out, affine)

    @classmethod
    def compute_w_affine(cls, affine, mat, img_size, sp_size):
        r = len(affine) - 1
        mat = to_affine_nd(r, mat)
        shift_1 = create_translate(r, [float(d - 1) / 2 for d in img_size[:r]])
        shift_2 = create_translate(r, [-float(d - 1) / 2 for d in sp_size[:r]])
        mat = shift_1 @ convert_data_type(mat, np.ndarray, drop_meta=True)[0] @ shift_2
        return affine @ convert_to_dst_type(mat, affine)[0]

    def forward_meta(self, img_meta, mat, img_size, sp_size):
        meta_dict = deepcopy(img_meta)
        affine = convert_data_type(img_meta["affine"], torch.Tensor)[0]
        meta_dict["affine"] = Affine.compute_w_affine(affine, mat, img_size, sp_size)
        return meta_dict

    def inverse(self, data: torch.Tensor) -> torch.Tensor:
        if not isinstance(data, MetaTensor):
            raise NotImplementedError()
        transform = self.pop_transform(data)
        orig_size = transform[TraceKeys.ORIG_SIZE]
        # Create inverse transform
        fwd_affine = transform[TraceKeys.EXTRA_INFO]["affine"]
        mode = transform[TraceKeys.EXTRA_INFO]["mode"]
        padding_mode = transform[TraceKeys.EXTRA_INFO]["padding_mode"]
        inv_affine = linalg_inv(fwd_affine)
        inv_affine = convert_to_dst_type(inv_affine, data, dtype=inv_affine.dtype)[0]

        affine_grid = AffineGrid(affine=inv_affine)
        grid, _ = affine_grid(orig_size)
        # Apply inverse transform
        out = self.resampler(data, grid, mode, padding_mode)
        if not isinstance(out, MetaTensor):
            out = MetaTensor(out)
        out.meta = self.forward_meta(data.meta, inv_affine, data.shape[1:], orig_size)
        return out  # type: ignore


class RandAffine(RandomizableTransform, InvertibleTransform):
    """
    Random affine transform.
    A tutorial is available: https://github.com/Project-MONAI/tutorials/blob/0.6.0/modules/transforms_demo_2d.ipynb.

    """

    backend = Affine.backend

    @deprecated_arg(name="as_tensor_output", since="0.6")
    def __init__(
        self,
        prob: float = 0.1,
        rotate_range: RandRange = None,
        shear_range: RandRange = None,
        translate_range: RandRange = None,
        scale_range: RandRange = None,
        spatial_size: Optional[Union[Sequence[int], int]] = None,
        mode: Union[GridSampleMode, str] = GridSampleMode.BILINEAR,
        padding_mode: Union[GridSamplePadMode, str] = GridSamplePadMode.REFLECTION,
        cache_grid: bool = False,
        as_tensor_output: bool = True,
        device: Optional[torch.device] = None,
    ) -> None:
        """
        Args:
            prob: probability of returning a randomized affine grid.
                defaults to 0.1, with 10% chance returns a randomized grid.
            rotate_range: angle range in radians. If element `i` is a pair of (min, max) values, then
                `uniform[-rotate_range[i][0], rotate_range[i][1])` will be used to generate the rotation parameter
                for the `i`th spatial dimension. If not, `uniform[-rotate_range[i], rotate_range[i])` will be used.
                This can be altered on a per-dimension basis. E.g., `((0,3), 1, ...)`: for dim0, rotation will be
                in range `[0, 3]`, and for dim1 `[-1, 1]` will be used. Setting a single value will use `[-x, x]`
                for dim0 and nothing for the remaining dimensions.
            shear_range: shear range with format matching `rotate_range`, it defines the range to randomly select
                shearing factors(a tuple of 2 floats for 2D, a tuple of 6 floats for 3D) for affine matrix,
                take a 3D affine as example::

                    [
                        [1.0, params[0], params[1], 0.0],
                        [params[2], 1.0, params[3], 0.0],
                        [params[4], params[5], 1.0, 0.0],
                        [0.0, 0.0, 0.0, 1.0],
                    ]

            translate_range: translate range with format matching `rotate_range`, it defines the range to randomly
                select pixel/voxel to translate for every spatial dims.
            scale_range: scaling range with format matching `rotate_range`. it defines the range to randomly select
                the scale factor to translate for every spatial dims. A value of 1.0 is added to the result.
                This allows 0 to correspond to no change (i.e., a scaling of 1.0).
            spatial_size: output image spatial size.
                if `spatial_size` and `self.spatial_size` are not defined, or smaller than 1,
                the transform will use the spatial size of `img`.
                if some components of the `spatial_size` are non-positive values, the transform will use the
                corresponding components of img size. For example, `spatial_size=(32, -1)` will be adapted
                to `(32, 64)` if the second spatial dimension size of img is `64`.
            mode: {``"bilinear"``, ``"nearest"``}
                Interpolation mode to calculate output values. Defaults to ``"bilinear"``.
                See also: https://pytorch.org/docs/stable/generated/torch.nn.functional.grid_sample.html
            padding_mode: {``"zeros"``, ``"border"``, ``"reflection"``}
                Padding mode for outside grid values. Defaults to ``"reflection"``.
                See also: https://pytorch.org/docs/stable/generated/torch.nn.functional.grid_sample.html
            cache_grid: whether to cache the identity sampling grid.
                If the spatial size is not dynamically defined by input image, enabling this option could
                accelerate the transform.
            device: device on which the tensor will be allocated.

        See also:
            - :py:class:`RandAffineGrid` for the random affine parameters configurations.
            - :py:class:`Affine` for the affine transformation parameters configurations.

        .. deprecated:: 0.6.0
            ``as_tensor_output`` is deprecated.

        """
        RandomizableTransform.__init__(self, prob)

        self.rand_affine_grid = RandAffineGrid(
            rotate_range=rotate_range,
            shear_range=shear_range,
            translate_range=translate_range,
            scale_range=scale_range,
            device=device,
        )
        self.resampler = Resample(device=device)

        self.spatial_size = spatial_size
        self.cache_grid = cache_grid
        self._cached_grid = self._init_identity_cache()
        self.mode: GridSampleMode = GridSampleMode(mode)
        self.padding_mode: GridSamplePadMode = GridSamplePadMode(padding_mode)

    def _init_identity_cache(self):
        """
        Create cache of the identity grid if cache_grid=True and spatial_size is known.
        """
        if self.spatial_size is None:
            if self.cache_grid:
                warnings.warn(
                    "cache_grid=True is not compatible with the dynamic spatial_size, please specify 'spatial_size'."
                )
            return None
        _sp_size = ensure_tuple(self.spatial_size)
        _ndim = len(_sp_size)
        if _sp_size != fall_back_tuple(_sp_size, [1] * _ndim) or _sp_size != fall_back_tuple(_sp_size, [2] * _ndim):
            # dynamic shape because it falls back to different outcomes
            if self.cache_grid:
                warnings.warn(
                    "cache_grid=True is not compatible with the dynamic spatial_size "
                    f"'spatial_size={self.spatial_size}', please specify 'spatial_size'."
                )
            return None
        return create_grid(spatial_size=_sp_size, device=self.rand_affine_grid.device, backend="torch")

    def get_identity_grid(self, spatial_size: Sequence[int]):
        """
        Return a cached or new identity grid depends on the availability.

        Args:
            spatial_size: non-dynamic spatial size
        """
        ndim = len(spatial_size)
        if spatial_size != fall_back_tuple(spatial_size, [1] * ndim) or spatial_size != fall_back_tuple(
            spatial_size, [2] * ndim
        ):
            raise RuntimeError(f"spatial_size should not be dynamic, got {spatial_size}.")
        return (
            create_grid(spatial_size=spatial_size, device=self.rand_affine_grid.device, backend="torch")
            if self._cached_grid is None
            else self._cached_grid
        )

    def set_random_state(
        self, seed: Optional[int] = None, state: Optional[np.random.RandomState] = None
    ) -> "RandAffine":
        self.rand_affine_grid.set_random_state(seed, state)
        super().set_random_state(seed, state)
        return self

    def randomize(self, data: Optional[Any] = None) -> None:
        super().randomize(None)
        if not self._do_transform:
            return None
        self.rand_affine_grid.randomize()

    def __call__(
        self,
        img: torch.Tensor,
        spatial_size: Optional[Union[Sequence[int], int]] = None,
        mode: Optional[Union[GridSampleMode, str]] = None,
        padding_mode: Optional[Union[GridSamplePadMode, str]] = None,
        randomize: bool = True,
        grid=None,
    ) -> torch.Tensor:
        """
        Args:
            img: shape must be (num_channels, H, W[, D]),
            spatial_size: output image spatial size.
                if `spatial_size` and `self.spatial_size` are not defined, or smaller than 1,
                the transform will use the spatial size of `img`.
                if `img` has two spatial dimensions, `spatial_size` should have 2 elements [h, w].
                if `img` has three spatial dimensions, `spatial_size` should have 3 elements [h, w, d].
            mode: {``"bilinear"``, ``"nearest"``}
                Interpolation mode to calculate output values. Defaults to ``self.mode``.
                See also: https://pytorch.org/docs/stable/generated/torch.nn.functional.grid_sample.html
            padding_mode: {``"zeros"``, ``"border"``, ``"reflection"``}
                Padding mode for outside grid values. Defaults to ``self.padding_mode``.
                See also: https://pytorch.org/docs/stable/generated/torch.nn.functional.grid_sample.html
            randomize: whether to execute `randomize()` function first, default to True.
            grid: precomputed grid to be used (mainly to accelerate `RandAffined`).

        """
        if randomize:
            self.randomize()
        # if not doing transform and spatial size doesn't change, nothing to do
        # except convert to float and device
        sp_size = fall_back_tuple(self.spatial_size if spatial_size is None else spatial_size, img.shape[1:])
        do_resampling = self._do_transform or (sp_size != ensure_tuple(img.shape[1:]))
        _mode = mode or self.mode
        _padding_mode = padding_mode or self.padding_mode
        if not isinstance(img, MetaTensor) and get_track_meta():
            img = MetaTensor(img)
        if not do_resampling:
<<<<<<< HEAD
            out: torch.Tensor = convert_data_type(img, dtype=torch.float32, device=self.resampler.device)[0]
        else:
            if grid is None:
                grid = self.get_identity_grid(sp_size)
                if self._do_transform:
                    grid = self.rand_affine_grid(grid=grid, randomize=randomize)
            out = self.resampler(img=img, grid=grid, mode=_mode, padding_mode=_padding_mode)
        mat = self.rand_affine_grid.get_transformation_matrix()
        if not isinstance(out, MetaTensor):
            out = MetaTensor(out)
        self.push_transform(
            out,
            orig_size=img.shape[1:],
            extra_info={"affine": mat, "mode": _mode, "padding_mode": _padding_mode, "do_resampling": do_resampling},
=======
            img, *_ = convert_data_type(img, dtype=torch.float32, device=self.resampler.device)
            return img
        grid = self.get_identity_grid(sp_size)
        if self._do_transform:
            grid = self.rand_affine_grid(grid=grid, randomize=randomize)
        out: NdarrayOrTensor = self.resampler(
            img=img, grid=grid, mode=mode or self.mode, padding_mode=padding_mode or self.padding_mode
>>>>>>> 60a96931
        )
        if isinstance(img, MetaTensor):
            out.meta = self.forward_meta(img.meta, mat, img.shape[1:], sp_size)
        return out  # type: ignore

    def forward_meta(self, img_meta, mat, img_size, sp_size):
        meta_dict = deepcopy(img_meta)
        affine = convert_data_type(img_meta["affine"], torch.Tensor)[0]
        meta_dict["affine"] = Affine.compute_w_affine(affine, mat, img_size, sp_size)
        return meta_dict

    def inverse(self, data: torch.Tensor) -> torch.Tensor:
        if not isinstance(data, MetaTensor):
            raise NotImplementedError("data must be a MetaTensor")

        transform = self.pop_transform(data)
        # if transform was not performed nothing to do.
        if not transform[TraceKeys.EXTRA_INFO]["do_resampling"]:
            return data
        orig_size = transform[TraceKeys.ORIG_SIZE]
        orig_size = fall_back_tuple(orig_size, data.shape[1:])
        # Create inverse transform
        fwd_affine = transform[TraceKeys.EXTRA_INFO]["affine"]
        mode = transform[TraceKeys.EXTRA_INFO]["mode"]
        padding_mode = transform[TraceKeys.EXTRA_INFO]["padding_mode"]
        inv_affine = linalg_inv(fwd_affine)
        inv_affine = convert_to_dst_type(inv_affine, data, dtype=inv_affine.dtype)[0]
        affine_grid = AffineGrid(affine=inv_affine)
        grid, _ = affine_grid(orig_size)

        # Apply inverse transform
        out = self.resampler(data, grid, mode, padding_mode)
        if not isinstance(out, MetaTensor):
            out = MetaTensor(out)
        out.meta = self.forward_meta(data.meta, inv_affine, data.shape[1:], orig_size)
        return out  # type: ignore


class Rand2DElastic(RandomizableTransform):
    """
    Random elastic deformation and affine in 2D.
    A tutorial is available: https://github.com/Project-MONAI/tutorials/blob/0.6.0/modules/transforms_demo_2d.ipynb.

    """

    backend = Resample.backend

    @deprecated_arg(name="as_tensor_output", since="0.6")
    def __init__(
        self,
        spacing: Union[Tuple[float, float], float],
        magnitude_range: Tuple[float, float],
        prob: float = 0.1,
        rotate_range: RandRange = None,
        shear_range: RandRange = None,
        translate_range: RandRange = None,
        scale_range: RandRange = None,
        spatial_size: Optional[Union[Tuple[int, int], int]] = None,
        mode: Union[GridSampleMode, str] = GridSampleMode.BILINEAR,
        padding_mode: Union[GridSamplePadMode, str] = GridSamplePadMode.REFLECTION,
        as_tensor_output: bool = False,
        device: Optional[torch.device] = None,
    ) -> None:
        """
        Args:
            spacing : distance in between the control points.
            magnitude_range: the random offsets will be generated from ``uniform[magnitude[0], magnitude[1])``.
            prob: probability of returning a randomized elastic transform.
                defaults to 0.1, with 10% chance returns a randomized elastic transform,
                otherwise returns a ``spatial_size`` centered area extracted from the input image.
            rotate_range: angle range in radians. If element `i` is a pair of (min, max) values, then
                `uniform[-rotate_range[i][0], rotate_range[i][1])` will be used to generate the rotation parameter
                for the `i`th spatial dimension. If not, `uniform[-rotate_range[i], rotate_range[i])` will be used.
                This can be altered on a per-dimension basis. E.g., `((0,3), 1, ...)`: for dim0, rotation will be
                in range `[0, 3]`, and for dim1 `[-1, 1]` will be used. Setting a single value will use `[-x, x]`
                for dim0 and nothing for the remaining dimensions.
            shear_range: shear range with format matching `rotate_range`, it defines the range to randomly select
                shearing factors(a tuple of 2 floats for 2D) for affine matrix, take a 2D affine as example::

                    [
                        [1.0, params[0], 0.0],
                        [params[1], 1.0, 0.0],
                        [0.0, 0.0, 1.0],
                    ]

            translate_range: translate range with format matching `rotate_range`, it defines the range to randomly
                select pixel to translate for every spatial dims.
            scale_range: scaling range with format matching `rotate_range`. it defines the range to randomly select
                the scale factor to translate for every spatial dims. A value of 1.0 is added to the result.
                This allows 0 to correspond to no change (i.e., a scaling of 1.0).
            spatial_size: specifying output image spatial size [h, w].
                if `spatial_size` and `self.spatial_size` are not defined, or smaller than 1,
                the transform will use the spatial size of `img`.
                if some components of the `spatial_size` are non-positive values, the transform will use the
                corresponding components of img size. For example, `spatial_size=(32, -1)` will be adapted
                to `(32, 64)` if the second spatial dimension size of img is `64`.
            mode: {``"bilinear"``, ``"nearest"``}
                Interpolation mode to calculate output values. Defaults to ``"bilinear"``.
                See also: https://pytorch.org/docs/stable/generated/torch.nn.functional.grid_sample.html
            padding_mode: {``"zeros"``, ``"border"``, ``"reflection"``}
                Padding mode for outside grid values. Defaults to ``"reflection"``.
                See also: https://pytorch.org/docs/stable/generated/torch.nn.functional.grid_sample.html
            device: device on which the tensor will be allocated.

        See also:
            - :py:class:`RandAffineGrid` for the random affine parameters configurations.
            - :py:class:`Affine` for the affine transformation parameters configurations.

        .. deprecated:: 0.6.0
            ``as_tensor_output`` is deprecated.

        """
        RandomizableTransform.__init__(self, prob)
        self.deform_grid = RandDeformGrid(
            spacing=spacing, magnitude_range=magnitude_range, as_tensor_output=True, device=device
        )
        self.rand_affine_grid = RandAffineGrid(
            rotate_range=rotate_range,
            shear_range=shear_range,
            translate_range=translate_range,
            scale_range=scale_range,
            device=device,
        )
        self.resampler = Resample(device=device)

        self.device = device
        self.spatial_size = spatial_size
        self.mode: GridSampleMode = look_up_option(mode, GridSampleMode)
        self.padding_mode: GridSamplePadMode = look_up_option(padding_mode, GridSamplePadMode)

    def set_random_state(
        self, seed: Optional[int] = None, state: Optional[np.random.RandomState] = None
    ) -> "Rand2DElastic":
        self.deform_grid.set_random_state(seed, state)
        self.rand_affine_grid.set_random_state(seed, state)
        super().set_random_state(seed, state)
        return self

    def randomize(self, spatial_size: Sequence[int]) -> None:
        super().randomize(None)
        if not self._do_transform:
            return None
        self.deform_grid.randomize(spatial_size)
        self.rand_affine_grid.randomize()

    def __call__(
        self,
        img: NdarrayOrTensor,
        spatial_size: Optional[Union[Tuple[int, int], int]] = None,
        mode: Optional[Union[GridSampleMode, str]] = None,
        padding_mode: Optional[Union[GridSamplePadMode, str]] = None,
        randomize: bool = True,
    ) -> NdarrayOrTensor:
        """
        Args:
            img: shape must be (num_channels, H, W),
            spatial_size: specifying output image spatial size [h, w].
                if `spatial_size` and `self.spatial_size` are not defined, or smaller than 1,
                the transform will use the spatial size of `img`.
            mode: {``"bilinear"``, ``"nearest"``}
                Interpolation mode to calculate output values. Defaults to ``self.mode``.
                See also: https://pytorch.org/docs/stable/generated/torch.nn.functional.grid_sample.html
            padding_mode: {``"zeros"``, ``"border"``, ``"reflection"``}
                Padding mode for outside grid values. Defaults to ``self.padding_mode``.
                See also: https://pytorch.org/docs/stable/generated/torch.nn.functional.grid_sample.html
            randomize: whether to execute `randomize()` function first, default to True.
        """
        sp_size = fall_back_tuple(self.spatial_size if spatial_size is None else spatial_size, img.shape[1:])
        if randomize:
            self.randomize(spatial_size=sp_size)

        if self._do_transform:
            grid = self.deform_grid(spatial_size=sp_size)
            grid = self.rand_affine_grid(grid=grid)
            grid = torch.nn.functional.interpolate(  # type: ignore
                recompute_scale_factor=True,
                input=grid.unsqueeze(0),
                scale_factor=list(ensure_tuple(self.deform_grid.spacing)),
                mode=InterpolateMode.BICUBIC.value,
                align_corners=False,
            )
            grid = CenterSpatialCrop(roi_size=sp_size)(grid[0])
        else:
            _device = img.device if isinstance(img, torch.Tensor) else self.device
            grid = create_grid(spatial_size=sp_size, device=_device, backend="torch")
        out: NdarrayOrTensor = self.resampler(
            img, grid, mode=mode or self.mode, padding_mode=padding_mode or self.padding_mode
        )
        return out


class Rand3DElastic(RandomizableTransform):
    """
    Random elastic deformation and affine in 3D.
    A tutorial is available: https://github.com/Project-MONAI/tutorials/blob/0.6.0/modules/transforms_demo_2d.ipynb.

    """

    backend = Resample.backend

    @deprecated_arg(name="as_tensor_output", since="0.6")
    def __init__(
        self,
        sigma_range: Tuple[float, float],
        magnitude_range: Tuple[float, float],
        prob: float = 0.1,
        rotate_range: RandRange = None,
        shear_range: RandRange = None,
        translate_range: RandRange = None,
        scale_range: RandRange = None,
        spatial_size: Optional[Union[Tuple[int, int, int], int]] = None,
        mode: Union[GridSampleMode, str] = GridSampleMode.BILINEAR,
        padding_mode: Union[GridSamplePadMode, str] = GridSamplePadMode.REFLECTION,
        as_tensor_output: bool = False,
        device: Optional[torch.device] = None,
    ) -> None:
        """
        Args:
            sigma_range: a Gaussian kernel with standard deviation sampled from
                ``uniform[sigma_range[0], sigma_range[1])`` will be used to smooth the random offset grid.
            magnitude_range: the random offsets on the grid will be generated from
                ``uniform[magnitude[0], magnitude[1])``.
            prob: probability of returning a randomized elastic transform.
                defaults to 0.1, with 10% chance returns a randomized elastic transform,
                otherwise returns a ``spatial_size`` centered area extracted from the input image.
            rotate_range: angle range in radians. If element `i` is a pair of (min, max) values, then
                `uniform[-rotate_range[i][0], rotate_range[i][1])` will be used to generate the rotation parameter
                for the `i`th spatial dimension. If not, `uniform[-rotate_range[i], rotate_range[i])` will be used.
                This can be altered on a per-dimension basis. E.g., `((0,3), 1, ...)`: for dim0, rotation will be
                in range `[0, 3]`, and for dim1 `[-1, 1]` will be used. Setting a single value will use `[-x, x]`
                for dim0 and nothing for the remaining dimensions.
            shear_range: shear range with format matching `rotate_range`, it defines the range to randomly select
                shearing factors(a tuple of 6 floats for 3D) for affine matrix, take a 3D affine as example::

                    [
                        [1.0, params[0], params[1], 0.0],
                        [params[2], 1.0, params[3], 0.0],
                        [params[4], params[5], 1.0, 0.0],
                        [0.0, 0.0, 0.0, 1.0],
                    ]

            translate_range: translate range with format matching `rotate_range`, it defines the range to randomly
                select voxel to translate for every spatial dims.
            scale_range: scaling range with format matching `rotate_range`. it defines the range to randomly select
                the scale factor to translate for every spatial dims. A value of 1.0 is added to the result.
                This allows 0 to correspond to no change (i.e., a scaling of 1.0).
            spatial_size: specifying output image spatial size [h, w, d].
                if `spatial_size` and `self.spatial_size` are not defined, or smaller than 1,
                the transform will use the spatial size of `img`.
                if some components of the `spatial_size` are non-positive values, the transform will use the
                corresponding components of img size. For example, `spatial_size=(32, 32, -1)` will be adapted
                to `(32, 32, 64)` if the third spatial dimension size of img is `64`.
            mode: {``"bilinear"``, ``"nearest"``}
                Interpolation mode to calculate output values. Defaults to ``"bilinear"``.
                See also: https://pytorch.org/docs/stable/generated/torch.nn.functional.grid_sample.html
            padding_mode: {``"zeros"``, ``"border"``, ``"reflection"``}
                Padding mode for outside grid values. Defaults to ``"reflection"``.
                See also: https://pytorch.org/docs/stable/generated/torch.nn.functional.grid_sample.html
            device: device on which the tensor will be allocated.

        See also:
            - :py:class:`RandAffineGrid` for the random affine parameters configurations.
            - :py:class:`Affine` for the affine transformation parameters configurations.

        .. deprecated:: 0.6.0
            ``as_tensor_output`` is deprecated.

        """
        RandomizableTransform.__init__(self, prob)
        self.rand_affine_grid = RandAffineGrid(
            rotate_range=rotate_range,
            shear_range=shear_range,
            translate_range=translate_range,
            scale_range=scale_range,
            device=device,
        )
        self.resampler = Resample(device=device)

        self.sigma_range = sigma_range
        self.magnitude_range = magnitude_range
        self.spatial_size = spatial_size
        self.mode: GridSampleMode = look_up_option(mode, GridSampleMode)
        self.padding_mode: GridSamplePadMode = look_up_option(padding_mode, GridSamplePadMode)
        self.device = device

        self.rand_offset: np.ndarray
        self.magnitude = 1.0
        self.sigma = 1.0

    def set_random_state(
        self, seed: Optional[int] = None, state: Optional[np.random.RandomState] = None
    ) -> "Rand3DElastic":
        self.rand_affine_grid.set_random_state(seed, state)
        super().set_random_state(seed, state)
        return self

    def randomize(self, grid_size: Sequence[int]) -> None:
        super().randomize(None)
        if not self._do_transform:
            return None
        self.rand_offset = self.R.uniform(-1.0, 1.0, [3] + list(grid_size)).astype(np.float32, copy=False)
        self.magnitude = self.R.uniform(self.magnitude_range[0], self.magnitude_range[1])
        self.sigma = self.R.uniform(self.sigma_range[0], self.sigma_range[1])
        self.rand_affine_grid.randomize()

    def __call__(
        self,
        img: NdarrayOrTensor,
        spatial_size: Optional[Union[Tuple[int, int, int], int]] = None,
        mode: Optional[Union[GridSampleMode, str]] = None,
        padding_mode: Optional[Union[GridSamplePadMode, str]] = None,
        randomize: bool = True,
    ) -> NdarrayOrTensor:
        """
        Args:
            img: shape must be (num_channels, H, W, D),
            spatial_size: specifying spatial 3D output image spatial size [h, w, d].
                if `spatial_size` and `self.spatial_size` are not defined, or smaller than 1,
                the transform will use the spatial size of `img`.
            mode: {``"bilinear"``, ``"nearest"``}
                Interpolation mode to calculate output values. Defaults to ``self.mode``.
                See also: https://pytorch.org/docs/stable/generated/torch.nn.functional.grid_sample.html
            padding_mode: {``"zeros"``, ``"border"``, ``"reflection"``}
                Padding mode for outside grid values. Defaults to ``self.padding_mode``.
                See also: https://pytorch.org/docs/stable/generated/torch.nn.functional.grid_sample.html
            randomize: whether to execute `randomize()` function first, default to True.
        """
        sp_size = fall_back_tuple(self.spatial_size if spatial_size is None else spatial_size, img.shape[1:])
        if randomize:
            self.randomize(grid_size=sp_size)

        _device = img.device if isinstance(img, torch.Tensor) else self.device
        grid = create_grid(spatial_size=sp_size, device=_device, backend="torch")
        if self._do_transform:
            if self.rand_offset is None:
                raise RuntimeError("rand_offset is not initialized.")
            gaussian = GaussianFilter(3, self.sigma, 3.0).to(device=_device)
            offset = torch.as_tensor(self.rand_offset, device=_device).unsqueeze(0)
            grid[:3] += gaussian(offset)[0] * self.magnitude
            grid = self.rand_affine_grid(grid=grid)
        out: NdarrayOrTensor = self.resampler(
            img, grid, mode=mode or self.mode, padding_mode=padding_mode or self.padding_mode
        )
        return out


class GridDistortion(Transform):

    backend = [TransformBackends.TORCH]

    def __init__(
        self,
        num_cells: Union[Tuple[int], int],
        distort_steps: Sequence[Sequence[float]],
        mode: Union[GridSampleMode, str] = GridSampleMode.BILINEAR,
        padding_mode: Union[GridSamplePadMode, str] = GridSamplePadMode.BORDER,
        device: Optional[torch.device] = None,
    ) -> None:
        """
        Grid distortion transform. Refer to:
        https://github.com/albumentations-team/albumentations/blob/master/albumentations/augmentations/transforms.py

        Args:
            num_cells: number of grid cells on each dimension.
            distort_steps: This argument is a list of tuples, where each tuple contains the distort steps of the
                corresponding dimensions (in the order of H, W[, D]). The length of each tuple equals to `num_cells + 1`.
                Each value in the tuple represents the distort step of the related cell.
            mode: {``"bilinear"``, ``"nearest"``}
                Interpolation mode to calculate output values. Defaults to ``"bilinear"``.
                See also: https://pytorch.org/docs/stable/generated/torch.nn.functional.grid_sample.html
            padding_mode: {``"zeros"``, ``"border"``, ``"reflection"``}
                Padding mode for outside grid values. Defaults to ``"border"``.
                See also: https://pytorch.org/docs/stable/generated/torch.nn.functional.grid_sample.html
            device: device on which the tensor will be allocated.

        """
        self.resampler = Resample(mode=mode, padding_mode=padding_mode, device=device)
        self.num_cells = num_cells
        self.distort_steps = distort_steps
        self.device = device

    def __call__(
        self,
        img: NdarrayOrTensor,
        distort_steps: Optional[Sequence[Sequence]] = None,
        mode: Optional[Union[GridSampleMode, str]] = None,
        padding_mode: Optional[Union[GridSamplePadMode, str]] = None,
    ) -> NdarrayOrTensor:
        """
        Args:
            img: shape must be (num_channels, H, W[, D]).
            distort_steps: This argument is a list of tuples, where each tuple contains the distort steps of the
                corresponding dimensions (in the order of H, W[, D]). The length of each tuple equals to `num_cells + 1`.
                Each value in the tuple represents the distort step of the related cell.
            mode: {``"bilinear"``, ``"nearest"``}
                Interpolation mode to calculate output values. Defaults to ``"bilinear"``.
                See also: https://pytorch.org/docs/stable/generated/torch.nn.functional.grid_sample.html
            padding_mode: {``"zeros"``, ``"border"``, ``"reflection"``}
                Padding mode for outside grid values. Defaults to ``"border"``.
                See also: https://pytorch.org/docs/stable/generated/torch.nn.functional.grid_sample.html

        """
        distort_steps = self.distort_steps if distort_steps is None else distort_steps
        if len(img.shape) != len(distort_steps) + 1:
            raise ValueError("the spatial size of `img` does not match with the length of `distort_steps`")

        all_ranges = []
        num_cells = ensure_tuple_rep(self.num_cells, len(img.shape) - 1)
        for dim_idx, dim_size in enumerate(img.shape[1:]):
            dim_distort_steps = distort_steps[dim_idx]
            ranges = torch.zeros(dim_size, dtype=torch.float32)
            cell_size = dim_size // num_cells[dim_idx]
            prev = 0
            for idx in range(num_cells[dim_idx] + 1):
                start = int(idx * cell_size)
                end = start + cell_size
                if end > dim_size:
                    end = dim_size
                    cur = dim_size
                else:
                    cur = prev + cell_size * dim_distort_steps[idx]
                ranges[start:end] = torch.linspace(prev, cur, end - start)
                prev = cur
            ranges = ranges - (dim_size - 1.0) / 2.0
            all_ranges.append(ranges)

        coords = meshgrid_ij(*all_ranges)
        grid = torch.stack([*coords, torch.ones_like(coords[0])])

        return self.resampler(img, grid=grid, mode=mode, padding_mode=padding_mode)  # type: ignore


class RandGridDistortion(RandomizableTransform):

    backend = [TransformBackends.TORCH]

    def __init__(
        self,
        num_cells: Union[Tuple[int], int] = 5,
        prob: float = 0.1,
        distort_limit: Union[Tuple[float, float], float] = (-0.03, 0.03),
        mode: Union[GridSampleMode, str] = GridSampleMode.BILINEAR,
        padding_mode: Union[GridSamplePadMode, str] = GridSamplePadMode.BORDER,
        device: Optional[torch.device] = None,
    ) -> None:
        """
        Random grid distortion transform. Refer to:
        https://github.com/albumentations-team/albumentations/blob/master/albumentations/augmentations/transforms.py

        Args:
            num_cells: number of grid cells on each dimension.
            prob: probability of returning a randomized grid distortion transform. Defaults to 0.1.
            distort_limit: range to randomly distort.
                If single number, distort_limit is picked from (-distort_limit, distort_limit).
                Defaults to (-0.03, 0.03).
            mode: {``"bilinear"``, ``"nearest"``}
                Interpolation mode to calculate output values. Defaults to ``"bilinear"``.
                See also: https://pytorch.org/docs/stable/generated/torch.nn.functional.grid_sample.html
            padding_mode: {``"zeros"``, ``"border"``, ``"reflection"``}
                Padding mode for outside grid values. Defaults to ``"border"``.
                See also: https://pytorch.org/docs/stable/generated/torch.nn.functional.grid_sample.html
            device: device on which the tensor will be allocated.

        """
        RandomizableTransform.__init__(self, prob)
        self.num_cells = num_cells
        if isinstance(distort_limit, (int, float)):
            self.distort_limit = (min(-distort_limit, distort_limit), max(-distort_limit, distort_limit))
        else:
            self.distort_limit = (min(distort_limit), max(distort_limit))
        self.distort_steps: Sequence[Sequence[float]] = ((1.0,),)
        self.grid_distortion = GridDistortion(
            num_cells=num_cells, distort_steps=self.distort_steps, mode=mode, padding_mode=padding_mode, device=device
        )

    def randomize(self, spatial_shape: Sequence[int]) -> None:
        super().randomize(None)
        if not self._do_transform:
            return
        self.distort_steps = tuple(
            tuple(1.0 + self.R.uniform(low=self.distort_limit[0], high=self.distort_limit[1], size=n_cells + 1))
            for n_cells in ensure_tuple_rep(self.num_cells, len(spatial_shape))
        )

    def __call__(
        self,
        img: NdarrayOrTensor,
        mode: Optional[Union[GridSampleMode, str]] = None,
        padding_mode: Optional[Union[GridSamplePadMode, str]] = None,
        randomize: bool = True,
    ) -> NdarrayOrTensor:
        """
        Args:
            img: shape must be (num_channels, H, W[, D]).
            mode: {``"bilinear"``, ``"nearest"``}
                Interpolation mode to calculate output values. Defaults to ``"bilinear"``.
                See also: https://pytorch.org/docs/stable/generated/torch.nn.functional.grid_sample.html
            padding_mode: {``"zeros"``, ``"border"``, ``"reflection"``}
                Padding mode for outside grid values. Defaults to ``"border"``.
                See also: https://pytorch.org/docs/stable/generated/torch.nn.functional.grid_sample.html
            randomize: whether to shuffle the random factors using `randomize()`, default to True.
        """
        if randomize:
            self.randomize(img.shape[1:])
        if not self._do_transform:
            return img
        return self.grid_distortion(img, distort_steps=self.distort_steps, mode=mode, padding_mode=padding_mode)


class GridSplit(Transform):
    """
    Split the image into patches based on the provided grid in 2D.

    Args:
        grid: a tuple define the shape of the grid upon which the image is split. Defaults to (2, 2)
        size: a tuple or an integer that defines the output patch sizes.
            If it's an integer, the value will be repeated for each dimension.
            The default is None, where the patch size will be inferred from the grid shape.

    Example:
        Given an image (torch.Tensor or numpy.ndarray) with size of (3, 10, 10) and a grid of (2, 2),
        it will return a Tensor or array with the size of (4, 3, 5, 5).
        Here, if the `size` is provided, the returned shape will be (4, 3, size, size)

    Note: This transform currently support only image with two spatial dimensions.
    """

    backend = [TransformBackends.TORCH, TransformBackends.NUMPY]

    def __init__(self, grid: Tuple[int, int] = (2, 2), size: Optional[Union[int, Tuple[int, int]]] = None):
        # Grid size
        self.grid = grid

        # Patch size
        self.size = None if size is None else ensure_tuple_rep(size, len(self.grid))

    def __call__(
        self, image: NdarrayOrTensor, size: Optional[Union[int, Tuple[int, int], np.ndarray]] = None
    ) -> List[NdarrayOrTensor]:
        input_size = self.size if size is None else ensure_tuple_rep(size, len(self.grid))

        if self.grid == (1, 1) and input_size is None:
            return [image]

        split_size, steps = self._get_params(image.shape[1:], input_size)
        patches: List[NdarrayOrTensor]
        if isinstance(image, torch.Tensor):
            unfolded_image = (
                image.unfold(1, split_size[0], steps[0])
                .unfold(2, split_size[1], steps[1])
                .flatten(1, 2)
                .transpose(0, 1)
            )
            # Make a list of contiguous patches
            patches = [p.contiguous() for p in unfolded_image]
        elif isinstance(image, np.ndarray):
            x_step, y_step = steps
            c_stride, x_stride, y_stride = image.strides
            n_channels = image.shape[0]
            strided_image = as_strided(
                image,
                shape=(*self.grid, n_channels, split_size[0], split_size[1]),
                strides=(x_stride * x_step, y_stride * y_step, c_stride, x_stride, y_stride),
            )
            # Flatten the first two dimensions
            strided_image = strided_image.reshape(-1, *strided_image.shape[2:])
            # Make a list of contiguous patches
            patches = [np.ascontiguousarray(p) for p in strided_image]
        else:
            raise ValueError(f"Input type [{type(image)}] is not supported.")

        return patches

    def _get_params(
        self, image_size: Union[Sequence[int], np.ndarray], size: Optional[Union[Sequence[int], np.ndarray]] = None
    ):
        """
        Calculate the size and step required for splitting the image
        Args:
            The size of the input image
        """
        if size is None:
            # infer each sub-image size from the image size and the grid
            size = tuple(image_size[i] // self.grid[i] for i in range(len(self.grid)))

        if any(size[i] > image_size[i] for i in range(len(self.grid))):
            raise ValueError(f"The image size ({image_size})is smaller than the requested split size ({size})")

        steps = tuple(
            (image_size[i] - size[i]) // (self.grid[i] - 1) if self.grid[i] > 1 else image_size[i]
            for i in range(len(self.grid))
        )

        return size, steps


class GridPatch(Transform):
    """
    Extract all the patches sweeping the entire image in a row-major sliding-window manner with possible overlaps.
    It can sort the patches and return all or a subset of them.

    Args:
        patch_size: size of patches to generate slices for, 0 or None selects whole dimension
        offset: offset of starting position in the array, default is 0 for each dimension.
        num_patches: number of patches to return. Defaults to None, which returns all the available patches.
        overlap: the amount of overlap of neighboring patches in each dimension (a value between 0.0 and 1.0).
            If only one float number is given, it will be applied to all dimensions. Defaults to 0.0.
        sort_fn: when `num_patches` is provided, it determines if keep patches with highest values (`"max"`),
            lowest values (`"min"`), or in their default order (`None`). Default to None.
        threshold: a value to keep only the patches whose sum of intensities are less than the threshold.
            Defaults to no filtering.
        pad_mode: refer to NumpyPadMode and PytorchPadMode. If None, no padding will be applied. Defaults to ``"constant"``.
        pad_kwargs: other arguments for the `np.pad` or `torch.pad` function.

    """

    backend = [TransformBackends.TORCH, TransformBackends.NUMPY]

    def __init__(
        self,
        patch_size: Sequence[int],
        offset: Optional[Sequence[int]] = None,
        num_patches: Optional[int] = None,
        overlap: Union[Sequence[float], float] = 0.0,
        sort_fn: Optional[str] = None,
        threshold: Optional[float] = None,
        pad_mode: Union[NumpyPadMode, PytorchPadMode, str] = NumpyPadMode.CONSTANT,
        **pad_kwargs,
    ):
        self.patch_size = ensure_tuple(patch_size)
        self.offset = ensure_tuple(offset) if offset else (0,) * len(self.patch_size)
        self.pad_mode: Optional[NumpyPadMode] = convert_pad_mode(dst=np.zeros(1), mode=pad_mode) if pad_mode else None
        self.pad_kwargs = pad_kwargs
        self.overlap = overlap
        self.num_patches = num_patches
        self.sort_fn = sort_fn.lower() if sort_fn else None
        self.threshold = threshold

    def filter_threshold(self, image_np: np.ndarray, locations: np.ndarray):
        """
        Filter the patches and their locations according to a threshold
        Args:
            image: a numpy.ndarray representing a stack of patches
            location: a numpy.ndarray representing the stack of location of each patch
        """
        if self.threshold is not None:
            n_dims = len(image_np.shape)
            idx = np.argwhere(image_np.sum(axis=tuple(range(1, n_dims))) < self.threshold).reshape(-1)
            image_np = image_np[idx]
            locations = locations[idx]
        return image_np, locations

    def filter_count(self, image_np: np.ndarray, locations: np.ndarray):
        """
        Sort the patches based on the sum of their intensity, and just keep `self.num_patches` of them.
        Args:
            image: a numpy.ndarray representing a stack of patches
            location: a numpy.ndarray representing the stack of location of each patch
        """
        if self.sort_fn is None:
            image_np = image_np[: self.num_patches]
            locations = locations[: self.num_patches]
        elif self.num_patches is not None:
            n_dims = len(image_np.shape)
            if self.sort_fn == GridPatchSort.MIN:
                idx = np.argsort(image_np.sum(axis=tuple(range(1, n_dims))))
            elif self.sort_fn == GridPatchSort.MAX:
                idx = np.argsort(-image_np.sum(axis=tuple(range(1, n_dims))))
            else:
                raise ValueError(f'`sort_fn` should be either "min", "max" or None! {self.sort_fn} provided!')
            idx = idx[: self.num_patches]
            image_np = image_np[idx]
            locations = locations[idx]
        return image_np, locations

    def __call__(self, array: NdarrayOrTensor):
        # create the patch iterator which sweeps the image row-by-row
        array_np, *_ = convert_data_type(array, np.ndarray)
        patch_iterator = iter_patch(
            array_np,
            patch_size=(None,) + self.patch_size,  # expand to have the channel dim
            start_pos=(0,) + self.offset,  # expand to have the channel dim
            overlap=self.overlap,
            copy_back=False,
            mode=self.pad_mode,
            **self.pad_kwargs,
        )
        patches = list(zip(*patch_iterator))
        patched_image = np.array(patches[0])
        locations = np.array(patches[1])[:, 1:, 0]  # only keep the starting location

        # Filter patches
        if self.num_patches:
            patched_image, locations = self.filter_count(patched_image, locations)
        elif self.threshold:
            patched_image, locations = self.filter_threshold(patched_image, locations)

        # Convert to original data type
        output = list(
            zip(convert_to_dst_type(src=patched_image, dst=array)[0], convert_to_dst_type(src=locations, dst=array)[0])
        )

        # Pad the patch list to have the requested number of patches
        if self.num_patches and len(output) < self.num_patches:
            patch = convert_to_dst_type(
                src=np.full((array.shape[0], *self.patch_size), self.pad_kwargs.get("constant_values", 0)), dst=array
            )[0]
            start_location = convert_to_dst_type(src=np.zeros((len(self.patch_size), 1)), dst=array)[0]
            output += [(patch, start_location)] * (self.num_patches - len(output))

        return output


class RandGridPatch(GridPatch, RandomizableTransform):
    """
    Extract all the patches sweeping the entire image in a row-major sliding-window manner with possible overlaps,
    and with random offset for the minimal corner of the image, (0,0) for 2D and (0,0,0) for 3D.
    It can sort the patches and return all or a subset of them.

    Args:
        patch_size: size of patches to generate slices for, 0 or None selects whole dimension
        min_offset: the minimum range of offset to be selected randomly. Defaults to 0.
        max_offset: the maximum range of offset to be selected randomly.
            Defaults to image size modulo patch size.
        num_patches: number of patches to return. Defaults to None, which returns all the available patches.
        overlap: the amount of overlap of neighboring patches in each dimension (a value between 0.0 and 1.0).
            If only one float number is given, it will be applied to all dimensions. Defaults to 0.0.
        sort_fn: when `num_patches` is provided, it determines if keep patches with highest values (`"max"`),
            lowest values (`"min"`), or in their default order (`None`). Default to None.
        threshold: a value to keep only the patches whose sum of intensities are less than the threshold.
            Defaults to no filtering.
        pad_mode: refer to NumpyPadMode and PytorchPadMode. If None, no padding will be applied. Defaults to ``"constant"``.
        pad_kwargs: other arguments for the `np.pad` or `torch.pad` function.

    """

    backend = [TransformBackends.TORCH, TransformBackends.NUMPY]

    def __init__(
        self,
        patch_size: Sequence[int],
        min_offset: Optional[Union[Sequence[int], int]] = None,
        max_offset: Optional[Union[Sequence[int], int]] = None,
        num_patches: Optional[int] = None,
        overlap: Union[Sequence[float], float] = 0.0,
        sort_fn: Optional[str] = None,
        threshold: Optional[float] = None,
        pad_mode: Union[NumpyPadMode, PytorchPadMode, str] = NumpyPadMode.CONSTANT,
        **pad_kwargs,
    ):
        super().__init__(
            patch_size=patch_size,
            offset=(),
            num_patches=num_patches,
            overlap=overlap,
            sort_fn=sort_fn,
            threshold=threshold,
            pad_mode=pad_mode,
            **pad_kwargs,
        )
        self.min_offset = min_offset
        self.max_offset = max_offset

    def randomize(self, array):
        if self.min_offset is None:
            min_offset = (0,) * len(self.patch_size)
        else:
            min_offset = ensure_tuple_rep(self.min_offset, len(self.patch_size))
        if self.max_offset is None:
            max_offset = tuple(s % p for s, p in zip(array.shape[1:], self.patch_size))
        else:
            max_offset = ensure_tuple_rep(self.max_offset, len(self.patch_size))

        self.offset = tuple(self.R.randint(low=low, high=high + 1) for low, high in zip(min_offset, max_offset))

    def __call__(self, array: NdarrayOrTensor, randomize: bool = True):
        if randomize:
            self.randomize(array)
        return super().__call__(array)<|MERGE_RESOLUTION|>--- conflicted
+++ resolved
@@ -15,7 +15,7 @@
 import warnings
 from copy import deepcopy
 from enum import Enum
-from typing import Any, Callable, Dict, List, Optional, Sequence, Tuple, Union
+from typing import Any, Dict, List, Optional, Sequence, Tuple, Union
 
 import numpy as np
 import torch
@@ -2440,7 +2440,6 @@
         if not isinstance(img, MetaTensor) and get_track_meta():
             img = MetaTensor(img)
         if not do_resampling:
-<<<<<<< HEAD
             out: torch.Tensor = convert_data_type(img, dtype=torch.float32, device=self.resampler.device)[0]
         else:
             if grid is None:
@@ -2455,15 +2454,6 @@
             out,
             orig_size=img.shape[1:],
             extra_info={"affine": mat, "mode": _mode, "padding_mode": _padding_mode, "do_resampling": do_resampling},
-=======
-            img, *_ = convert_data_type(img, dtype=torch.float32, device=self.resampler.device)
-            return img
-        grid = self.get_identity_grid(sp_size)
-        if self._do_transform:
-            grid = self.rand_affine_grid(grid=grid, randomize=randomize)
-        out: NdarrayOrTensor = self.resampler(
-            img=img, grid=grid, mode=mode or self.mode, padding_mode=padding_mode or self.padding_mode
->>>>>>> 60a96931
         )
         if isinstance(img, MetaTensor):
             out.meta = self.forward_meta(img.meta, mat, img.shape[1:], sp_size)
