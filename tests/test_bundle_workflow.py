# Copyright (c) MONAI Consortium
# Licensed under the Apache License, Version 2.0 (the "License");
# you may not use this file except in compliance with the License.
# You may obtain a copy of the License at
#     http://www.apache.org/licenses/LICENSE-2.0
# Unless required by applicable law or agreed to in writing, software
# distributed under the License is distributed on an "AS IS" BASIS,
# WITHOUT WARRANTIES OR CONDITIONS OF ANY KIND, either express or implied.
# See the License for the specific language governing permissions and
# limitations under the License.

from __future__ import annotations

import os
import shutil
import sys
import tempfile
import unittest
from copy import deepcopy

import nibabel as nib
import numpy as np
import torch
from parameterized import parameterized

from monai.bundle import ConfigWorkflow, create_workflow
from monai.data import Dataset
from monai.inferers import SimpleInferer, SlidingWindowInferer
from monai.networks.nets import UNet
<<<<<<< HEAD
from monai.transforms import Compose, LoadImage, LoadImaged
from tests.nonconfig_workflow import NonConfigWorkflow, PythonicWorkflowImpl
=======
from monai.transforms import Compose, LoadImage, LoadImaged, SaveImaged
from tests.nonconfig_workflow import NonConfigWorkflow
>>>>>>> d94df3fb

TEST_CASE_1 = [os.path.join(os.path.dirname(__file__), "testing_data", "inference.json")]

TEST_CASE_2 = [os.path.join(os.path.dirname(__file__), "testing_data", "inference.yaml")]

TEST_CASE_3 = [os.path.join(os.path.dirname(__file__), "testing_data", "config_fl_train.json")]

TEST_CASE_4 = [os.path.join(os.path.dirname(__file__), "testing_data", "responsive_inference.json")]

TEST_CASE_NON_CONFIG_WRONG_LOG = [None, "logging.conf", "Cannot find the logging config file: logging.conf."]


class TestBundleWorkflow(unittest.TestCase):

    def setUp(self):
        self.data_dir = tempfile.mkdtemp()
        self.expected_shape = (128, 128, 128)
        test_image = np.random.rand(*self.expected_shape)
        self.filename = os.path.join(self.data_dir, "image.nii")
<<<<<<< HEAD
        self.filename2 = os.path.join(self.data_dir, "image2.nii")
        nib.save(nib.Nifti1Image(test_image, np.eye(4)), self.filename)
        nib.save(nib.Nifti1Image(test_image, np.eye(4)), self.filename2)
=======
        self.filename1 = os.path.join(self.data_dir, "image1.nii")
        nib.save(nib.Nifti1Image(test_image, np.eye(4)), self.filename)
        nib.save(nib.Nifti1Image(test_image, np.eye(4)), self.filename1)
>>>>>>> d94df3fb

    def tearDown(self):
        shutil.rmtree(self.data_dir)

    def _test_inferer(self, inferer):
        # should initialize before parsing any bundle content
        inferer.initialize()
        # test required and optional properties
        self.assertListEqual(inferer.check_properties(), [])
        # test read / write the properties, note that we don't assume it as JSON or YAML config here
        self.assertEqual(inferer.bundle_root, "will override")
        self.assertEqual(inferer.device, torch.device("cpu"))
        net = inferer.network_def
        self.assertTrue(isinstance(net, UNet))
        sliding_window = inferer.inferer
        self.assertTrue(isinstance(sliding_window, SlidingWindowInferer))
        preprocessing = inferer.preprocessing
        self.assertTrue(isinstance(preprocessing, Compose))
        postprocessing = inferer.postprocessing
        self.assertTrue(isinstance(postprocessing, Compose))
        # test optional properties get
        self.assertTrue(inferer.key_metric is None)
        inferer.bundle_root = "/workspace/data/spleen_ct_segmentation"
        inferer.device = torch.device("cuda:0" if torch.cuda.is_available() else "cpu")
        inferer.network_def = deepcopy(net)
        inferer.inferer = deepcopy(sliding_window)
        inferer.preprocessing = deepcopy(preprocessing)
        inferer.postprocessing = deepcopy(postprocessing)
        # test optional properties set
        inferer.key_metric = "set optional properties"

        # should initialize and parse again as changed the bundle content
        inferer.initialize()
        inferer.run()
        inferer.finalize()
        # verify inference output
        loader = LoadImage(image_only=True)
        pred_file = os.path.join(self.data_dir, "image", "image_seg.nii.gz")
        self.assertTupleEqual(loader(pred_file).shape, self.expected_shape)
        os.remove(pred_file)

    @parameterized.expand([TEST_CASE_1, TEST_CASE_2])
    def test_inference_config(self, config_file):
        override = {
            "network": "$@network_def.to(@device)",
            "dataset#_target_": "Dataset",
            "dataset#data": [{"image": self.filename}],
            "postprocessing#transforms#2#output_postfix": "seg",
            "output_dir": self.data_dir,
        }
        # test standard MONAI model-zoo config workflow
        inferer = ConfigWorkflow(
            workflow_type="infer",
            config_file=config_file,
            logging_file=os.path.join(os.path.dirname(__file__), "testing_data", "logging.conf"),
            **override,
        )
        self._test_inferer(inferer)

        # test property path
        inferer = ConfigWorkflow(
            config_file=config_file,
            workflow_type="infer",
            properties_path=os.path.join(os.path.dirname(__file__), "testing_data", "fl_infer_properties.json"),
            logging_file=os.path.join(os.path.dirname(__file__), "testing_data", "logging.conf"),
            **override,
        )
        self._test_inferer(inferer)
        self.assertEqual(inferer.workflow_type, "infer")

    @parameterized.expand([TEST_CASE_4])
    def test_responsive_inference_config(self, config_file):
        input_loader = LoadImaged(keys="image")
        output_saver = SaveImaged(keys="pred", output_dir=self.data_dir, output_postfix="seg")

        # test standard MONAI model-zoo config workflow
        inferer = ConfigWorkflow(
            workflow_type="infer",
            config_file=config_file,
            logging_file=os.path.join(os.path.dirname(__file__), "testing_data", "logging.conf"),
        )
        # FIXME: temp add the property for test, we should add it to some formal realtime infer properties
        inferer.add_property(name="dataflow", required=True, config_id="dataflow")

        inferer.initialize()
        inferer.dataflow.update(input_loader({"image": self.filename}))
        inferer.run()
        output_saver(inferer.dataflow)
        self.assertTrue(os.path.exists(os.path.join(self.data_dir, "image", "image_seg.nii.gz")))

        # bundle is instantiated and idle, just change the input for next inference
        inferer.dataflow.clear()
        inferer.dataflow.update(input_loader({"image": self.filename1}))
        inferer.run()
        output_saver(inferer.dataflow)
        self.assertTrue(os.path.exists(os.path.join(self.data_dir, "image1", "image1_seg.nii.gz")))

        inferer.finalize()

    @parameterized.expand([TEST_CASE_3])
    def test_train_config(self, config_file):
        # test standard MONAI model-zoo config workflow
        trainer = ConfigWorkflow(
            workflow_type="train",
            config_file=config_file,
            logging_file=os.path.join(os.path.dirname(__file__), "testing_data", "logging.conf"),
            init_id="initialize",
            run_id="run",
            final_id="finalize",
        )
        # should initialize before parsing any bundle content
        trainer.initialize()
        # test required and optional properties
        self.assertListEqual(trainer.check_properties(), [])
        # test override optional properties
        trainer.parser.update(
            pairs={"validate#evaluator#postprocessing": "$@validate#postprocessing if @val_interval > 0 else None"}
        )
        trainer.initialize()
        self.assertListEqual(trainer.check_properties(), [])
        # test read / write the properties
        dataset = trainer.train_dataset
        self.assertIsInstance(dataset, Dataset)
        inferer = trainer.train_inferer
        self.assertIsInstance(inferer, SimpleInferer)
        # test optional properties get
        self.assertIsNone(trainer.train_key_metric)
        trainer.train_dataset = deepcopy(dataset)
        trainer.train_inferer = deepcopy(inferer)
        # test optional properties set
        trainer.train_key_metric = "set optional properties"

        # should initialize and parse again as changed the bundle content
        trainer.initialize()
        trainer.run()
        trainer.finalize()

    def test_non_config(self):
        # test user defined python style workflow
        inferer = NonConfigWorkflow(self.filename, self.data_dir)
        self.assertEqual(inferer.meta_file, None)
        self._test_inferer(inferer)

    @parameterized.expand([TEST_CASE_NON_CONFIG_WRONG_LOG])
    def test_non_config_wrong_log_cases(self, meta_file, logging_file, expected_error):
        with self.assertRaisesRegex(FileNotFoundError, expected_error):
            NonConfigWorkflow(self.filename, self.data_dir, meta_file, logging_file)

    def test_pythonic_workflow(self):
        device = torch.device("cuda" if torch.cuda.is_available() else "cpu")
        config_file = {"roi_size": (64, 64, 32)}
        meta_file = os.path.join(os.path.dirname(__file__), "testing_data", "metadata.json")
        property_path = os.path.join(os.path.dirname(__file__), "testing_data", "python_workflow_properties.json")
        workflow = PythonicWorkflowImpl(
            workflow_type="infer", config_file=config_file, meta_file=meta_file, properties_path=property_path
        )
        workflow.initialize()
        # Load input data
        input_loader = LoadImaged(keys="image")
        workflow.dataflow.update(input_loader({"image": self.filename}))
        self.assertEqual(workflow.bundle_root, ".")
        self.assertEqual(workflow.device, device)
        self.assertEqual(workflow.version, "0.1.0")
        # check config override correctly
        self.assertEqual(workflow.inferer.roi_size, (64, 64, 32))
        workflow.run()
        # update input data and run again
        workflow.dataflow.update(input_loader({"image": self.filename2}))
        workflow.run()
        pred = workflow.dataflow["pred"]
        self.assertEqual(pred.shape[2:], self.expected_shape)
        self.assertEqual(pred.meta["filename_or_obj"], self.filename2)
        workflow.finalize()

    def test_create_pythonic_workflow(self):
        device = torch.device("cuda" if torch.cuda.is_available() else "cpu")
        config_file = {"roi_size": (64, 64, 32)}
        meta_file = os.path.join(os.path.dirname(__file__), "testing_data", "metadata.json")
        property_path = os.path.join(os.path.dirname(__file__), "testing_data", "python_workflow_properties.json")
        sys.path.append(os.path.dirname(__file__))
        workflow = create_workflow(
            "nonconfig_workflow.PythonicWorkflowImpl",
            workflow_type="infer",
            config_file=config_file,
            meta_file=meta_file,
            properties_path=property_path,
        )
        # Load input data
        input_loader = LoadImaged(keys="image")
        workflow.dataflow.update(input_loader({"image": self.filename}))
        self.assertEqual(workflow.bundle_root, ".")
        self.assertEqual(workflow.device, device)
        self.assertEqual(workflow.version, "0.1.0")
        # check config override correctly
        self.assertEqual(workflow.inferer.roi_size, (64, 64, 32))

        # check set property override correctly
        workflow.inferer = SlidingWindowInferer(roi_size=config_file["roi_size"], sw_batch_size=1, overlap=0.5)
        workflow.initialize()
        self.assertEqual(workflow.inferer.overlap, 0.5)

        workflow.run()
        # update input data and run again
        workflow.dataflow.update(input_loader({"image": self.filename2}))
        workflow.run()
        pred = workflow.dataflow["pred"]
        self.assertEqual(pred.shape[2:], self.expected_shape)
        self.assertEqual(pred.meta["filename_or_obj"], self.filename2)

        # test add properties
        workflow.add_property(name="net", required=True, desc="network for the training.")
        self.assertIn("net", workflow.properties)
        workflow.finalize()


if __name__ == "__main__":
    unittest.main()<|MERGE_RESOLUTION|>--- conflicted
+++ resolved
@@ -27,13 +27,8 @@
 from monai.data import Dataset
 from monai.inferers import SimpleInferer, SlidingWindowInferer
 from monai.networks.nets import UNet
-<<<<<<< HEAD
-from monai.transforms import Compose, LoadImage, LoadImaged
+from monai.transforms import Compose, LoadImage, LoadImaged, SaveImaged
 from tests.nonconfig_workflow import NonConfigWorkflow, PythonicWorkflowImpl
-=======
-from monai.transforms import Compose, LoadImage, LoadImaged, SaveImaged
-from tests.nonconfig_workflow import NonConfigWorkflow
->>>>>>> d94df3fb
 
 TEST_CASE_1 = [os.path.join(os.path.dirname(__file__), "testing_data", "inference.json")]
 
@@ -53,15 +48,9 @@
         self.expected_shape = (128, 128, 128)
         test_image = np.random.rand(*self.expected_shape)
         self.filename = os.path.join(self.data_dir, "image.nii")
-<<<<<<< HEAD
-        self.filename2 = os.path.join(self.data_dir, "image2.nii")
-        nib.save(nib.Nifti1Image(test_image, np.eye(4)), self.filename)
-        nib.save(nib.Nifti1Image(test_image, np.eye(4)), self.filename2)
-=======
         self.filename1 = os.path.join(self.data_dir, "image1.nii")
         nib.save(nib.Nifti1Image(test_image, np.eye(4)), self.filename)
         nib.save(nib.Nifti1Image(test_image, np.eye(4)), self.filename1)
->>>>>>> d94df3fb
 
     def tearDown(self):
         shutil.rmtree(self.data_dir)
@@ -229,11 +218,11 @@
         self.assertEqual(workflow.inferer.roi_size, (64, 64, 32))
         workflow.run()
         # update input data and run again
-        workflow.dataflow.update(input_loader({"image": self.filename2}))
+        workflow.dataflow.update(input_loader({"image": self.filename1}))
         workflow.run()
         pred = workflow.dataflow["pred"]
         self.assertEqual(pred.shape[2:], self.expected_shape)
-        self.assertEqual(pred.meta["filename_or_obj"], self.filename2)
+        self.assertEqual(pred.meta["filename_or_obj"], self.filename1)
         workflow.finalize()
 
     def test_create_pythonic_workflow(self):
@@ -265,11 +254,11 @@
 
         workflow.run()
         # update input data and run again
-        workflow.dataflow.update(input_loader({"image": self.filename2}))
+        workflow.dataflow.update(input_loader({"image": self.filename1}))
         workflow.run()
         pred = workflow.dataflow["pred"]
         self.assertEqual(pred.shape[2:], self.expected_shape)
-        self.assertEqual(pred.meta["filename_or_obj"], self.filename2)
+        self.assertEqual(pred.meta["filename_or_obj"], self.filename1)
 
         # test add properties
         workflow.add_property(name="net", required=True, desc="network for the training.")
