# Copyright 2020 - 2021 MONAI Consortium
# Licensed under the Apache License, Version 2.0 (the "License");
# you may not use this file except in compliance with the License.
# You may obtain a copy of the License at
#     http://www.apache.org/licenses/LICENSE-2.0
# Unless required by applicable law or agreed to in writing, software
# distributed under the License is distributed on an "AS IS" BASIS,
# WITHOUT WARRANTIES OR CONDITIONS OF ANY KIND, either express or implied.
# See the License for the specific language governing permissions and
# limitations under the License.
"""
A collection of dictionary-based wrappers around the "vanilla" transforms for crop and pad operations
defined in :py:class:`monai.transforms.croppad.array`.

Class names are ended with 'd' to denote dictionary-based transforms.
"""

from copy import deepcopy
from itertools import chain
from math import floor
from typing import Any, Callable, Dict, Hashable, List, Mapping, Optional, Sequence, Tuple, Union

import numpy as np

from monai.config import IndexSelection, KeysCollection
from monai.data.utils import get_random_patch, get_valid_patch_size
from monai.transforms.croppad.array import (
    BorderPad,
    BoundingRect,
    CenterSpatialCrop,
    DivisiblePad,
    ResizeWithPadOrCrop,
    SpatialCrop,
    SpatialPad,
)
from monai.transforms.inverse import InvertibleTransform
from monai.transforms.transform import MapTransform, Randomizable, RandomizableTransform
from monai.transforms.utils import (
    generate_pos_neg_label_crop_centers,
    generate_spatial_bounding_box,
    map_binary_to_indices,
    weighted_patch_samples,
)
from monai.utils import Method, NumpyPadMode, ensure_tuple, ensure_tuple_rep, fall_back_tuple
from monai.utils.enums import InverseKeys

__all__ = [
    "NumpyPadModeSequence",
    "SpatialPadd",
    "BorderPadd",
    "DivisiblePadd",
    "SpatialCropd",
    "CenterSpatialCropd",
    "RandSpatialCropd",
    "RandSpatialCropSamplesd",
    "CropForegroundd",
    "RandWeightedCropd",
    "RandCropByPosNegLabeld",
    "ResizeWithPadOrCropd",
    "BoundingRectd",
    "SpatialPadD",
    "SpatialPadDict",
    "BorderPadD",
    "BorderPadDict",
    "DivisiblePadD",
    "DivisiblePadDict",
    "SpatialCropD",
    "SpatialCropDict",
    "CenterSpatialCropD",
    "CenterSpatialCropDict",
    "RandSpatialCropD",
    "RandSpatialCropDict",
    "RandSpatialCropSamplesD",
    "RandSpatialCropSamplesDict",
    "CropForegroundD",
    "CropForegroundDict",
    "RandWeightedCropD",
    "RandWeightedCropDict",
    "RandCropByPosNegLabelD",
    "RandCropByPosNegLabelDict",
    "ResizeWithPadOrCropD",
    "ResizeWithPadOrCropDict",
    "BoundingRectD",
    "BoundingRectDict",
]

NumpyPadModeSequence = Union[Sequence[Union[NumpyPadMode, str]], NumpyPadMode, str]


class SpatialPadd(MapTransform, InvertibleTransform):
    """
    Dictionary-based wrapper of :py:class:`monai.transforms.SpatialPad`.
    Performs padding to the data, symmetric for all sides or all on one side for each dimension.
    """

    def __init__(
        self,
        keys: KeysCollection,
        spatial_size: Union[Sequence[int], int],
        method: Union[Method, str] = Method.SYMMETRIC,
        mode: NumpyPadModeSequence = NumpyPadMode.CONSTANT,
        allow_missing_keys: bool = False,
    ) -> None:
        """
        Args:
            keys: keys of the corresponding items to be transformed.
                See also: :py:class:`monai.transforms.compose.MapTransform`
            spatial_size: the spatial size of output data after padding.
                If its components have non-positive values, the corresponding size of input image will be used.
            method: {``"symmetric"``, ``"end"``}
                Pad image symmetric on every side or only pad at the end sides. Defaults to ``"symmetric"``.
            mode: {``"constant"``, ``"edge"``, ``"linear_ramp"``, ``"maximum"``, ``"mean"``,
                ``"median"``, ``"minimum"``, ``"reflect"``, ``"symmetric"``, ``"wrap"``, ``"empty"``}
                One of the listed string values or a user supplied function. Defaults to ``"constant"``.
                See also: https://numpy.org/doc/1.18/reference/generated/numpy.pad.html
                It also can be a sequence of string, each element corresponds to a key in ``keys``.
            allow_missing_keys: don't raise exception if key is missing.

        """
        super().__init__(keys, allow_missing_keys)
        self.mode = ensure_tuple_rep(mode, len(self.keys))
        self.padder = SpatialPad(spatial_size, method)

    def __call__(self, data: Mapping[Hashable, np.ndarray]) -> Dict[Hashable, np.ndarray]:
        d = dict(data)
        for key, m in self.key_iterator(d, self.mode):
            self.push_transform(d, key)
            d[key] = self.padder(d[key], mode=m)
        return d

    def inverse(self, data: Mapping[Hashable, np.ndarray]) -> Dict[Hashable, np.ndarray]:
        d = deepcopy(dict(data))
        for key in self.key_iterator(d):
            transform = self.get_most_recent_transform(d, key)
            # Create inverse transform
            orig_size = transform[InverseKeys.ORIG_SIZE.value]
            if self.padder.method == Method.SYMMETRIC:
                current_size = d[key].shape[1:]
                roi_center = [floor(i / 2) if r % 2 == 0 else (i - 1) // 2 for r, i in zip(orig_size, current_size)]
            else:
                roi_center = [floor(r / 2) if r % 2 == 0 else (r - 1) // 2 for r in orig_size]

            inverse_transform = SpatialCrop(roi_center, orig_size)
            # Apply inverse transform
            d[key] = inverse_transform(d[key])
            # Remove the applied transform
            self.pop_transform(d, key)

        return d


class BorderPadd(MapTransform, InvertibleTransform):
    """
    Pad the input data by adding specified borders to every dimension.
    Dictionary-based wrapper of :py:class:`monai.transforms.BorderPad`.
    """

    def __init__(
        self,
        keys: KeysCollection,
        spatial_border: Union[Sequence[int], int],
        mode: NumpyPadModeSequence = NumpyPadMode.CONSTANT,
        allow_missing_keys: bool = False,
    ) -> None:
        """
        Args:
            keys: keys of the corresponding items to be transformed.
                See also: :py:class:`monai.transforms.compose.MapTransform`
            spatial_border: specified size for every spatial border. it can be 3 shapes:

                - single int number, pad all the borders with the same size.
                - length equals the length of image shape, pad every spatial dimension separately.
                  for example, image shape(CHW) is [1, 4, 4], spatial_border is [2, 1],
                  pad every border of H dim with 2, pad every border of W dim with 1, result shape is [1, 8, 6].
                - length equals 2 x (length of image shape), pad every border of every dimension separately.
                  for example, image shape(CHW) is [1, 4, 4], spatial_border is [1, 2, 3, 4], pad top of H dim with 1,
                  pad bottom of H dim with 2, pad left of W dim with 3, pad right of W dim with 4.
                  the result shape is [1, 7, 11].

            mode: {``"constant"``, ``"edge"``, ``"linear_ramp"``, ``"maximum"``, ``"mean"``,
                ``"median"``, ``"minimum"``, ``"reflect"``, ``"symmetric"``, ``"wrap"``, ``"empty"``}
                One of the listed string values or a user supplied function. Defaults to ``"constant"``.
                See also: https://numpy.org/doc/1.18/reference/generated/numpy.pad.html
                It also can be a sequence of string, each element corresponds to a key in ``keys``.
            allow_missing_keys: don't raise exception if key is missing.

        """
        super().__init__(keys, allow_missing_keys)
        self.mode = ensure_tuple_rep(mode, len(self.keys))
        self.padder = BorderPad(spatial_border=spatial_border)

    def __call__(self, data: Mapping[Hashable, np.ndarray]) -> Dict[Hashable, np.ndarray]:
        d = dict(data)
        for key, m in self.key_iterator(d, self.mode):
            self.push_transform(d, key)
            d[key] = self.padder(d[key], mode=m)
        return d

    def inverse(self, data: Mapping[Hashable, np.ndarray]) -> Dict[Hashable, np.ndarray]:
        d = deepcopy(dict(data))

        for key in self.key_iterator(d):
            transform = self.get_most_recent_transform(d, key)
            # Create inverse transform
            orig_size = np.array(transform[InverseKeys.ORIG_SIZE.value])
            roi_start = np.array(self.padder.spatial_border)
            # Need to convert single value to [min1,min2,...]
            if roi_start.size == 1:
                roi_start = np.full((len(orig_size)), roi_start)
            # need to convert [min1,max1,min2,...] to [min1,min2,...]
            elif roi_start.size == 2 * orig_size.size:
                roi_start = roi_start[::2]
            roi_end = np.array(transform[InverseKeys.ORIG_SIZE.value]) + roi_start

            inverse_transform = SpatialCrop(roi_start=roi_start, roi_end=roi_end)
            # Apply inverse transform
            d[key] = inverse_transform(d[key])
            # Remove the applied transform
            self.pop_transform(d, key)

        return d
<<<<<<< HEAD


=======


>>>>>>> 42e963f8
class DivisiblePadd(MapTransform, InvertibleTransform):
    """
    Pad the input data, so that the spatial sizes are divisible by `k`.
    Dictionary-based wrapper of :py:class:`monai.transforms.DivisiblePad`.
    """

    def __init__(
        self,
        keys: KeysCollection,
        k: Union[Sequence[int], int],
        mode: NumpyPadModeSequence = NumpyPadMode.CONSTANT,
        allow_missing_keys: bool = False,
    ) -> None:
        """
        Args:
            keys: keys of the corresponding items to be transformed.
                See also: :py:class:`monai.transforms.compose.MapTransform`
            k: the target k for each spatial dimension.
                if `k` is negative or 0, the original size is preserved.
                if `k` is an int, the same `k` be applied to all the input spatial dimensions.
            mode: {``"constant"``, ``"edge"``, ``"linear_ramp"``, ``"maximum"``, ``"mean"``,
                ``"median"``, ``"minimum"``, ``"reflect"``, ``"symmetric"``, ``"wrap"``, ``"empty"``}
                One of the listed string values or a user supplied function. Defaults to ``"constant"``.
                See also: https://numpy.org/doc/1.18/reference/generated/numpy.pad.html
                It also can be a sequence of string, each element corresponds to a key in ``keys``.
            allow_missing_keys: don't raise exception if key is missing.

        See also :py:class:`monai.transforms.SpatialPad`

        """
        super().__init__(keys, allow_missing_keys)
        self.mode = ensure_tuple_rep(mode, len(self.keys))
        self.padder = DivisiblePad(k=k)

    def __call__(self, data: Mapping[Hashable, np.ndarray]) -> Dict[Hashable, np.ndarray]:
        d = dict(data)
        for key, m in self.key_iterator(d, self.mode):
            self.push_transform(d, key)
            d[key] = self.padder(d[key], mode=m)
        return d

    def inverse(self, data: Mapping[Hashable, np.ndarray]) -> Dict[Hashable, np.ndarray]:
        d = deepcopy(dict(data))

        for key in self.key_iterator(d):
            transform = self.get_most_recent_transform(d, key)
            # Create inverse transform
            orig_size = np.array(transform[InverseKeys.ORIG_SIZE.value])
            current_size = np.array(d[key].shape[1:])
            roi_start = np.floor((current_size - orig_size) / 2)
            roi_end = orig_size + roi_start
            inverse_transform = SpatialCrop(roi_start=roi_start, roi_end=roi_end)
            # Apply inverse transform
            d[key] = inverse_transform(d[key])
            # Remove the applied transform
            self.pop_transform(d, key)
<<<<<<< HEAD

        return d


=======

        return d


>>>>>>> 42e963f8
class SpatialCropd(MapTransform, InvertibleTransform):
    """
    Dictionary-based wrapper of :py:class:`monai.transforms.SpatialCrop`.
    Either a spatial center and size must be provided, or alternatively if center and size
    are not provided, the start and end coordinates of the ROI must be provided.
    """

    def __init__(
        self,
        keys: KeysCollection,
        roi_center: Optional[Sequence[int]] = None,
        roi_size: Optional[Sequence[int]] = None,
        roi_start: Optional[Sequence[int]] = None,
        roi_end: Optional[Sequence[int]] = None,
        allow_missing_keys: bool = False,
    ) -> None:
        """
        Args:
            keys: keys of the corresponding items to be transformed.
                See also: :py:class:`monai.transforms.compose.MapTransform`
            roi_center: voxel coordinates for center of the crop ROI.
            roi_size: size of the crop ROI.
            roi_start: voxel coordinates for start of the crop ROI.
            roi_end: voxel coordinates for end of the crop ROI.
            allow_missing_keys: don't raise exception if key is missing.
        """
        super().__init__(keys, allow_missing_keys)
        self.cropper = SpatialCrop(roi_center, roi_size, roi_start, roi_end)

    def __call__(self, data: Mapping[Hashable, np.ndarray]) -> Dict[Hashable, np.ndarray]:
        d = dict(data)
        for key in self.key_iterator(d):
            self.push_transform(d, key)
            d[key] = self.cropper(d[key])
        return d

    def inverse(self, data: Mapping[Hashable, np.ndarray]) -> Dict[Hashable, np.ndarray]:
        d = deepcopy(dict(data))

        for key in self.key_iterator(d):
            transform = self.get_most_recent_transform(d, key)
            # Create inverse transform
            orig_size = transform[InverseKeys.ORIG_SIZE.value]
<<<<<<< HEAD
            pad_to_start = self.cropper.roi_start
            pad_to_end = orig_size - self.cropper.roi_end
            # interweave mins and maxes
            pad = np.empty((2 * len(orig_size)), dtype=np.int32)
            pad[0::2] = pad_to_start
            pad[1::2] = pad_to_end
            inverse_transform = BorderPad(pad.tolist())
=======
            pad_to_start = np.array(self.cropper.roi_start)
            pad_to_end = orig_size - self.cropper.roi_end
            # interleave mins and maxes
            pad = list(chain(*zip(pad_to_start.tolist(), pad_to_end.tolist())))
            inverse_transform = BorderPad(pad)
>>>>>>> 42e963f8
            # Apply inverse transform
            d[key] = inverse_transform(d[key])
            # Remove the applied transform
            self.pop_transform(d, key)

        return d


class CenterSpatialCropd(MapTransform, InvertibleTransform):
    """
    Dictionary-based wrapper of :py:class:`monai.transforms.CenterSpatialCrop`.

    Args:
        keys: keys of the corresponding items to be transformed.
            See also: monai.transforms.MapTransform
        roi_size: the size of the crop region e.g. [224,224,128]
            If its components have non-positive values, the corresponding size of input image will be used.
        allow_missing_keys: don't raise exception if key is missing.
    """

    def __init__(
        self, keys: KeysCollection, roi_size: Union[Sequence[int], int], allow_missing_keys: bool = False
    ) -> None:
        super().__init__(keys, allow_missing_keys)
        self.cropper = CenterSpatialCrop(roi_size)

    def __call__(self, data: Mapping[Hashable, np.ndarray]) -> Dict[Hashable, np.ndarray]:
        d = dict(data)
        for key in self.key_iterator(d):
            orig_size = d[key].shape[1:]
            d[key] = self.cropper(d[key])
            self.push_transform(d, key, orig_size=orig_size)
        return d

    def inverse(self, data: Mapping[Hashable, np.ndarray]) -> Dict[Hashable, np.ndarray]:
        d = deepcopy(dict(data))

        for key in self.key_iterator(d):
            transform = self.get_most_recent_transform(d, key)
            # Create inverse transform
            orig_size = np.array(transform[InverseKeys.ORIG_SIZE.value])
            current_size = np.array(d[key].shape[1:])
<<<<<<< HEAD
            pad_to_start = np.floor((orig_size - current_size) / 2)
            # in each direction, if original size is even and current size is odd, += 1
            pad_to_start[np.logical_and(orig_size % 2 == 0, current_size % 2 == 1)] += 1
            pad_to_end = orig_size - current_size - pad_to_start
            pad = np.empty((2 * len(orig_size)), dtype=np.int32)
            pad[0::2] = pad_to_start
            pad[1::2] = pad_to_end
            inverse_transform = BorderPad(pad.tolist())
=======
            pad_to_start = np.floor((orig_size - current_size) / 2).astype(int)
            # in each direction, if original size is even and current size is odd, += 1
            pad_to_start[np.logical_and(orig_size % 2 == 0, current_size % 2 == 1)] += 1
            pad_to_end = orig_size - current_size - pad_to_start
            pad = list(chain(*zip(pad_to_start.tolist(), pad_to_end.tolist())))
            inverse_transform = BorderPad(pad)
>>>>>>> 42e963f8
            # Apply inverse transform
            d[key] = inverse_transform(d[key])
            # Remove the applied transform
            self.pop_transform(d, key)

        return d


class RandSpatialCropd(RandomizableTransform, MapTransform, InvertibleTransform):
    """
    Dictionary-based version :py:class:`monai.transforms.RandSpatialCrop`.
    Crop image with random size or specific size ROI. It can crop at a random position as
    center or at the image center. And allows to set the minimum size to limit the randomly
    generated ROI. Suppose all the expected fields specified by `keys` have same shape.

    Args:
        keys: keys of the corresponding items to be transformed.
            See also: monai.transforms.MapTransform
        roi_size: if `random_size` is True, it specifies the minimum crop region.
            if `random_size` is False, it specifies the expected ROI size to crop. e.g. [224, 224, 128]
            If its components have non-positive values, the corresponding size of input image will be used.
        random_center: crop at random position as center or the image center.
        random_size: crop with random size or specific size ROI.
            The actual size is sampled from `randint(roi_size, img_size)`.
        allow_missing_keys: don't raise exception if key is missing.
    """

    def __init__(
        self,
        keys: KeysCollection,
        roi_size: Union[Sequence[int], int],
        random_center: bool = True,
        random_size: bool = True,
        allow_missing_keys: bool = False,
    ) -> None:
        RandomizableTransform.__init__(self)
        MapTransform.__init__(self, keys, allow_missing_keys)
        self._do_transform = True
        self.roi_size = roi_size
        self.random_center = random_center
        self.random_size = random_size
        self._slices: Optional[Tuple[slice, ...]] = None
        self._size: Optional[Sequence[int]] = None

    def randomize(self, img_size: Sequence[int]) -> None:
        self._size = fall_back_tuple(self.roi_size, img_size)
        if self.random_size:
            self._size = [self.R.randint(low=self._size[i], high=img_size[i] + 1) for i in range(len(img_size))]
        if self.random_center:
            valid_size = get_valid_patch_size(img_size, self._size)
            self._slices = (slice(None),) + get_random_patch(img_size, valid_size, self.R)

    def __call__(self, data: Mapping[Hashable, np.ndarray]) -> Dict[Hashable, np.ndarray]:
        d = dict(data)
        self.randomize(d[self.keys[0]].shape[1:])  # image shape from the first data key
        if self._size is None:
            raise AssertionError
        for key in self.key_iterator(d):
            if self.random_center:
                self.push_transform(d, key, {"slices": [(i.start, i.stop) for i in self._slices[1:]]})  # type: ignore
                d[key] = d[key][self._slices]
            else:
                self.push_transform(d, key)
                cropper = CenterSpatialCrop(self._size)
                d[key] = cropper(d[key])
        return d

    def inverse(self, data: Mapping[Hashable, np.ndarray]) -> Dict[Hashable, np.ndarray]:
        d = deepcopy(dict(data))

        for key in self.key_iterator(d):
            transform = self.get_most_recent_transform(d, key)
            # Create inverse transform
            orig_size = transform[InverseKeys.ORIG_SIZE.value]
            random_center = self.random_center
            pad_to_start = np.empty((len(orig_size)), dtype=np.int32)
            pad_to_end = np.empty((len(orig_size)), dtype=np.int32)
            if random_center:
                for i, _slice in enumerate(transform[InverseKeys.EXTRA_INFO.value]["slices"]):
                    pad_to_start[i] = _slice[0]
                    pad_to_end[i] = orig_size[i] - _slice[1]
            else:
                current_size = d[key].shape[1:]
                for i, (o_s, c_s) in enumerate(zip(orig_size, current_size)):
                    pad_to_start[i] = pad_to_end[i] = (o_s - c_s) / 2
                    if o_s % 2 == 0 and c_s % 2 == 1:
                        pad_to_start[i] += 1
                    elif o_s % 2 == 1 and c_s % 2 == 0:
                        pad_to_end[i] += 1
<<<<<<< HEAD
            # interweave mins and maxes
            pad = np.empty((2 * len(orig_size)), dtype=np.int32)
            pad[0::2] = pad_to_start
            pad[1::2] = pad_to_end
            inverse_transform = BorderPad(pad.tolist())
=======
            # interleave mins and maxes
            pad = list(chain(*zip(pad_to_start.tolist(), pad_to_end.tolist())))
            inverse_transform = BorderPad(pad)
>>>>>>> 42e963f8
            # Apply inverse transform
            d[key] = inverse_transform(d[key])
            # Remove the applied transform
            self.pop_transform(d, key)

        return d


class RandSpatialCropSamplesd(RandomizableTransform, MapTransform):
    """
    Dictionary-based version :py:class:`monai.transforms.RandSpatialCropSamples`.
    Crop image with random size or specific size ROI to generate a list of N samples.
    It can crop at a random position as center or at the image center. And allows to set
    the minimum size to limit the randomly generated ROI. Suppose all the expected fields
    specified by `keys` have same shape.
    It will return a list of dictionaries for all the cropped images.

    Args:
        keys: keys of the corresponding items to be transformed.
            See also: monai.transforms.MapTransform
        roi_size: if `random_size` is True, the spatial size of the minimum crop region.
            if `random_size` is False, specify the expected ROI size to crop. e.g. [224, 224, 128]
        num_samples: number of samples (crop regions) to take in the returned list.
        random_center: crop at random position as center or the image center.
        random_size: crop with random size or specific size ROI.
            The actual size is sampled from `randint(roi_size, img_size)`.
        allow_missing_keys: don't raise exception if key is missing.

    Raises:
        ValueError: When ``num_samples`` is nonpositive.

    """

    def __init__(
        self,
        keys: KeysCollection,
        roi_size: Union[Sequence[int], int],
        num_samples: int,
        random_center: bool = True,
        random_size: bool = True,
        allow_missing_keys: bool = False,
    ) -> None:
        RandomizableTransform.__init__(self)
        MapTransform.__init__(self, keys, allow_missing_keys)
        if num_samples < 1:
            raise ValueError(f"num_samples must be positive, got {num_samples}.")
        self.num_samples = num_samples
        self.cropper = RandSpatialCropd(keys, roi_size, random_center, random_size, allow_missing_keys)

    def set_random_state(
        self, seed: Optional[int] = None, state: Optional[np.random.RandomState] = None
    ) -> "Randomizable":
        super().set_random_state(seed=seed, state=state)
        self.cropper.set_random_state(state=self.R)
        return self

    def randomize(self, data: Optional[Any] = None) -> None:
        pass

    def __call__(self, data: Mapping[Hashable, np.ndarray]) -> List[Dict[Hashable, np.ndarray]]:
        return [self.cropper(data) for _ in range(self.num_samples)]


class CropForegroundd(MapTransform, InvertibleTransform):
    """
    Dictionary-based version :py:class:`monai.transforms.CropForeground`.
    Crop only the foreground object of the expected images.
    The typical usage is to help training and evaluation if the valid part is small in the whole medical image.
    The valid part can be determined by any field in the data with `source_key`, for example:
    - Select values > 0 in image field as the foreground and crop on all fields specified by `keys`.
    - Select label = 3 in label field as the foreground to crop on all fields specified by `keys`.
    - Select label > 0 in the third channel of a One-Hot label field as the foreground to crop all `keys` fields.
    Users can define arbitrary function to select expected foreground from the whole source image or specified
    channels. And it can also add margin to every dim of the bounding box of foreground object.
    """

    def __init__(
        self,
        keys: KeysCollection,
        source_key: str,
        select_fn: Callable = lambda x: x > 0,
        channel_indices: Optional[IndexSelection] = None,
        margin: int = 0,
        start_coord_key: str = "foreground_start_coord",
        end_coord_key: str = "foreground_end_coord",
        allow_missing_keys: bool = False,
    ) -> None:
        """
        Args:
            keys: keys of the corresponding items to be transformed.
                See also: :py:class:`monai.transforms.compose.MapTransform`
            source_key: data source to generate the bounding box of foreground, can be image or label, etc.
            select_fn: function to select expected foreground, default is to select values > 0.
            channel_indices: if defined, select foreground only on the specified channels
                of image. if None, select foreground on the whole image.
            margin: add margin value to spatial dims of the bounding box, if only 1 value provided, use it for all dims.
            start_coord_key: key to record the start coordinate of spatial bounding box for foreground.
            end_coord_key: key to record the end coordinate of spatial bounding box for foreground.
            allow_missing_keys: don't raise exception if key is missing.
        """
        super().__init__(keys, allow_missing_keys)
        self.source_key = source_key
        self.select_fn = select_fn
        self.channel_indices = ensure_tuple(channel_indices) if channel_indices is not None else None
        self.margin = margin
        self.start_coord_key = start_coord_key
        self.end_coord_key = end_coord_key

    def __call__(self, data: Mapping[Hashable, np.ndarray]) -> Dict[Hashable, np.ndarray]:
        d = dict(data)
        box_start, box_end = generate_spatial_bounding_box(
            d[self.source_key], self.select_fn, self.channel_indices, self.margin
        )
        d[self.start_coord_key] = np.asarray(box_start)
        d[self.end_coord_key] = np.asarray(box_end)
        cropper = SpatialCrop(roi_start=box_start, roi_end=box_end)
        for key in self.key_iterator(d):
            self.push_transform(d, key, extra_info={"box_start": box_start, "box_end": box_end})
            d[key] = cropper(d[key])
        return d

    def inverse(self, data: Mapping[Hashable, np.ndarray]) -> Dict[Hashable, np.ndarray]:
        d = deepcopy(dict(data))
        for key in self.key_iterator(d):
            transform = self.get_most_recent_transform(d, key)
            # Create inverse transform
            orig_size = np.array(transform[InverseKeys.ORIG_SIZE.value])
            extra_info = transform[InverseKeys.EXTRA_INFO.value]
            pad_to_start = np.array(extra_info["box_start"])
            pad_to_end = orig_size - np.array(extra_info["box_end"])
<<<<<<< HEAD
            # interweave mins and maxes
            pad = np.empty((2 * len(orig_size)), dtype=np.int32)
            pad[0::2] = pad_to_start
            pad[1::2] = pad_to_end
            inverse_transform = BorderPad(pad.tolist())
=======
            # interleave mins and maxes
            pad = list(chain(*zip(pad_to_start.tolist(), pad_to_end.tolist())))
            inverse_transform = BorderPad(pad)
>>>>>>> 42e963f8
            # Apply inverse transform
            d[key] = inverse_transform(d[key])
            # Remove the applied transform
            self.pop_transform(d, key)

        return d


class RandWeightedCropd(RandomizableTransform, MapTransform):
    """
    Samples a list of `num_samples` image patches according to the provided `weight_map`.

    Args:
        keys: keys of the corresponding items to be transformed.
            See also: :py:class:`monai.transforms.compose.MapTransform`
        w_key: key for the weight map. The corresponding value will be used as the sampling weights,
            it should be a single-channel array in size, for example, `(1, spatial_dim_0, spatial_dim_1, ...)`
        spatial_size: the spatial size of the image patch e.g. [224, 224, 128].
            If its components have non-positive values, the corresponding size of `img` will be used.
        num_samples: number of samples (image patches) to take in the returned list.
        center_coord_key: if specified, the actual sampling location will be stored with the corresponding key.
        allow_missing_keys: don't raise exception if key is missing.

    See Also:
        :py:class:`monai.transforms.RandWeightedCrop`
    """

    def __init__(
        self,
        keys: KeysCollection,
        w_key: str,
        spatial_size: Union[Sequence[int], int],
        num_samples: int = 1,
        center_coord_key: Optional[str] = None,
        allow_missing_keys: bool = False,
    ):
        RandomizableTransform.__init__(self)
        MapTransform.__init__(self, keys, allow_missing_keys)
        self.spatial_size = ensure_tuple(spatial_size)
        self.w_key = w_key
        self.num_samples = int(num_samples)
        self.center_coord_key = center_coord_key
        self.centers: List[np.ndarray] = []

    def randomize(self, weight_map: np.ndarray) -> None:
        self.centers = weighted_patch_samples(
            spatial_size=self.spatial_size, w=weight_map[0], n_samples=self.num_samples, r_state=self.R
        )

    def __call__(self, data: Mapping[Hashable, np.ndarray]) -> List[Dict[Hashable, np.ndarray]]:
        d = dict(data)
        self.randomize(d[self.w_key])
        _spatial_size = fall_back_tuple(self.spatial_size, d[self.w_key].shape[1:])

        results: List[Dict[Hashable, np.ndarray]] = [{} for _ in range(self.num_samples)]
        for key in self.key_iterator(d):
            img = d[key]
            if img.shape[1:] != d[self.w_key].shape[1:]:
                raise ValueError(
                    f"data {key} and weight map {self.w_key} spatial shape mismatch: "
                    f"{img.shape[1:]} vs {d[self.w_key].shape[1:]}."
                )
            for i, center in enumerate(self.centers):
                cropper = SpatialCrop(roi_center=center, roi_size=_spatial_size)
                results[i][key] = cropper(img)
                if self.center_coord_key:
                    results[i][self.center_coord_key] = center
        # fill in the extra keys with unmodified data
        for key in set(data.keys()).difference(set(self.keys)):
            for i in range(self.num_samples):
                results[i][key] = data[key]

        return results


class RandCropByPosNegLabeld(RandomizableTransform, MapTransform):
    """
    Dictionary-based version :py:class:`monai.transforms.RandCropByPosNegLabel`.
    Crop random fixed sized regions with the center being a foreground or background voxel
    based on the Pos Neg Ratio.
    And will return a list of dictionaries for all the cropped images.

    Args:
        keys: keys of the corresponding items to be transformed.
            See also: :py:class:`monai.transforms.compose.MapTransform`
        label_key: name of key for label image, this will be used for finding foreground/background.
        spatial_size: the spatial size of the crop region e.g. [224, 224, 128].
            If its components have non-positive values, the corresponding size of `data[label_key]` will be used.
        pos: used with `neg` together to calculate the ratio ``pos / (pos + neg)`` for the probability
            to pick a foreground voxel as a center rather than a background voxel.
        neg: used with `pos` together to calculate the ratio ``pos / (pos + neg)`` for the probability
            to pick a foreground voxel as a center rather than a background voxel.
        num_samples: number of samples (crop regions) to take in each list.
        image_key: if image_key is not None, use ``label == 0 & image > image_threshold`` to select
            the negative sample(background) center. so the crop center will only exist on valid image area.
        image_threshold: if enabled image_key, use ``image > image_threshold`` to determine
            the valid image content area.
        fg_indices_key: if provided pre-computed foreground indices of `label`, will ignore above `image_key` and
            `image_threshold`, and randomly select crop centers based on them, need to provide `fg_indices_key`
            and `bg_indices_key` together, expect to be 1 dim array of spatial indices after flattening.
            a typical usage is to call `FgBgToIndicesd` transform first and cache the results.
        bg_indices_key: if provided pre-computed background indices of `label`, will ignore above `image_key` and
            `image_threshold`, and randomly select crop centers based on them, need to provide `fg_indices_key`
            and `bg_indices_key` together, expect to be 1 dim array of spatial indices after flattening.
            a typical usage is to call `FgBgToIndicesd` transform first and cache the results.
        allow_missing_keys: don't raise exception if key is missing.

    Raises:
        ValueError: When ``pos`` or ``neg`` are negative.
        ValueError: When ``pos=0`` and ``neg=0``. Incompatible values.

    """

    def __init__(
        self,
        keys: KeysCollection,
        label_key: str,
        spatial_size: Union[Sequence[int], int],
        pos: float = 1.0,
        neg: float = 1.0,
        num_samples: int = 1,
        image_key: Optional[str] = None,
        image_threshold: float = 0.0,
        fg_indices_key: Optional[str] = None,
        bg_indices_key: Optional[str] = None,
        allow_missing_keys: bool = False,
    ) -> None:
        RandomizableTransform.__init__(self)
        MapTransform.__init__(self, keys, allow_missing_keys)
        self.label_key = label_key
        self.spatial_size: Union[Tuple[int, ...], Sequence[int], int] = spatial_size
        if pos < 0 or neg < 0:
            raise ValueError(f"pos and neg must be nonnegative, got pos={pos} neg={neg}.")
        if pos + neg == 0:
            raise ValueError("Incompatible values: pos=0 and neg=0.")
        self.pos_ratio = pos / (pos + neg)
        self.num_samples = num_samples
        self.image_key = image_key
        self.image_threshold = image_threshold
        self.fg_indices_key = fg_indices_key
        self.bg_indices_key = bg_indices_key
        self.centers: Optional[List[List[np.ndarray]]] = None

    def randomize(
        self,
        label: np.ndarray,
        fg_indices: Optional[np.ndarray] = None,
        bg_indices: Optional[np.ndarray] = None,
        image: Optional[np.ndarray] = None,
    ) -> None:
        self.spatial_size = fall_back_tuple(self.spatial_size, default=label.shape[1:])
        if fg_indices is None or bg_indices is None:
            fg_indices_, bg_indices_ = map_binary_to_indices(label, image, self.image_threshold)
        else:
            fg_indices_ = fg_indices
            bg_indices_ = bg_indices
        self.centers = generate_pos_neg_label_crop_centers(
            self.spatial_size, self.num_samples, self.pos_ratio, label.shape[1:], fg_indices_, bg_indices_, self.R
        )

    def __call__(self, data: Mapping[Hashable, np.ndarray]) -> List[Dict[Hashable, np.ndarray]]:
        d = dict(data)
        label = d[self.label_key]
        image = d[self.image_key] if self.image_key else None
        fg_indices = d.get(self.fg_indices_key, None) if self.fg_indices_key is not None else None
        bg_indices = d.get(self.bg_indices_key, None) if self.bg_indices_key is not None else None

        self.randomize(label, fg_indices, bg_indices, image)
        if not isinstance(self.spatial_size, tuple):
            raise AssertionError
        if self.centers is None:
            raise AssertionError
        results: List[Dict[Hashable, np.ndarray]] = [{} for _ in range(self.num_samples)]

        for i, center in enumerate(self.centers):
            for key in self.key_iterator(d):
                img = d[key]
                cropper = SpatialCrop(roi_center=tuple(center), roi_size=self.spatial_size)  # type: ignore
                results[i][key] = cropper(img)
            # fill in the extra keys with unmodified data
            for key in set(data.keys()).difference(set(self.keys)):
                results[i][key] = data[key]

        return results


class ResizeWithPadOrCropd(MapTransform, InvertibleTransform):
    """
    Dictionary-based wrapper of :py:class:`monai.transforms.ResizeWithPadOrCrop`.

    Args:
        keys: keys of the corresponding items to be transformed.
            See also: monai.transforms.MapTransform
        spatial_size: the spatial size of output data after padding or crop.
            If has non-positive values, the corresponding size of input image will be used (no padding).
        mode: {``"constant"``, ``"edge"``, ``"linear_ramp"``, ``"maximum"``, ``"mean"``,
            ``"median"``, ``"minimum"``, ``"reflect"``, ``"symmetric"``, ``"wrap"``, ``"empty"``}
            One of the listed string values or a user supplied function for padding. Defaults to ``"constant"``.
            See also: https://numpy.org/doc/1.18/reference/generated/numpy.pad.html
        allow_missing_keys: don't raise exception if key is missing.

    """

    def __init__(
        self,
        keys: KeysCollection,
        spatial_size: Union[Sequence[int], int],
        mode: Union[NumpyPadMode, str] = NumpyPadMode.CONSTANT,
        allow_missing_keys: bool = False,
    ) -> None:
        super().__init__(keys, allow_missing_keys)
        self.padcropper = ResizeWithPadOrCrop(spatial_size=spatial_size, mode=mode)

    def __call__(self, data: Mapping[Hashable, np.ndarray]) -> Dict[Hashable, np.ndarray]:
        d = dict(data)
        for key in self.key_iterator(d):
            orig_size = d[key].shape[1:]
            d[key] = self.padcropper(d[key])
            self.push_transform(d, key, orig_size=orig_size)
        return d

    def inverse(self, data: Mapping[Hashable, np.ndarray]) -> Dict[Hashable, np.ndarray]:
        d = deepcopy(dict(data))
        for key in self.key_iterator(d):
            transform = self.get_most_recent_transform(d, key)
            # Create inverse transform
<<<<<<< HEAD
            orig_size = transform[InverseKeys.ORIG_SIZE.value]
            inverse_transform = ResizeWithPadOrCrop(spatial_size=orig_size, mode=self.padcropper.padder.mode)
            # Apply inverse transform
            d[key] = inverse_transform(d[key])
=======
            orig_size = np.array(transform[InverseKeys.ORIG_SIZE.value])
            current_size = np.array(d[key].shape[1:])
            # Unfortunately, we can't just use ResizeWithPadOrCrop with original size because of odd/even rounding.
            # Instead, we first pad any smaller dimensions, and then we crop any larger dimensions.

            # First, do pad
            if np.any((orig_size - current_size) > 0):
                pad_to_start = np.floor((orig_size - current_size) / 2).astype(int)
                # in each direction, if original size is even and current size is odd, += 1
                pad_to_start[np.logical_and(orig_size % 2 == 0, current_size % 2 == 1)] += 1
                pad_to_start[pad_to_start < 0] = 0
                pad_to_end = orig_size - current_size - pad_to_start
                pad_to_end[pad_to_end < 0] = 0
                pad = list(chain(*zip(pad_to_start.tolist(), pad_to_end.tolist())))
                d[key] = BorderPad(pad)(d[key])

            # Next crop
            if np.any((orig_size - current_size) < 0):
                if self.padcropper.padder.method == Method.SYMMETRIC:
                    roi_center = [floor(i / 2) if r % 2 == 0 else (i - 1) // 2 for r, i in zip(orig_size, current_size)]
                else:
                    roi_center = [floor(r / 2) if r % 2 == 0 else (r - 1) // 2 for r in orig_size]

                d[key] = SpatialCrop(roi_center, orig_size)(d[key])

>>>>>>> 42e963f8
            # Remove the applied transform
            self.pop_transform(d, key)

        return d


class BoundingRectd(MapTransform):
    """
    Dictionary-based wrapper of :py:class:`monai.transforms.BoundingRect`.

    Args:
        keys: keys of the corresponding items to be transformed.
            See also: monai.transforms.MapTransform
        bbox_key_postfix: the output bounding box coordinates will be
            written to the value of `{key}_{bbox_key_postfix}`.
        select_fn: function to select expected foreground, default is to select values > 0.
        allow_missing_keys: don't raise exception if key is missing.
    """

    def __init__(
        self,
        keys: KeysCollection,
        bbox_key_postfix: str = "bbox",
        select_fn: Callable = lambda x: x > 0,
        allow_missing_keys: bool = False,
    ):
        super().__init__(keys, allow_missing_keys)
        self.bbox = BoundingRect(select_fn=select_fn)
        self.bbox_key_postfix = bbox_key_postfix

    def __call__(self, data: Mapping[Hashable, np.ndarray]) -> Dict[Hashable, np.ndarray]:
        """
        See also: :py:class:`monai.transforms.utils.generate_spatial_bounding_box`.
        """
        d = dict(data)
        for key in self.key_iterator(d):
            bbox = self.bbox(d[key])
            key_to_add = f"{key}_{self.bbox_key_postfix}"
            if key_to_add in d:
                raise KeyError(f"Bounding box data with key {key_to_add} already exists.")
            d[key_to_add] = bbox
        return d


SpatialPadD = SpatialPadDict = SpatialPadd
BorderPadD = BorderPadDict = BorderPadd
DivisiblePadD = DivisiblePadDict = DivisiblePadd
SpatialCropD = SpatialCropDict = SpatialCropd
CenterSpatialCropD = CenterSpatialCropDict = CenterSpatialCropd
RandSpatialCropD = RandSpatialCropDict = RandSpatialCropd
RandSpatialCropSamplesD = RandSpatialCropSamplesDict = RandSpatialCropSamplesd
CropForegroundD = CropForegroundDict = CropForegroundd
RandWeightedCropD = RandWeightedCropDict = RandWeightedCropd
RandCropByPosNegLabelD = RandCropByPosNegLabelDict = RandCropByPosNegLabeld
ResizeWithPadOrCropD = ResizeWithPadOrCropDict = ResizeWithPadOrCropd
BoundingRectD = BoundingRectDict = BoundingRectd<|MERGE_RESOLUTION|>--- conflicted
+++ resolved
@@ -219,13 +219,8 @@
             self.pop_transform(d, key)
 
         return d
-<<<<<<< HEAD
-
-
-=======
-
-
->>>>>>> 42e963f8
+
+
 class DivisiblePadd(MapTransform, InvertibleTransform):
     """
     Pad the input data, so that the spatial sizes are divisible by `k`.
@@ -282,17 +277,10 @@
             d[key] = inverse_transform(d[key])
             # Remove the applied transform
             self.pop_transform(d, key)
-<<<<<<< HEAD
-
-        return d
-
-
-=======
-
-        return d
-
-
->>>>>>> 42e963f8
+
+        return d
+
+
 class SpatialCropd(MapTransform, InvertibleTransform):
     """
     Dictionary-based wrapper of :py:class:`monai.transforms.SpatialCrop`.
@@ -336,21 +324,11 @@
             transform = self.get_most_recent_transform(d, key)
             # Create inverse transform
             orig_size = transform[InverseKeys.ORIG_SIZE.value]
-<<<<<<< HEAD
-            pad_to_start = self.cropper.roi_start
-            pad_to_end = orig_size - self.cropper.roi_end
-            # interweave mins and maxes
-            pad = np.empty((2 * len(orig_size)), dtype=np.int32)
-            pad[0::2] = pad_to_start
-            pad[1::2] = pad_to_end
-            inverse_transform = BorderPad(pad.tolist())
-=======
             pad_to_start = np.array(self.cropper.roi_start)
             pad_to_end = orig_size - self.cropper.roi_end
             # interleave mins and maxes
             pad = list(chain(*zip(pad_to_start.tolist(), pad_to_end.tolist())))
             inverse_transform = BorderPad(pad)
->>>>>>> 42e963f8
             # Apply inverse transform
             d[key] = inverse_transform(d[key])
             # Remove the applied transform
@@ -393,23 +371,12 @@
             # Create inverse transform
             orig_size = np.array(transform[InverseKeys.ORIG_SIZE.value])
             current_size = np.array(d[key].shape[1:])
-<<<<<<< HEAD
-            pad_to_start = np.floor((orig_size - current_size) / 2)
-            # in each direction, if original size is even and current size is odd, += 1
-            pad_to_start[np.logical_and(orig_size % 2 == 0, current_size % 2 == 1)] += 1
-            pad_to_end = orig_size - current_size - pad_to_start
-            pad = np.empty((2 * len(orig_size)), dtype=np.int32)
-            pad[0::2] = pad_to_start
-            pad[1::2] = pad_to_end
-            inverse_transform = BorderPad(pad.tolist())
-=======
             pad_to_start = np.floor((orig_size - current_size) / 2).astype(int)
             # in each direction, if original size is even and current size is odd, += 1
             pad_to_start[np.logical_and(orig_size % 2 == 0, current_size % 2 == 1)] += 1
             pad_to_end = orig_size - current_size - pad_to_start
             pad = list(chain(*zip(pad_to_start.tolist(), pad_to_end.tolist())))
             inverse_transform = BorderPad(pad)
->>>>>>> 42e963f8
             # Apply inverse transform
             d[key] = inverse_transform(d[key])
             # Remove the applied transform
@@ -499,17 +466,9 @@
                         pad_to_start[i] += 1
                     elif o_s % 2 == 1 and c_s % 2 == 0:
                         pad_to_end[i] += 1
-<<<<<<< HEAD
-            # interweave mins and maxes
-            pad = np.empty((2 * len(orig_size)), dtype=np.int32)
-            pad[0::2] = pad_to_start
-            pad[1::2] = pad_to_end
-            inverse_transform = BorderPad(pad.tolist())
-=======
             # interleave mins and maxes
             pad = list(chain(*zip(pad_to_start.tolist(), pad_to_end.tolist())))
             inverse_transform = BorderPad(pad)
->>>>>>> 42e963f8
             # Apply inverse transform
             d[key] = inverse_transform(d[key])
             # Remove the applied transform
@@ -640,17 +599,9 @@
             extra_info = transform[InverseKeys.EXTRA_INFO.value]
             pad_to_start = np.array(extra_info["box_start"])
             pad_to_end = orig_size - np.array(extra_info["box_end"])
-<<<<<<< HEAD
-            # interweave mins and maxes
-            pad = np.empty((2 * len(orig_size)), dtype=np.int32)
-            pad[0::2] = pad_to_start
-            pad[1::2] = pad_to_end
-            inverse_transform = BorderPad(pad.tolist())
-=======
             # interleave mins and maxes
             pad = list(chain(*zip(pad_to_start.tolist(), pad_to_end.tolist())))
             inverse_transform = BorderPad(pad)
->>>>>>> 42e963f8
             # Apply inverse transform
             d[key] = inverse_transform(d[key])
             # Remove the applied transform
@@ -877,12 +828,6 @@
         for key in self.key_iterator(d):
             transform = self.get_most_recent_transform(d, key)
             # Create inverse transform
-<<<<<<< HEAD
-            orig_size = transform[InverseKeys.ORIG_SIZE.value]
-            inverse_transform = ResizeWithPadOrCrop(spatial_size=orig_size, mode=self.padcropper.padder.mode)
-            # Apply inverse transform
-            d[key] = inverse_transform(d[key])
-=======
             orig_size = np.array(transform[InverseKeys.ORIG_SIZE.value])
             current_size = np.array(d[key].shape[1:])
             # Unfortunately, we can't just use ResizeWithPadOrCrop with original size because of odd/even rounding.
@@ -908,7 +853,6 @@
 
                 d[key] = SpatialCrop(roi_center, orig_size)(d[key])
 
->>>>>>> 42e963f8
             # Remove the applied transform
             self.pop_transform(d, key)
 
