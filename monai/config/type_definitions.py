# Copyright 2020 - 2021 MONAI Consortium
# Licensed under the Apache License, Version 2.0 (the "License");
# you may not use this file except in compliance with the License.
# You may obtain a copy of the License at
#     http://www.apache.org/licenses/LICENSE-2.0
# Unless required by applicable law or agreed to in writing, software
# distributed under the License is distributed on an "AS IS" BASIS,
# WITHOUT WARRANTIES OR CONDITIONS OF ANY KIND, either express or implied.
# See the License for the specific language governing permissions and
# limitations under the License.

<<<<<<< HEAD
from typing import Collection, Hashable, Iterable, Union
=======
from typing import Collection, Hashable, Iterable, Sequence, TypeVar, Union
>>>>>>> c1b5028a

import numpy as np

<<<<<<< HEAD
__all__ = ["KeysCollection", "IndexSelection", "DtypeLike"]
=======
__all__ = ["KeysCollection", "IndexSelection", "DtypeLike", "NdarrayTensor", "TensorOrList"]
>>>>>>> c1b5028a

"""Commonly used concepts
This module provides naming and type specifications for commonly used concepts
within the MONAI package. The intent is to explicitly identify information
that should be used consistently throughout the entire MONAI package.

A type would be named as type_definitions.KeysCollection
which includes a meaningful name for the consent in the name itself. The
definitions in this file map context meaningful names to the underlying
object properties that define the expected API.

A conceptual type is represented by a new type name but is also one which
can be different depending on an environment (i.e. differences for python 3.6 vs 3.9
may be implemented). Consistent use of the concept and recorded documentation of
the rationale and convention behind it lowers the learning curve for new
developers. For readability, short names are preferred.
"""

KeysCollection = Union[Collection[Hashable], Hashable]
"""KeysCollection

The KeyCollection type is used to for defining variables
that store a subset of keys to select items from a dictionary.
The container of keys must contain hashable elements.
NOTE:  `Hashable` is not a collection, but is provided as a
       convenience to end-users.  All supplied values will be
       internally converted to a tuple of `Hashable`'s before
       use
"""


IndexSelection = Union[Iterable[int], int]
"""IndexSelection

The IndexSelection type is used to for defining variables
that store a subset of indices to select items from a List or Array like objects.
The indices must be integers, and if a container of indices is specified, the
container must be iterable.
"""


DtypeLike = Union[
    np.dtype,
    type,
    None,
]
"""Type of datatypes
adapted from https://github.com/numpy/numpy/blob/master/numpy/typing/_dtype_like.py
<<<<<<< HEAD
=======
"""

# Generic type which can represent either a numpy.ndarray or a torch.Tensor
# Unlike Union can create a dependence between parameter(s) / return(s)
NdarrayTensor = TypeVar("NdarrayTensor", np.ndarray, torch.Tensor)


TensorOrList = Union[torch.Tensor, Sequence[torch.Tensor]]
"""TensorOrList

The TensorOrList type is used for defining `batch-first Tensor` or `list of channel-first Tensor`.
>>>>>>> c1b5028a
"""<|MERGE_RESOLUTION|>--- conflicted
+++ resolved
@@ -9,19 +9,11 @@
 # See the License for the specific language governing permissions and
 # limitations under the License.
 
-<<<<<<< HEAD
-from typing import Collection, Hashable, Iterable, Union
-=======
 from typing import Collection, Hashable, Iterable, Sequence, TypeVar, Union
->>>>>>> c1b5028a
 
 import numpy as np
 
-<<<<<<< HEAD
-__all__ = ["KeysCollection", "IndexSelection", "DtypeLike"]
-=======
 __all__ = ["KeysCollection", "IndexSelection", "DtypeLike", "NdarrayTensor", "TensorOrList"]
->>>>>>> c1b5028a
 
 """Commonly used concepts
 This module provides naming and type specifications for commonly used concepts
@@ -70,8 +62,6 @@
 ]
 """Type of datatypes
 adapted from https://github.com/numpy/numpy/blob/master/numpy/typing/_dtype_like.py
-<<<<<<< HEAD
-=======
 """
 
 # Generic type which can represent either a numpy.ndarray or a torch.Tensor
@@ -83,5 +73,4 @@
 """TensorOrList
 
 The TensorOrList type is used for defining `batch-first Tensor` or `list of channel-first Tensor`.
->>>>>>> c1b5028a
 """