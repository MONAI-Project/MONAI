--- conflicted
+++ resolved
@@ -21,12 +21,8 @@
 from monai.losses.focal_loss import FocalLoss
 from monai.losses.spatial_mask import MaskedLoss
 from monai.networks import one_hot
-<<<<<<< HEAD
-from monai.utils import LossReduction, Weight
+from monai.utils import LossReduction, Weight, look_up_option
 from monai.utils.enums import DataObjects
-=======
-from monai.utils import LossReduction, Weight, look_up_option
->>>>>>> 0266743a
 
 
 class DiceLoss(_Loss):
