--- conflicted
+++ resolved
@@ -73,11 +73,7 @@
             transforms = Compose([LoadImaged("image"), transforms])
 
         dataset = CacheDataset(data, transforms, progress=False)
-<<<<<<< HEAD
-        loader = DataLoader(dataset, batch_size=batch_size, shuffle=False, num_workers=0)
-=======
         loader = DataLoader(dataset, batch_size=batch_size, shuffle=False, num_workers=num_workers)
->>>>>>> 42e963f8
 
         for b, batch_data in enumerate(loader):
             decollated_1 = decollate_batch(batch_data)
