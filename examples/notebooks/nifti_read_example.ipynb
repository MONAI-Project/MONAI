--- conflicted
+++ resolved
@@ -44,11 +44,7 @@
     "\n",
     "import monai\n",
     "from monai.data import NiftiDataset, GridPatchDataset, create_test_image_3d\n",
-<<<<<<< HEAD
-    "from monai.transforms import Compose, AddChannel, Transpose, ScaleIntensity, ToTensor, RandUniformPatch\n",
-=======
-    "from monai.transforms import Compose, AddChannel, Transpose, Rescale, ToTensor, RandSpatialCrop\n",
->>>>>>> 5c41aef1
+    "from monai.transforms import Compose, AddChannel, Transpose, ScaleIntensity, ToTensor, RandSpatialCrop\n",
     "\n",
     "monai.config.print_config()"
    ]
