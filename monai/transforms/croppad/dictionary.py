# Copyright (c) MONAI Consortium
# Licensed under the Apache License, Version 2.0 (the "License");
# you may not use this file except in compliance with the License.
# You may obtain a copy of the License at
#     http://www.apache.org/licenses/LICENSE-2.0
# Unless required by applicable law or agreed to in writing, software
# distributed under the License is distributed on an "AS IS" BASIS,
# WITHOUT WARRANTIES OR CONDITIONS OF ANY KIND, either express or implied.
# See the License for the specific language governing permissions and
# limitations under the License.
"""
A collection of dictionary-based wrappers around the "vanilla" transforms for crop and pad operations
defined in :py:class:`monai.transforms.croppad.array`.

Class names are ended with 'd' to denote dictionary-based transforms.
"""

from __future__ import annotations

from collections.abc import Callable, Hashable, Mapping, Sequence
from copy import deepcopy
from typing import Any

import numpy as np
import torch

from monai.config import IndexSelection, KeysCollection, SequenceStr
from monai.config.type_definitions import NdarrayOrTensor
from monai.data.meta_tensor import MetaTensor
from monai.transforms.croppad.array import (
    BorderPad,
    BoundingRect,
    CenterScaleCrop,
    CenterSpatialCrop,
    Crop,
    CropForeground,
    DivisiblePad,
    Pad,
    RandCropByLabelClasses,
    RandCropByPosNegLabel,
    RandScaleCrop,
    RandSpatialCrop,
    RandSpatialCropSamples,
    RandWeightedCrop,
    ResizeWithPadOrCrop,
    SpatialCrop,
    SpatialPad,
)
from monai.transforms.inverse import InvertibleTransform
<<<<<<< HEAD
from monai.transforms.transform import LazyTransform, MapTransform, Randomizable
=======
from monai.transforms.traits import MultiSampleTrait
from monai.transforms.transform import MapTransform, Randomizable
>>>>>>> 94e9e178
from monai.transforms.utils import is_positive
from monai.utils import MAX_SEED, Method, PytorchPadMode, deprecated_arg_default, ensure_tuple_rep

__all__ = [
    "Padd",
    "SpatialPadd",
    "BorderPadd",
    "DivisiblePadd",
    "Cropd",
    "RandCropd",
    "SpatialCropd",
    "CenterSpatialCropd",
    "CenterScaleCropd",
    "RandScaleCropd",
    "RandSpatialCropd",
    "RandSpatialCropSamplesd",
    "CropForegroundd",
    "RandWeightedCropd",
    "RandCropByPosNegLabeld",
    "ResizeWithPadOrCropd",
    "BoundingRectd",
    "RandCropByLabelClassesd",
    "PadD",
    "PadDict",
    "SpatialPadD",
    "SpatialPadDict",
    "BorderPadD",
    "BorderPadDict",
    "DivisiblePadD",
    "DivisiblePadDict",
    "CropD",
    "CropDict",
    "RandCropD",
    "RandCropDict",
    "SpatialCropD",
    "SpatialCropDict",
    "CenterSpatialCropD",
    "CenterSpatialCropDict",
    "CenterScaleCropD",
    "CenterScaleCropDict",
    "RandScaleCropD",
    "RandScaleCropDict",
    "RandSpatialCropD",
    "RandSpatialCropDict",
    "RandSpatialCropSamplesD",
    "RandSpatialCropSamplesDict",
    "CropForegroundD",
    "CropForegroundDict",
    "RandWeightedCropD",
    "RandWeightedCropDict",
    "RandCropByPosNegLabelD",
    "RandCropByPosNegLabelDict",
    "ResizeWithPadOrCropD",
    "ResizeWithPadOrCropDict",
    "BoundingRectD",
    "BoundingRectDict",
    "RandCropByLabelClassesD",
    "RandCropByLabelClassesDict",
]


class Padd(MapTransform, InvertibleTransform, LazyTransform):
    """
    Dictionary-based wrapper of :py:class:`monai.transforms.Pad`.

    """

    backend = Pad.backend

    def __init__(
        self,
        keys: KeysCollection,
        padder: Pad,
        mode: SequenceStr = PytorchPadMode.CONSTANT,
        allow_missing_keys: bool = False,
    ) -> None:
        """
        Args:
            keys: keys of the corresponding items to be transformed.
                See also: :py:class:`monai.transforms.compose.MapTransform`
            padder: pad transform for the input image.
            mode: available modes for numpy array:{``"constant"``, ``"edge"``, ``"linear_ramp"``, ``"maximum"``,
                ``"mean"``, ``"median"``, ``"minimum"``, ``"reflect"``, ``"symmetric"``, ``"wrap"``, ``"empty"``}
                available modes for PyTorch Tensor: {``"constant"``, ``"reflect"``, ``"replicate"``, ``"circular"``}.
                One of the listed string values or a user supplied function. Defaults to ``"constant"``.
                See also: https://numpy.org/doc/1.18/reference/generated/numpy.pad.html
                https://pytorch.org/docs/stable/generated/torch.nn.functional.pad.html
                It also can be a sequence of string, each element corresponds to a key in ``keys``.
            allow_missing_keys: don't raise exception if key is missing.

        """
        super().__init__(keys, allow_missing_keys)
        self.padder = padder
        self.mode = ensure_tuple_rep(mode, len(self.keys))

    @LazyTransform.lazy_evaluation.setter  # type: ignore
    def lazy_evaluation(self, value: bool) -> None:
        self._lazy_evaluation = value
        if isinstance(self.padder, LazyTransform):
            self.padder.lazy_evaluation = value

    def __call__(self, data: Mapping[Hashable, torch.Tensor]) -> dict[Hashable, torch.Tensor]:
        d = dict(data)
        for key, m in self.key_iterator(d, self.mode):
            d[key] = self.padder(d[key], mode=m)
        return d

    def inverse(self, data: Mapping[Hashable, MetaTensor]) -> dict[Hashable, MetaTensor]:
        d = dict(data)
        for key in self.key_iterator(d):
            d[key] = self.padder.inverse(d[key])
        return d


class SpatialPadd(Padd):
    """
    Dictionary-based wrapper of :py:class:`monai.transforms.SpatialPad`.
    Performs padding to the data, symmetric for all sides or all on one side for each dimension.

    """

    def __init__(
        self,
        keys: KeysCollection,
        spatial_size: Sequence[int] | int,
        method: str = Method.SYMMETRIC,
        mode: SequenceStr = PytorchPadMode.CONSTANT,
        allow_missing_keys: bool = False,
        **kwargs,
    ) -> None:
        """
        Args:
            keys: keys of the corresponding items to be transformed.
                See also: :py:class:`monai.transforms.compose.MapTransform`
            spatial_size: the spatial size of output data after padding, if a dimension of the input
                data size is larger than the pad size, will not pad that dimension.
                If its components have non-positive values, the corresponding size of input image will be used.
                for example: if the spatial size of input data is [30, 30, 30] and `spatial_size=[32, 25, -1]`,
                the spatial size of output data will be [32, 30, 30].
            method: {``"symmetric"``, ``"end"``}
                Pad image symmetrically on every side or only pad at the end sides. Defaults to ``"symmetric"``.
            mode: available modes for numpy array:{``"constant"``, ``"edge"``, ``"linear_ramp"``, ``"maximum"``,
                ``"mean"``, ``"median"``, ``"minimum"``, ``"reflect"``, ``"symmetric"``, ``"wrap"``, ``"empty"``}
                available modes for PyTorch Tensor: {``"constant"``, ``"reflect"``, ``"replicate"``, ``"circular"``}.
                One of the listed string values or a user supplied function. Defaults to ``"constant"``.
                See also: https://numpy.org/doc/1.18/reference/generated/numpy.pad.html
                https://pytorch.org/docs/stable/generated/torch.nn.functional.pad.html
                It also can be a sequence of string, each element corresponds to a key in ``keys``.
            allow_missing_keys: don't raise exception if key is missing.
            kwargs: other arguments for the `np.pad` or `torch.pad` function.
                note that `np.pad` treats channel dimension as the first dimension.

        """
        padder = SpatialPad(spatial_size, method, **kwargs)
        super().__init__(keys, padder=padder, mode=mode, allow_missing_keys=allow_missing_keys)


class BorderPadd(Padd):
    """
    Pad the input data by adding specified borders to every dimension.
    Dictionary-based wrapper of :py:class:`monai.transforms.BorderPad`.
    """

    backend = BorderPad.backend

    def __init__(
        self,
        keys: KeysCollection,
        spatial_border: Sequence[int] | int,
        mode: SequenceStr = PytorchPadMode.CONSTANT,
        allow_missing_keys: bool = False,
        **kwargs,
    ) -> None:
        """
        Args:
            keys: keys of the corresponding items to be transformed.
                See also: :py:class:`monai.transforms.compose.MapTransform`
            spatial_border: specified size for every spatial border. it can be 3 shapes:

                - single int number, pad all the borders with the same size.
                - length equals the length of image shape, pad every spatial dimension separately.
                  for example, image shape(CHW) is [1, 4, 4], spatial_border is [2, 1],
                  pad every border of H dim with 2, pad every border of W dim with 1, result shape is [1, 8, 6].
                - length equals 2 x (length of image shape), pad every border of every dimension separately.
                  for example, image shape(CHW) is [1, 4, 4], spatial_border is [1, 2, 3, 4], pad top of H dim with 1,
                  pad bottom of H dim with 2, pad left of W dim with 3, pad right of W dim with 4.
                  the result shape is [1, 7, 11].

            mode: available modes for numpy array:{``"constant"``, ``"edge"``, ``"linear_ramp"``, ``"maximum"``,
                ``"mean"``, ``"median"``, ``"minimum"``, ``"reflect"``, ``"symmetric"``, ``"wrap"``, ``"empty"``}
                available modes for PyTorch Tensor: {``"constant"``, ``"reflect"``, ``"replicate"``, ``"circular"``}.
                One of the listed string values or a user supplied function. Defaults to ``"constant"``.
                See also: https://numpy.org/doc/1.18/reference/generated/numpy.pad.html
                https://pytorch.org/docs/stable/generated/torch.nn.functional.pad.html
                It also can be a sequence of string, each element corresponds to a key in ``keys``.
            allow_missing_keys: don't raise exception if key is missing.
            kwargs: other arguments for the `np.pad` or `torch.pad` function.
                note that `np.pad` treats channel dimension as the first dimension.

        """
        padder = BorderPad(spatial_border=spatial_border, **kwargs)
        super().__init__(keys, padder=padder, mode=mode, allow_missing_keys=allow_missing_keys)


class DivisiblePadd(Padd):
    """
    Pad the input data, so that the spatial sizes are divisible by `k`.
    Dictionary-based wrapper of :py:class:`monai.transforms.DivisiblePad`.
    """

    backend = DivisiblePad.backend

    def __init__(
        self,
        keys: KeysCollection,
        k: Sequence[int] | int,
        mode: SequenceStr = PytorchPadMode.CONSTANT,
        method: str = Method.SYMMETRIC,
        allow_missing_keys: bool = False,
        **kwargs,
    ) -> None:
        """
        Args:
            keys: keys of the corresponding items to be transformed.
                See also: :py:class:`monai.transforms.compose.MapTransform`
            k: the target k for each spatial dimension.
                if `k` is negative or 0, the original size is preserved.
                if `k` is an int, the same `k` be applied to all the input spatial dimensions.
            mode: available modes for numpy array:{``"constant"``, ``"edge"``, ``"linear_ramp"``, ``"maximum"``,
                ``"mean"``, ``"median"``, ``"minimum"``, ``"reflect"``, ``"symmetric"``, ``"wrap"``, ``"empty"``}
                available modes for PyTorch Tensor: {``"constant"``, ``"reflect"``, ``"replicate"``, ``"circular"``}.
                One of the listed string values or a user supplied function. Defaults to ``"constant"``.
                See also: https://numpy.org/doc/1.18/reference/generated/numpy.pad.html
                https://pytorch.org/docs/stable/generated/torch.nn.functional.pad.html
                It also can be a sequence of string, each element corresponds to a key in ``keys``.
            method: {``"symmetric"``, ``"end"``}
                Pad image symmetrically on every side or only pad at the end sides. Defaults to ``"symmetric"``.
            allow_missing_keys: don't raise exception if key is missing.
            kwargs: other arguments for the `np.pad` or `torch.pad` function.
                note that `np.pad` treats channel dimension as the first dimension.

        See also :py:class:`monai.transforms.SpatialPad`

        """
        padder = DivisiblePad(k=k, method=method, **kwargs)
        super().__init__(keys, padder=padder, mode=mode, allow_missing_keys=allow_missing_keys)


class Cropd(MapTransform, InvertibleTransform, LazyTransform):
    """
    Dictionary-based wrapper of abstract class :py:class:`monai.transforms.Crop`.

    Args:
        keys: keys of the corresponding items to be transformed.
            See also: :py:class:`monai.transforms.compose.MapTransform`
        cropper: crop transform for the input image.
        allow_missing_keys: don't raise exception if key is missing.

    """

    backend = Crop.backend

    def __init__(self, keys: KeysCollection, cropper: Crop, allow_missing_keys: bool = False):
        super().__init__(keys, allow_missing_keys)
        self.cropper = cropper

    @LazyTransform.lazy_evaluation.setter  # type: ignore
    def lazy_evaluation(self, value: bool) -> None:
        self._lazy_evaluation = value
        if isinstance(self.cropper, LazyTransform):
            self.cropper.lazy_evaluation = value

    def __call__(self, data: Mapping[Hashable, torch.Tensor]) -> dict[Hashable, torch.Tensor]:
        d = dict(data)
        for key in self.key_iterator(d):
            d[key] = self.cropper(d[key])  # type: ignore
        return d

    def inverse(self, data: Mapping[Hashable, MetaTensor]) -> dict[Hashable, MetaTensor]:
        d = dict(data)
        for key in self.key_iterator(d):
            d[key] = self.cropper.inverse(d[key])
        return d


class RandCropd(Cropd, Randomizable):
    """
    Base class for random crop transform.

    Args:
        keys: keys of the corresponding items to be transformed.
            See also: :py:class:`monai.transforms.compose.MapTransform`
        cropper: random crop transform for the input image.
        allow_missing_keys: don't raise exception if key is missing.

    """

    backend = Crop.backend

    def __init__(self, keys: KeysCollection, cropper: Crop, allow_missing_keys: bool = False):
        super().__init__(keys, cropper=cropper, allow_missing_keys=allow_missing_keys)

    def set_random_state(self, seed: int | None = None, state: np.random.RandomState | None = None) -> RandCropd:
        super().set_random_state(seed, state)
        if isinstance(self.cropper, Randomizable):
            self.cropper.set_random_state(seed, state)
        return self

    def randomize(self, img_size: Sequence[int]) -> None:
        if isinstance(self.cropper, Randomizable):
            self.cropper.randomize(img_size)

    def __call__(self, data: Mapping[Hashable, torch.Tensor]) -> dict[Hashable, torch.Tensor]:
        d = dict(data)
        # the first key must exist to execute random operations
        first_item = d[self.first_key(d)]
        self.randomize(first_item.peek_pending_shape() if isinstance(first_item, MetaTensor) else first_item.shape[1:])
        for key in self.key_iterator(d):
            kwargs = {"randomize": False} if isinstance(self.cropper, Randomizable) else {}
            d[key] = self.cropper(d[key], **kwargs)  # type: ignore
        return d


class SpatialCropd(Cropd):
    """
    Dictionary-based wrapper of :py:class:`monai.transforms.SpatialCrop`.
    General purpose cropper to produce sub-volume region of interest (ROI).
    If a dimension of the expected ROI size is larger than the input image size, will not crop that dimension.
    So the cropped result may be smaller than the expected ROI, and the cropped results of several images may
    not have exactly the same shape.
    It can support to crop ND spatial (channel-first) data.

    The cropped region can be parameterised in various ways:
        - a list of slices for each spatial dimension (allows for use of -ve indexing and `None`)
        - a spatial center and size
        - the start and end coordinates of the ROI
    """

    def __init__(
        self,
        keys: KeysCollection,
        roi_center: Sequence[int] | None = None,
        roi_size: Sequence[int] | None = None,
        roi_start: Sequence[int] | None = None,
        roi_end: Sequence[int] | None = None,
        roi_slices: Sequence[slice] | None = None,
        allow_missing_keys: bool = False,
    ) -> None:
        """
        Args:
            keys: keys of the corresponding items to be transformed.
                See also: :py:class:`monai.transforms.compose.MapTransform`
            roi_center: voxel coordinates for center of the crop ROI.
            roi_size: size of the crop ROI, if a dimension of ROI size is larger than image size,
                will not crop that dimension of the image.
            roi_start: voxel coordinates for start of the crop ROI.
            roi_end: voxel coordinates for end of the crop ROI, if a coordinate is out of image,
                use the end coordinate of image.
            roi_slices: list of slices for each of the spatial dimensions.
            allow_missing_keys: don't raise exception if key is missing.

        """
        cropper = SpatialCrop(roi_center, roi_size, roi_start, roi_end, roi_slices)
        super().__init__(keys, cropper=cropper, allow_missing_keys=allow_missing_keys)


class CenterSpatialCropd(Cropd):
    """
    Dictionary-based wrapper of :py:class:`monai.transforms.CenterSpatialCrop`.
    If a dimension of the expected ROI size is larger than the input image size, will not crop that dimension.
    So the cropped result may be smaller than the expected ROI, and the cropped results of several images may
    not have exactly the same shape.

    Args:
        keys: keys of the corresponding items to be transformed.
            See also: monai.transforms.MapTransform
        roi_size: the size of the crop region e.g. [224,224,128]
            if a dimension of ROI size is larger than image size, will not crop that dimension of the image.
            If its components have non-positive values, the corresponding size of input image will be used.
            for example: if the spatial size of input data is [40, 40, 40] and `roi_size=[32, 64, -1]`,
            the spatial size of output data will be [32, 40, 40].
        allow_missing_keys: don't raise exception if key is missing.
    """

    def __init__(self, keys: KeysCollection, roi_size: Sequence[int] | int, allow_missing_keys: bool = False) -> None:
        cropper = CenterSpatialCrop(roi_size)
        super().__init__(keys, cropper=cropper, allow_missing_keys=allow_missing_keys)


class CenterScaleCropd(Cropd):
    """
    Dictionary-based wrapper of :py:class:`monai.transforms.CenterScaleCrop`.
    Note: as using the same scaled ROI to crop, all the input data specified by `keys` should have
    the same spatial shape.

    Args:
        keys: keys of the corresponding items to be transformed.
            See also: monai.transforms.MapTransform
        roi_scale: specifies the expected scale of image size to crop. e.g. [0.3, 0.4, 0.5] or a number for all dims.
            If its components have non-positive values, will use `1.0` instead, which means the input image size.
        allow_missing_keys: don't raise exception if key is missing.
    """

    def __init__(
        self, keys: KeysCollection, roi_scale: Sequence[float] | float, allow_missing_keys: bool = False
    ) -> None:
        cropper = CenterScaleCrop(roi_scale)
        super().__init__(keys, cropper=cropper, allow_missing_keys=allow_missing_keys)


class RandSpatialCropd(RandCropd):
    """
    Dictionary-based version :py:class:`monai.transforms.RandSpatialCrop`.
    Crop image with random size or specific size ROI. It can crop at a random position as
    center or at the image center. And allows to set the minimum and maximum size to limit the randomly
    generated ROI. Suppose all the expected fields specified by `keys` have same shape.

    Note: even `random_size=False`, if a dimension of the expected ROI size is larger than the input image size,
    will not crop that dimension. So the cropped result may be smaller than the expected ROI, and the cropped
    results of several images may not have exactly the same shape.

    Args:
        keys: keys of the corresponding items to be transformed.
            See also: monai.transforms.MapTransform
        roi_size: if `random_size` is True, it specifies the minimum crop region.
            if `random_size` is False, it specifies the expected ROI size to crop. e.g. [224, 224, 128]
            if a dimension of ROI size is larger than image size, will not crop that dimension of the image.
            If its components have non-positive values, the corresponding size of input image will be used.
            for example: if the spatial size of input data is [40, 40, 40] and `roi_size=[32, 64, -1]`,
            the spatial size of output data will be [32, 40, 40].
        max_roi_size: if `random_size` is True and `roi_size` specifies the min crop region size, `max_roi_size`
            can specify the max crop region size. if None, defaults to the input image size.
            if its components have non-positive values, the corresponding size of input image will be used.
        random_center: crop at random position as center or the image center.
        random_size: crop with random size or specific size ROI.
            if True, the actual size is sampled from:
            `randint(roi_scale * image spatial size, max_roi_scale * image spatial size + 1)`.
        allow_missing_keys: don't raise exception if key is missing.
    """

    @deprecated_arg_default("random_size", True, False, since="1.1", replaced="1.3")
    def __init__(
        self,
        keys: KeysCollection,
        roi_size: Sequence[int] | int,
        max_roi_size: Sequence[int] | int | None = None,
        random_center: bool = True,
        random_size: bool = True,
        allow_missing_keys: bool = False,
    ) -> None:
        cropper = RandSpatialCrop(roi_size, max_roi_size, random_center, random_size)
        super().__init__(keys, cropper=cropper, allow_missing_keys=allow_missing_keys)


class RandScaleCropd(RandCropd):
    """
    Dictionary-based version :py:class:`monai.transforms.RandScaleCrop`.
    Crop image with random size or specific size ROI.
    It can crop at a random position as center or at the image center.
    And allows to set the minimum and maximum scale of image size to limit the randomly generated ROI.
    Suppose all the expected fields specified by `keys` have same shape.

    Args:
        keys: keys of the corresponding items to be transformed.
            See also: monai.transforms.MapTransform
        roi_scale: if `random_size` is True, it specifies the minimum crop size: `roi_scale * image spatial size`.
            if `random_size` is False, it specifies the expected scale of image size to crop. e.g. [0.3, 0.4, 0.5].
            If its components have non-positive values, will use `1.0` instead, which means the input image size.
        max_roi_scale: if `random_size` is True and `roi_scale` specifies the min crop region size, `max_roi_scale`
            can specify the max crop region size: `max_roi_scale * image spatial size`.
            if None, defaults to the input image size. if its components have non-positive values,
            will use `1.0` instead, which means the input image size.
        random_center: crop at random position as center or the image center.
        random_size: crop with random size or specified size ROI by `roi_scale * image spatial size`.
            if True, the actual size is sampled from:
            `randint(roi_scale * image spatial size, max_roi_scale * image spatial size + 1)`.
        allow_missing_keys: don't raise exception if key is missing.
    """

    @deprecated_arg_default("random_size", True, False, since="1.1", replaced="1.3")
    def __init__(
        self,
        keys: KeysCollection,
        roi_scale: Sequence[float] | float,
        max_roi_scale: Sequence[float] | float | None = None,
        random_center: bool = True,
        random_size: bool = True,
        allow_missing_keys: bool = False,
    ) -> None:
        cropper = RandScaleCrop(roi_scale, max_roi_scale, random_center, random_size)
        super().__init__(keys, cropper=cropper, allow_missing_keys=allow_missing_keys)


<<<<<<< HEAD
class RandSpatialCropSamplesd(Randomizable, MapTransform, LazyTransform):
=======
class RandSpatialCropSamplesd(Randomizable, MapTransform, MultiSampleTrait):
>>>>>>> 94e9e178
    """
    Dictionary-based version :py:class:`monai.transforms.RandSpatialCropSamples`.
    Crop image with random size or specific size ROI to generate a list of N samples.
    It can crop at a random position as center or at the image center. And allows to set
    the minimum size to limit the randomly generated ROI. Suppose all the expected fields
    specified by `keys` have same shape, and add `patch_index` to the corresponding metadata.
    It will return a list of dictionaries for all the cropped images.

    Note: even `random_size=False`, if a dimension of the expected ROI size is larger than the input image size,
    will not crop that dimension. So the cropped result may be smaller than the expected ROI, and the cropped
    results of several images may not have exactly the same shape.

    Args:
        keys: keys of the corresponding items to be transformed.
            See also: monai.transforms.MapTransform
        roi_size: if `random_size` is True, it specifies the minimum crop region.
            if `random_size` is False, it specifies the expected ROI size to crop. e.g. [224, 224, 128]
            if a dimension of ROI size is larger than image size, will not crop that dimension of the image.
            If its components have non-positive values, the corresponding size of input image will be used.
            for example: if the spatial size of input data is [40, 40, 40] and `roi_size=[32, 64, -1]`,
            the spatial size of output data will be [32, 40, 40].
        num_samples: number of samples (crop regions) to take in the returned list.
        max_roi_size: if `random_size` is True and `roi_size` specifies the min crop region size, `max_roi_size`
            can specify the max crop region size. if None, defaults to the input image size.
            if its components have non-positive values, the corresponding size of input image will be used.
        random_center: crop at random position as center or the image center.
        random_size: crop with random size or specific size ROI.
            The actual size is sampled from `randint(roi_size, img_size)`.
        allow_missing_keys: don't raise exception if key is missing.

    Raises:
        ValueError: When ``num_samples`` is nonpositive.

    """

    backend = RandSpatialCropSamples.backend

    @deprecated_arg_default("random_size", True, False, since="1.1", replaced="1.3")
    def __init__(
        self,
        keys: KeysCollection,
        roi_size: Sequence[int] | int,
        num_samples: int,
        max_roi_size: Sequence[int] | int | None = None,
        random_center: bool = True,
        random_size: bool = True,
        allow_missing_keys: bool = False,
    ) -> None:
        MapTransform.__init__(self, keys, allow_missing_keys)
        self.cropper = RandSpatialCropSamples(roi_size, num_samples, max_roi_size, random_center, random_size)

    @LazyTransform.lazy_evaluation.setter  # type: ignore
    def lazy_evaluation(self, value: bool) -> None:
        self._lazy_evaluation = value
        self.cropper.lazy_evaluation = value

    def randomize(self, data: Any | None = None) -> None:
        self.sub_seed = self.R.randint(MAX_SEED, dtype="uint32")

    def __call__(self, data: Mapping[Hashable, torch.Tensor]) -> list[dict[Hashable, torch.Tensor]]:
        ret: list[dict[Hashable, torch.Tensor]] = [dict(data) for _ in range(self.cropper.num_samples)]
        # deep copy all the unmodified data
        for i in range(self.cropper.num_samples):
            for key in set(data.keys()).difference(set(self.keys)):
                ret[i][key] = deepcopy(data[key])

        # for each key we reset the random state to ensure crops are the same
        self.randomize()
        for key in self.key_iterator(dict(data)):
            self.cropper.set_random_state(seed=self.sub_seed)
            for i, im in enumerate(self.cropper(data[key])):
                ret[i][key] = im
        return ret


class CropForegroundd(Cropd):
    """
    Dictionary-based version :py:class:`monai.transforms.CropForeground`.
    Crop only the foreground object of the expected images.
    The typical usage is to help training and evaluation if the valid part is small in the whole medical image.
    The valid part can be determined by any field in the data with `source_key`, for example:
    - Select values > 0 in image field as the foreground and crop on all fields specified by `keys`.
    - Select label = 3 in label field as the foreground to crop on all fields specified by `keys`.
    - Select label > 0 in the third channel of a One-Hot label field as the foreground to crop all `keys` fields.
    Users can define arbitrary function to select expected foreground from the whole source image or specified
    channels. And it can also add margin to every dim of the bounding box of foreground object.
    """

    def __init__(
        self,
        keys: KeysCollection,
        source_key: str,
        select_fn: Callable = is_positive,
        channel_indices: IndexSelection | None = None,
        margin: Sequence[int] | int = 0,
        allow_smaller: bool = True,
        k_divisible: Sequence[int] | int = 1,
        mode: SequenceStr = PytorchPadMode.CONSTANT,
        start_coord_key: str = "foreground_start_coord",
        end_coord_key: str = "foreground_end_coord",
        allow_missing_keys: bool = False,
        **pad_kwargs,
    ) -> None:
        """
        Args:
            keys: keys of the corresponding items to be transformed.
                See also: :py:class:`monai.transforms.compose.MapTransform`
            source_key: data source to generate the bounding box of foreground, can be image or label, etc.
            select_fn: function to select expected foreground, default is to select values > 0.
            channel_indices: if defined, select foreground only on the specified channels
                of image. if None, select foreground on the whole image.
            margin: add margin value to spatial dims of the bounding box, if only 1 value provided, use it for all dims.
            allow_smaller: when computing box size with `margin`, whether allow the image size to be smaller
                than box size, default to `True`. if the margined size is larger than image size, will pad with
                specified `mode`.
            k_divisible: make each spatial dimension to be divisible by k, default to 1.
                if `k_divisible` is an int, the same `k` be applied to all the input spatial dimensions.
            mode: available modes for numpy array:{``"constant"``, ``"edge"``, ``"linear_ramp"``, ``"maximum"``,
                ``"mean"``, ``"median"``, ``"minimum"``, ``"reflect"``, ``"symmetric"``, ``"wrap"``, ``"empty"``}
                available modes for PyTorch Tensor: {``"constant"``, ``"reflect"``, ``"replicate"``, ``"circular"``}.
                One of the listed string values or a user supplied function. Defaults to ``"constant"``.
                See also: https://numpy.org/doc/1.18/reference/generated/numpy.pad.html
                https://pytorch.org/docs/stable/generated/torch.nn.functional.pad.html
                it also can be a sequence of string, each element corresponds to a key in ``keys``.
            start_coord_key: key to record the start coordinate of spatial bounding box for foreground.
            end_coord_key: key to record the end coordinate of spatial bounding box for foreground.
            allow_missing_keys: don't raise exception if key is missing.
            pad_kwargs: other arguments for the `np.pad` or `torch.pad` function.
                note that `np.pad` treats channel dimension as the first dimension.

        """
        self.source_key = source_key
        self.start_coord_key = start_coord_key
        self.end_coord_key = end_coord_key
        cropper = CropForeground(
            select_fn=select_fn,
            channel_indices=channel_indices,
            margin=margin,
            allow_smaller=allow_smaller,
            k_divisible=k_divisible,
            **pad_kwargs,
        )
        super().__init__(keys, cropper=cropper, allow_missing_keys=allow_missing_keys)
        self.mode = ensure_tuple_rep(mode, len(self.keys))

    @LazyTransform.lazy_evaluation.setter  # type: ignore
    def lazy_evaluation(self, value: bool) -> None:
        self._lazy_evaluation = value
        self.cropper.lazy_evaluation = value

    def __call__(self, data: Mapping[Hashable, torch.Tensor]) -> dict[Hashable, torch.Tensor]:
        d = dict(data)
        self.cropper: CropForeground
        box_start, box_end = self.cropper.compute_bounding_box(img=d[self.source_key])
        if self.start_coord_key is not None:
            d[self.start_coord_key] = box_start
        if self.end_coord_key is not None:
            d[self.end_coord_key] = box_end
        for key, m in self.key_iterator(d, self.mode):
            d[key] = self.cropper.crop_pad(img=d[key], box_start=box_start, box_end=box_end, mode=m)
        return d


<<<<<<< HEAD
class RandWeightedCropd(Randomizable, MapTransform, LazyTransform):
=======
class RandWeightedCropd(Randomizable, MapTransform, MultiSampleTrait):
>>>>>>> 94e9e178
    """
    Samples a list of `num_samples` image patches according to the provided `weight_map`.

    Args:
        keys: keys of the corresponding items to be transformed.
            See also: :py:class:`monai.transforms.compose.MapTransform`
        w_key: key for the weight map. The corresponding value will be used as the sampling weights,
            it should be a single-channel array in size, for example, `(1, spatial_dim_0, spatial_dim_1, ...)`
        spatial_size: the spatial size of the image patch e.g. [224, 224, 128].
            If its components have non-positive values, the corresponding size of `img` will be used.
        num_samples: number of samples (image patches) to take in the returned list.
        allow_missing_keys: don't raise exception if key is missing.

    See Also:
        :py:class:`monai.transforms.RandWeightedCrop`
    """

    backend = SpatialCrop.backend

    def __init__(
        self,
        keys: KeysCollection,
        w_key: str,
        spatial_size: Sequence[int] | int,
        num_samples: int = 1,
        allow_missing_keys: bool = False,
    ):
        MapTransform.__init__(self, keys, allow_missing_keys)
        self.w_key = w_key
        self.cropper = RandWeightedCrop(spatial_size, num_samples)

    def set_random_state(
        self, seed: int | None = None, state: np.random.RandomState | None = None
    ) -> RandWeightedCropd:
        super().set_random_state(seed, state)
        self.cropper.set_random_state(seed, state)
        return self

    def randomize(self, weight_map: NdarrayOrTensor) -> None:
        self.cropper.randomize(weight_map)

    @LazyTransform.lazy_evaluation.setter  # type: ignore
    def lazy_evaluation(self, value: bool) -> None:
        self._lazy_evaluation = value
        self.cropper.lazy_evaluation = value

    def __call__(self, data: Mapping[Hashable, torch.Tensor]) -> list[dict[Hashable, torch.Tensor]]:
        # output starts as empty list of dictionaries
        ret: list = [dict(data) for _ in range(self.cropper.num_samples)]
        # deep copy all the unmodified data
        for i in range(self.cropper.num_samples):
            for key in set(data.keys()).difference(set(self.keys)):
                ret[i][key] = deepcopy(data[key])

        self.randomize(weight_map=data[self.w_key])
        for key in self.key_iterator(data):
            for i, im in enumerate(self.cropper(data[key], randomize=False)):
                ret[i][key] = im
        return ret


<<<<<<< HEAD
class RandCropByPosNegLabeld(Randomizable, MapTransform, LazyTransform):
=======
class RandCropByPosNegLabeld(Randomizable, MapTransform, MultiSampleTrait):
>>>>>>> 94e9e178
    """
    Dictionary-based version :py:class:`monai.transforms.RandCropByPosNegLabel`.
    Crop random fixed sized regions with the center being a foreground or background voxel
    based on the Pos Neg Ratio.
    Suppose all the expected fields specified by `keys` have same shape,
    and add `patch_index` to the corresponding metadata.
    And will return a list of dictionaries for all the cropped images.

    If a dimension of the expected spatial size is larger than the input image size,
    will not crop that dimension. So the cropped result may be smaller than the expected size,
    and the cropped results of several images may not have exactly the same shape.
    And if the crop ROI is partly out of the image, will automatically adjust the crop center
    to ensure the valid crop ROI.

    Args:
        keys: keys of the corresponding items to be transformed.
            See also: :py:class:`monai.transforms.compose.MapTransform`
        label_key: name of key for label image, this will be used for finding foreground/background.
        spatial_size: the spatial size of the crop region e.g. [224, 224, 128].
            if a dimension of ROI size is larger than image size, will not crop that dimension of the image.
            if its components have non-positive values, the corresponding size of `data[label_key]` will be used.
            for example: if the spatial size of input data is [40, 40, 40] and `spatial_size=[32, 64, -1]`,
            the spatial size of output data will be [32, 40, 40].
        pos: used with `neg` together to calculate the ratio ``pos / (pos + neg)`` for the probability
            to pick a foreground voxel as a center rather than a background voxel.
        neg: used with `pos` together to calculate the ratio ``pos / (pos + neg)`` for the probability
            to pick a foreground voxel as a center rather than a background voxel.
        num_samples: number of samples (crop regions) to take in each list.
        image_key: if image_key is not None, use ``label == 0 & image > image_threshold`` to select
            the negative sample(background) center. so the crop center will only exist on valid image area.
        image_threshold: if enabled image_key, use ``image > image_threshold`` to determine
            the valid image content area.
        fg_indices_key: if provided pre-computed foreground indices of `label`, will ignore above `image_key` and
            `image_threshold`, and randomly select crop centers based on them, need to provide `fg_indices_key`
            and `bg_indices_key` together, expect to be 1 dim array of spatial indices after flattening.
            a typical usage is to call `FgBgToIndicesd` transform first and cache the results.
        bg_indices_key: if provided pre-computed background indices of `label`, will ignore above `image_key` and
            `image_threshold`, and randomly select crop centers based on them, need to provide `fg_indices_key`
            and `bg_indices_key` together, expect to be 1 dim array of spatial indices after flattening.
            a typical usage is to call `FgBgToIndicesd` transform first and cache the results.
        allow_smaller: if `False`, an exception will be raised if the image is smaller than
            the requested ROI in any dimension. If `True`, any smaller dimensions will be set to
            match the cropped size (i.e., no cropping in that dimension).
        allow_missing_keys: don't raise exception if key is missing.

    Raises:
        ValueError: When ``pos`` or ``neg`` are negative.
        ValueError: When ``pos=0`` and ``neg=0``. Incompatible values.

    """

    backend = RandCropByPosNegLabel.backend

    def __init__(
        self,
        keys: KeysCollection,
        label_key: str,
        spatial_size: Sequence[int] | int,
        pos: float = 1.0,
        neg: float = 1.0,
        num_samples: int = 1,
        image_key: str | None = None,
        image_threshold: float = 0.0,
        fg_indices_key: str | None = None,
        bg_indices_key: str | None = None,
        allow_smaller: bool = False,
        allow_missing_keys: bool = False,
    ) -> None:
        MapTransform.__init__(self, keys, allow_missing_keys)
        self.label_key = label_key
        self.image_key = image_key
        self.fg_indices_key = fg_indices_key
        self.bg_indices_key = bg_indices_key
        self.cropper = RandCropByPosNegLabel(
            spatial_size=spatial_size,
            pos=pos,
            neg=neg,
            num_samples=num_samples,
            image_threshold=image_threshold,
            allow_smaller=allow_smaller,
        )

    def set_random_state(
        self, seed: int | None = None, state: np.random.RandomState | None = None
    ) -> RandCropByPosNegLabeld:
        super().set_random_state(seed, state)
        self.cropper.set_random_state(seed, state)
        return self

    def randomize(
        self,
        label: torch.Tensor | None = None,
        fg_indices: NdarrayOrTensor | None = None,
        bg_indices: NdarrayOrTensor | None = None,
        image: torch.Tensor | None = None,
    ) -> None:
        self.cropper.randomize(label=label, fg_indices=fg_indices, bg_indices=bg_indices, image=image)

    @LazyTransform.lazy_evaluation.setter  # type: ignore
    def lazy_evaluation(self, value: bool) -> None:
        self._lazy_evaluation = value
        self.cropper.lazy_evaluation = value

    def __call__(self, data: Mapping[Hashable, torch.Tensor]) -> list[dict[Hashable, torch.Tensor]]:
        d = dict(data)
        fg_indices = d.pop(self.fg_indices_key, None)
        bg_indices = d.pop(self.bg_indices_key, None)

        self.randomize(d.get(self.label_key), fg_indices, bg_indices, d.get(self.image_key))

        # initialize returned list with shallow copy to preserve key ordering
        ret: list = [dict(d) for _ in range(self.cropper.num_samples)]
        # deep copy all the unmodified data
        for i in range(self.cropper.num_samples):
            for key in set(d.keys()).difference(set(self.keys)):
                ret[i][key] = deepcopy(d[key])

        for key in self.key_iterator(d):
            for i, im in enumerate(self.cropper(d[key], randomize=False)):
                ret[i][key] = im
        return ret


<<<<<<< HEAD
class RandCropByLabelClassesd(Randomizable, MapTransform, LazyTransform):
=======
class RandCropByLabelClassesd(Randomizable, MapTransform, MultiSampleTrait):
>>>>>>> 94e9e178
    """
    Dictionary-based version :py:class:`monai.transforms.RandCropByLabelClasses`.
    Crop random fixed sized regions with the center being a class based on the specified ratios of every class.
    The label data can be One-Hot format array or Argmax data. And will return a list of arrays for all the
    cropped images. For example, crop two (3 x 3) arrays from (5 x 5) array with `ratios=[1, 2, 3, 1]`::

        cropper = RandCropByLabelClassesd(
            keys=["image", "label"],
            label_key="label",
            spatial_size=[3, 3],
            ratios=[1, 2, 3, 1],
            num_classes=4,
            num_samples=2,
        )
        data = {
            "image": np.array([
                [[0.0, 0.3, 0.4, 0.2, 0.0],
                [0.0, 0.1, 0.2, 0.1, 0.4],
                [0.0, 0.3, 0.5, 0.2, 0.0],
                [0.1, 0.2, 0.1, 0.1, 0.0],
                [0.0, 0.1, 0.2, 0.1, 0.0]]
            ]),
            "label": np.array([
                [[0, 0, 0, 0, 0],
                [0, 1, 2, 1, 0],
                [0, 1, 3, 0, 0],
                [0, 0, 0, 0, 0],
                [0, 0, 0, 0, 0]]
            ]),
        }
        result = cropper(data)

        The 2 randomly cropped samples of `label` can be:
        [[0, 1, 2],     [[0, 0, 0],
         [0, 1, 3],      [1, 2, 1],
         [0, 0, 0]]      [1, 3, 0]]

    If a dimension of the expected spatial size is larger than the input image size,
    will not crop that dimension. So the cropped result may be smaller than expected size, and the cropped
    results of several images may not have exactly same shape.
    And if the crop ROI is partly out of the image, will automatically adjust the crop center to ensure the
    valid crop ROI.

    Args:
        keys: keys of the corresponding items to be transformed.
            See also: :py:class:`monai.transforms.compose.MapTransform`
        label_key: name of key for label image, this will be used for finding indices of every class.
        spatial_size: the spatial size of the crop region e.g. [224, 224, 128].
            if a dimension of ROI size is larger than image size, will not crop that dimension of the image.
            if its components have non-positive values, the corresponding size of `label` will be used.
            for example: if the spatial size of input data is [40, 40, 40] and `spatial_size=[32, 64, -1]`,
            the spatial size of output data will be [32, 40, 40].
        ratios: specified ratios of every class in the label to generate crop centers, including background class.
            if None, every class will have the same ratio to generate crop centers.
        num_classes: number of classes for argmax label, not necessary for One-Hot label.
        num_samples: number of samples (crop regions) to take in each list.
        image_key: if image_key is not None, only return the indices of every class that are within the valid
            region of the image (``image > image_threshold``).
        image_threshold: if enabled `image_key`, use ``image > image_threshold`` to
            determine the valid image content area and select class indices only in this area.
        indices_key: if provided pre-computed indices of every class, will ignore above `image` and
            `image_threshold`, and randomly select crop centers based on them, expect to be 1 dim array
            of spatial indices after flattening. a typical usage is to call `ClassesToIndices` transform first
            and cache the results for better performance.
        allow_smaller: if `False`, an exception will be raised if the image is smaller than
            the requested ROI in any dimension. If `True`, any smaller dimensions will remain
            unchanged.
        allow_missing_keys: don't raise exception if key is missing.

    """

    backend = RandCropByLabelClasses.backend

    def __init__(
        self,
        keys: KeysCollection,
        label_key: str,
        spatial_size: Sequence[int] | int,
        ratios: list[float | int] | None = None,
        num_classes: int | None = None,
        num_samples: int = 1,
        image_key: str | None = None,
        image_threshold: float = 0.0,
        indices_key: str | None = None,
        allow_smaller: bool = False,
        allow_missing_keys: bool = False,
    ) -> None:
        MapTransform.__init__(self, keys, allow_missing_keys)
        self.label_key = label_key
        self.image_key = image_key
        self.indices_key = indices_key
        self.cropper = RandCropByLabelClasses(
            spatial_size=spatial_size,
            ratios=ratios,
            num_classes=num_classes,
            num_samples=num_samples,
            image_threshold=image_threshold,
            allow_smaller=allow_smaller,
        )

    def set_random_state(
        self, seed: int | None = None, state: np.random.RandomState | None = None
    ) -> RandCropByLabelClassesd:
        super().set_random_state(seed, state)
        self.cropper.set_random_state(seed, state)
        return self

    def randomize(
        self, label: torch.Tensor, indices: list[NdarrayOrTensor] | None = None, image: torch.Tensor | None = None
    ) -> None:
        self.cropper.randomize(label=label, indices=indices, image=image)

    @LazyTransform.lazy_evaluation.setter  # type: ignore
    def lazy_evaluation(self, value: bool) -> None:
        self._lazy_evaluation = value
        self.cropper.lazy_evaluation = value

    def __call__(self, data: Mapping[Hashable, Any]) -> list[dict[Hashable, torch.Tensor]]:
        d = dict(data)
        self.randomize(d.get(self.label_key), d.pop(self.indices_key, None), d.get(self.image_key))  # type: ignore

        # initialize returned list with shallow copy to preserve key ordering
        ret: list = [dict(d) for _ in range(self.cropper.num_samples)]
        # deep copy all the unmodified data
        for i in range(self.cropper.num_samples):
            for key in set(d.keys()).difference(set(self.keys)):
                ret[i][key] = deepcopy(d[key])

        for key in self.key_iterator(d):
            for i, im in enumerate(self.cropper(d[key], randomize=False)):
                ret[i][key] = im
        return ret


class ResizeWithPadOrCropd(Padd):
    """
    Dictionary-based wrapper of :py:class:`monai.transforms.ResizeWithPadOrCrop`.

    Args:
        keys: keys of the corresponding items to be transformed.
            See also: monai.transforms.MapTransform
        spatial_size: the spatial size of output data after padding or crop.
            If has non-positive values, the corresponding size of input image will be used (no padding).
        mode: available modes for numpy array:{``"constant"``, ``"edge"``, ``"linear_ramp"``, ``"maximum"``,
            ``"mean"``, ``"median"``, ``"minimum"``, ``"reflect"``, ``"symmetric"``, ``"wrap"``, ``"empty"``}
            available modes for PyTorch Tensor: {``"constant"``, ``"reflect"``, ``"replicate"``, ``"circular"``}.
            One of the listed string values or a user supplied function. Defaults to ``"constant"``.
            See also: https://numpy.org/doc/1.18/reference/generated/numpy.pad.html
            https://pytorch.org/docs/stable/generated/torch.nn.functional.pad.html
            It also can be a sequence of string, each element corresponds to a key in ``keys``.
        allow_missing_keys: don't raise exception if key is missing.
        method: {``"symmetric"``, ``"end"``}
            Pad image symmetrically on every side or only pad at the end sides. Defaults to ``"symmetric"``.
        pad_kwargs: other arguments for the `np.pad` or `torch.pad` function.
            note that `np.pad` treats channel dimension as the first dimension.

    """

    def __init__(
        self,
        keys: KeysCollection,
        spatial_size: Sequence[int] | int,
        mode: SequenceStr = PytorchPadMode.CONSTANT,
        allow_missing_keys: bool = False,
        method: str = Method.SYMMETRIC,
        **pad_kwargs,
    ) -> None:
        padcropper = ResizeWithPadOrCrop(spatial_size=spatial_size, method=method, **pad_kwargs)
        super().__init__(keys, padder=padcropper, mode=mode, allow_missing_keys=allow_missing_keys)  # type: ignore


class BoundingRectd(MapTransform):
    """
    Dictionary-based wrapper of :py:class:`monai.transforms.BoundingRect`.

    Args:
        keys: keys of the corresponding items to be transformed.
            See also: monai.transforms.MapTransform
        bbox_key_postfix: the output bounding box coordinates will be
            written to the value of `{key}_{bbox_key_postfix}`.
        select_fn: function to select expected foreground, default is to select values > 0.
        allow_missing_keys: don't raise exception if key is missing.
    """

    backend = BoundingRect.backend

    def __init__(
        self,
        keys: KeysCollection,
        bbox_key_postfix: str = "bbox",
        select_fn: Callable = is_positive,
        allow_missing_keys: bool = False,
    ):
        super().__init__(keys, allow_missing_keys)
        self.bbox = BoundingRect(select_fn=select_fn)
        self.bbox_key_postfix = bbox_key_postfix

    def __call__(self, data: Mapping[Hashable, NdarrayOrTensor]) -> dict[Hashable, NdarrayOrTensor]:
        """
        See also: :py:class:`monai.transforms.utils.generate_spatial_bounding_box`.
        """
        d = dict(data)
        for key in self.key_iterator(d):
            bbox = self.bbox(d[key])
            key_to_add = f"{key}_{self.bbox_key_postfix}"
            if key_to_add in d:
                raise KeyError(f"Bounding box data with key {key_to_add} already exists.")
            d[key_to_add] = bbox
        return d


PadD = PadDict = Padd
SpatialPadD = SpatialPadDict = SpatialPadd
BorderPadD = BorderPadDict = BorderPadd
DivisiblePadD = DivisiblePadDict = DivisiblePadd
CropD = CropDict = Cropd
RandCropD = RandCropDict = RandCropd
SpatialCropD = SpatialCropDict = SpatialCropd
CenterSpatialCropD = CenterSpatialCropDict = CenterSpatialCropd
CenterScaleCropD = CenterScaleCropDict = CenterScaleCropd
RandSpatialCropD = RandSpatialCropDict = RandSpatialCropd
RandScaleCropD = RandScaleCropDict = RandScaleCropd
RandSpatialCropSamplesD = RandSpatialCropSamplesDict = RandSpatialCropSamplesd
CropForegroundD = CropForegroundDict = CropForegroundd
RandWeightedCropD = RandWeightedCropDict = RandWeightedCropd
RandCropByPosNegLabelD = RandCropByPosNegLabelDict = RandCropByPosNegLabeld
RandCropByLabelClassesD = RandCropByLabelClassesDict = RandCropByLabelClassesd
ResizeWithPadOrCropD = ResizeWithPadOrCropDict = ResizeWithPadOrCropd
BoundingRectD = BoundingRectDict = BoundingRectd<|MERGE_RESOLUTION|>--- conflicted
+++ resolved
@@ -47,12 +47,8 @@
     SpatialPad,
 )
 from monai.transforms.inverse import InvertibleTransform
-<<<<<<< HEAD
+from monai.transforms.traits import MultiSampleTrait
 from monai.transforms.transform import LazyTransform, MapTransform, Randomizable
-=======
-from monai.transforms.traits import MultiSampleTrait
-from monai.transforms.transform import MapTransform, Randomizable
->>>>>>> 94e9e178
 from monai.transforms.utils import is_positive
 from monai.utils import MAX_SEED, Method, PytorchPadMode, deprecated_arg_default, ensure_tuple_rep
 
@@ -546,11 +542,7 @@
         super().__init__(keys, cropper=cropper, allow_missing_keys=allow_missing_keys)
 
 
-<<<<<<< HEAD
-class RandSpatialCropSamplesd(Randomizable, MapTransform, LazyTransform):
-=======
-class RandSpatialCropSamplesd(Randomizable, MapTransform, MultiSampleTrait):
->>>>>>> 94e9e178
+class RandSpatialCropSamplesd(Randomizable, MapTransform, LazyTransform, MultiSampleTrait):
     """
     Dictionary-based version :py:class:`monai.transforms.RandSpatialCropSamples`.
     Crop image with random size or specific size ROI to generate a list of N samples.
@@ -714,11 +706,7 @@
         return d
 
 
-<<<<<<< HEAD
-class RandWeightedCropd(Randomizable, MapTransform, LazyTransform):
-=======
-class RandWeightedCropd(Randomizable, MapTransform, MultiSampleTrait):
->>>>>>> 94e9e178
+class RandWeightedCropd(Randomizable, MapTransform, LazyTransform, MultiSampleTrait):
     """
     Samples a list of `num_samples` image patches according to the provided `weight_map`.
 
@@ -780,11 +768,7 @@
         return ret
 
 
-<<<<<<< HEAD
-class RandCropByPosNegLabeld(Randomizable, MapTransform, LazyTransform):
-=======
-class RandCropByPosNegLabeld(Randomizable, MapTransform, MultiSampleTrait):
->>>>>>> 94e9e178
+class RandCropByPosNegLabeld(Randomizable, MapTransform, LazyTransform, MultiSampleTrait):
     """
     Dictionary-based version :py:class:`monai.transforms.RandCropByPosNegLabel`.
     Crop random fixed sized regions with the center being a foreground or background voxel
@@ -908,11 +892,7 @@
         return ret
 
 
-<<<<<<< HEAD
-class RandCropByLabelClassesd(Randomizable, MapTransform, LazyTransform):
-=======
-class RandCropByLabelClassesd(Randomizable, MapTransform, MultiSampleTrait):
->>>>>>> 94e9e178
+class RandCropByLabelClassesd(Randomizable, MapTransform, LazyTransform, MultiSampleTrait):
     """
     Dictionary-based version :py:class:`monai.transforms.RandCropByLabelClasses`.
     Crop random fixed sized regions with the center being a class based on the specified ratios of every class.
