# Copyright (c) MONAI Consortium
# Licensed under the Apache License, Version 2.0 (the "License");
# you may not use this file except in compliance with the License.
# You may obtain a copy of the License at
#     http://www.apache.org/licenses/LICENSE-2.0
# Unless required by applicable law or agreed to in writing, software
# distributed under the License is distributed on an "AS IS" BASIS,
# WITHOUT WARRANTIES OR CONDITIONS OF ANY KIND, either express or implied.
# See the License for the specific language governing permissions and
# limitations under the License.

import warnings
from typing import Optional, Union

import numpy as np
import torch

from monai._extensions.loader import load_module

from .metric import CumulativeIterationMetric

__all__ = ["MorphologicalHausdorffDistanceMetric"]


class MorphologicalHausdorffDistanceMetric(CumulativeIterationMetric):
    """
<<<<<<< HEAD
    Work is based onthe principle of application of  mathemathical morphology more precisely dilatation
    , more details is presented in works [1] and [2]. Calculated  is roughly related to the largest
thickness of the difference between the true and estimatedmasks, and constitutes Approximation of true Hausdorff distance.
 The correlation between true and morphological Hausdorf distance is around 0.9, less for robust version .
Hovewer this implementation is also around 100 times faster than exact MONAI Hausdorff distance calculation.
 One can measure 3 diffrent metrics based on Hausdorff ditance.
=======
        Work is based onthe principle of application of  mathemathical morphology more precisely dilatation, more details is presented in works [1] and [2]. Calculated  is roughly related to the largest
    thickness of the difference between the true and estimatedmasks, and constitutes Approximation of true Hausdorff distance. The correlation between true and morphological Hausdorf distance is around 0.9, less for robust version .
    Hovewer this implementation is also around 100 times faster than exact MONAI Hausdorff distance calculation. One can measure 3 diffrent metrics based on Hausdorff ditance.
>>>>>>> 433c0755

        1)simple Hausdorff distance - it tell what is the distance between two most distant points one from y and other from y_pred

<<<<<<< HEAD
    2)robust Hausdorff distance - modification of 1) where we stop analyzing points 
    when we already analyzed given percent of total number of points - is less sensitive to outliers. It is also slightly faster

    3)mean Hausdorff distance - can be understood as approximately 
    mean distance between pair of points where one point is from y and other from y_pred.

    4)additionally one can request as a result one dimensional tensor
     that will contain data for each point what is HD value for it 
     (like we would do Hausdorff distance calculation only for this point and all points from other mask)
=======
        2)robust Hausdorff distance - modification of 1) where we stop analyzing points when we already analyzed given percent of total number of points - is less sensitive to outliers. It is also slightly faster

        3)mean Hausdorff distance - can be understood as approximately mean distance between pair of points where one point is from y and other from y_pred.

        4)additionally one can request as a result one dimensional tensor that will contain data for each point what is HD value for it (like we would do Hausdorff distance calculation only for this point and all points from other mask)
>>>>>>> 433c0755

        Compute Hausdorff Distance between two tensors. In addition, specify the `percent` (for robust Hausdorff distance )
        parameter can get the percentile of the distance. Input `y_pred` is compared with ground truth `y`.

        Args:
            percent: an optional float number between 0 and 1. If specified, the corresponding
                percent of the Hausdorff Distance rather than the maximum result will be achieved.
                Defaults to 1.0 .

<<<<<<< HEAD
    1) Érick Oliveira Rodrigues,An efficient and locality-oriented Hausdorff distance algorithm: 
        Proposal and analysis of paradigms and implementations, Pattern Recognition,Volume 117,2021
    2) Karimi, Davood & Salcudean, Septimiu. (2019). 
    Reducing the Hausdorff Distance in Medical Image Segmentation With Convolutional Neural Networks. 
    IEEE Transactions on Medical Imaging. PP. 1-1. 10.1109/TMI.2019.2930068.
=======
        1) Érick Oliveira Rodrigues,An efficient and locality-oriented Hausdorff distance algorithm: Proposal and analysis of paradigms and implementations, Pattern Recognition,Volume 117,2021
        2) Karimi, Davood & Salcudean, Septimiu. (2019). Reducing the Hausdorff Distance in Medical Image Segmentation With Convolutional Neural Networks. IEEE Transactions on Medical Imaging. PP. 1-1. 10.1109/TMI.2019.2930068.
>>>>>>> 433c0755

    """

    def __init__(self, percent: float = 1.0) -> None:
        super().__init__()
        self.percent = percent
        self.compiled_extension = load_module("hausdorff_cpp")

    def compute_morphological_hausdorff_distance(
<<<<<<< HEAD
        self,
        y_pred:  torch.Tensor,
        y: torch.Tensor,
        compare_values: torch.Tensor):
=======
        self, y_pred: torch.Tensor, y: torch.Tensor, numberToLookFor: torch.Tensor
    ):
>>>>>>> 433c0755
        """
        Compute the Hausdorff distance.

        Args:
            y_pred: input data to compute, It must be 3 dimensional
            y: ground truth to compute mean the distance. It must be 3 dimensional, Dimensionality needs to be identical as in y_pred

            percent: an optional float number between 0 and 1. If specified, the corresponding
                percent of the Hausdorff Distance rather than the maximum result will be achieved.
                Defaults to 1.0 .
            compare_values: 0 dimensional tensor marking what value are we intrested in the supplied y and y_pred,
             defined becouse  in case of multiorgan segmentations frequently we can have information
              about multiple organs in the same mask just marked by diffrent numbers
                                for example in case of boolean array we can suupply it like torch.ones(1, dtype =bool)

        """

        if y.shape != y_pred.shape:
            raise ValueError(f"y_pred and y should have same shapes, got {y_pred.shape} and {y.shape}.")
        sizz = y.shape

<<<<<<< HEAD
        return self.compiled_extension.getHausdorffDistance(y_pred,y,sizz[0],sizz[1],sizz[2], self.percent,  compare_values )
=======
        return self.compiled_extension.getHausdorffDistance(
            y_pred, y, sizz[0], sizz[1], sizz[2], self.percent, numberToLookFor
        )
>>>>>>> 433c0755
<|MERGE_RESOLUTION|>--- conflicted
+++ resolved
@@ -24,22 +24,15 @@
 
 class MorphologicalHausdorffDistanceMetric(CumulativeIterationMetric):
     """
-<<<<<<< HEAD
     Work is based onthe principle of application of  mathemathical morphology more precisely dilatation
     , more details is presented in works [1] and [2]. Calculated  is roughly related to the largest
 thickness of the difference between the true and estimatedmasks, and constitutes Approximation of true Hausdorff distance.
  The correlation between true and morphological Hausdorf distance is around 0.9, less for robust version .
 Hovewer this implementation is also around 100 times faster than exact MONAI Hausdorff distance calculation.
  One can measure 3 diffrent metrics based on Hausdorff ditance.
-=======
-        Work is based onthe principle of application of  mathemathical morphology more precisely dilatation, more details is presented in works [1] and [2]. Calculated  is roughly related to the largest
-    thickness of the difference between the true and estimatedmasks, and constitutes Approximation of true Hausdorff distance. The correlation between true and morphological Hausdorf distance is around 0.9, less for robust version .
-    Hovewer this implementation is also around 100 times faster than exact MONAI Hausdorff distance calculation. One can measure 3 diffrent metrics based on Hausdorff ditance.
->>>>>>> 433c0755
 
         1)simple Hausdorff distance - it tell what is the distance between two most distant points one from y and other from y_pred
 
-<<<<<<< HEAD
     2)robust Hausdorff distance - modification of 1) where we stop analyzing points 
     when we already analyzed given percent of total number of points - is less sensitive to outliers. It is also slightly faster
 
@@ -49,13 +42,6 @@
     4)additionally one can request as a result one dimensional tensor
      that will contain data for each point what is HD value for it 
      (like we would do Hausdorff distance calculation only for this point and all points from other mask)
-=======
-        2)robust Hausdorff distance - modification of 1) where we stop analyzing points when we already analyzed given percent of total number of points - is less sensitive to outliers. It is also slightly faster
-
-        3)mean Hausdorff distance - can be understood as approximately mean distance between pair of points where one point is from y and other from y_pred.
-
-        4)additionally one can request as a result one dimensional tensor that will contain data for each point what is HD value for it (like we would do Hausdorff distance calculation only for this point and all points from other mask)
->>>>>>> 433c0755
 
         Compute Hausdorff Distance between two tensors. In addition, specify the `percent` (for robust Hausdorff distance )
         parameter can get the percentile of the distance. Input `y_pred` is compared with ground truth `y`.
@@ -65,16 +51,11 @@
                 percent of the Hausdorff Distance rather than the maximum result will be achieved.
                 Defaults to 1.0 .
 
-<<<<<<< HEAD
     1) Érick Oliveira Rodrigues,An efficient and locality-oriented Hausdorff distance algorithm: 
         Proposal and analysis of paradigms and implementations, Pattern Recognition,Volume 117,2021
     2) Karimi, Davood & Salcudean, Septimiu. (2019). 
     Reducing the Hausdorff Distance in Medical Image Segmentation With Convolutional Neural Networks. 
     IEEE Transactions on Medical Imaging. PP. 1-1. 10.1109/TMI.2019.2930068.
-=======
-        1) Érick Oliveira Rodrigues,An efficient and locality-oriented Hausdorff distance algorithm: Proposal and analysis of paradigms and implementations, Pattern Recognition,Volume 117,2021
-        2) Karimi, Davood & Salcudean, Septimiu. (2019). Reducing the Hausdorff Distance in Medical Image Segmentation With Convolutional Neural Networks. IEEE Transactions on Medical Imaging. PP. 1-1. 10.1109/TMI.2019.2930068.
->>>>>>> 433c0755
 
     """
 
@@ -84,15 +65,8 @@
         self.compiled_extension = load_module("hausdorff_cpp")
 
     def compute_morphological_hausdorff_distance(
-<<<<<<< HEAD
-        self,
-        y_pred:  torch.Tensor,
-        y: torch.Tensor,
-        compare_values: torch.Tensor):
-=======
         self, y_pred: torch.Tensor, y: torch.Tensor, numberToLookFor: torch.Tensor
     ):
->>>>>>> 433c0755
         """
         Compute the Hausdorff distance.
 
@@ -114,10 +88,6 @@
             raise ValueError(f"y_pred and y should have same shapes, got {y_pred.shape} and {y.shape}.")
         sizz = y.shape
 
-<<<<<<< HEAD
-        return self.compiled_extension.getHausdorffDistance(y_pred,y,sizz[0],sizz[1],sizz[2], self.percent,  compare_values )
-=======
         return self.compiled_extension.getHausdorffDistance(
             y_pred, y, sizz[0], sizz[1], sizz[2], self.percent, numberToLookFor
-        )
->>>>>>> 433c0755
+        )