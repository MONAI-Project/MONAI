# Copyright (c) MONAI Consortium
# Licensed under the Apache License, Version 2.0 (the "License");
# you may not use this file except in compliance with the License.
# You may obtain a copy of the License at
#     http://www.apache.org/licenses/LICENSE-2.0
# Unless required by applicable law or agreed to in writing, software
# distributed under the License is distributed on an "AS IS" BASIS,
# WITHOUT WARRANTIES OR CONDITIONS OF ANY KIND, either express or implied.
# See the License for the specific language governing permissions and
# limitations under the License.

from __future__ import annotations

import os
import shutil
import warnings
from copy import deepcopy
from time import sleep
from typing import Any, cast

import torch

from monai.apps.auto3dseg.bundle_gen import BundleGen
from monai.apps.auto3dseg.data_analyzer import DataAnalyzer
from monai.apps.auto3dseg.ensemble_builder import EnsembleRunner
from monai.apps.auto3dseg.hpo_gen import NNIGen
from monai.apps.auto3dseg.utils import export_bundle_algo_history, import_bundle_algo_history
from monai.apps.utils import get_logger
from monai.auto3dseg.utils import algo_to_pickle
from monai.bundle import ConfigParser
from monai.transforms import SaveImage
from monai.utils import AlgoKeys, has_option, look_up_option, optional_import
from monai.utils.misc import check_kwargs_exist_in_class_init, run_cmd

logger = get_logger(module_name=__name__)

nni, has_nni = optional_import("nni")


class AutoRunner:
    """
    An interface for handling Auto3Dseg with minimal inputs and understanding of the internal states in Auto3Dseg.
    The users can run the Auto3Dseg with default settings in one line of code. They can also customize the advanced
    features Auto3Dseg in a few additional lines. Examples of customization include

        - change cross-validation folds
        - change training/prediction parameters
        - change ensemble methods
        - automatic hyperparameter optimization.

    The output of the interface is a directory that contains

        - data statistics analysis report
        - algorithm definition files (scripts, configs, pickle objects) and training results (checkpoints, accuracies)
        - the predictions on the testing datasets from the final algorithm ensemble
        - a copy of the input arguments in form of YAML
        - cached intermediate results

    Args:
        work_dir: working directory to save the intermediate and final results.
        input: the configuration dictionary or the file path to the configuration in form of YAML.
            The configuration should contain datalist, dataroot, modality, multigpu, and class_names info.
        algos: optionally specify algorithms to use.  If a dictionary, must be in the form
            {"algname": dict(_target_="algname.scripts.algo.AlgnameAlgo", template_path="algname"), ...}
            If a list or a string, defines a subset of names of the algorithms to use, e.g. 'segresnet' or
            ['segresnet', 'dints'] out of the full set of algorithm templates provided by templates_path_or_url.
            Defaults to None, to use all available algorithms.
        analyze: on/off switch to run DataAnalyzer and generate a datastats report. Defaults to None, to automatically
            decide based on cache, and run data analysis only if we have not completed this step yet.
        algo_gen: on/off switch to run AlgoGen and generate templated BundleAlgos. Defaults to None, to automatically
            decide based on cache, and run algorithm folders generation only if we have not completed this step yet.
        train: on/off switch to run training and generate algorithm checkpoints. Defaults to None, to automatically
            decide based on cache, and run training only if we have not completed this step yet.
        hpo: use hyperparameter optimization (HPO) in the training phase. Users can provide a list of
            hyper-parameter and a search will be performed to investigate the algorithm performances.
        hpo_backend: a string that indicates the backend of the HPO. Currently, only NNI Grid-search mode
            is supported
        ensemble: on/off switch to run model ensemble and use the ensemble to predict outputs in testing
            datasets.
        not_use_cache: if the value is True, it will ignore all cached results in data analysis,
            algorithm generation, or training, and start the pipeline from scratch.
        templates_path_or_url: the folder with the algorithm templates or a url. If None provided, the default template
            zip url will be downloaded and extracted into the work_dir.
        allow_skip: a switch passed to BundleGen process which determines if some Algo in the default templates
            can be skipped based on the analysis on the dataset from Auto3DSeg DataAnalyzer.
        mlflow_tracking_uri: a tracking URI for MLflow server which could be local directory or address of the remote
            tracking Server; MLflow runs will be recorded locally in algorithms' model folder if the value is None.
        mlflow_experiment_name: the name of the experiment in MLflow server.
        kwargs: image writing parameters for the ensemble inference. The kwargs format follows the SaveImage
            transform. For more information, check https://docs.monai.io/en/stable/transforms.html#saveimage.


    Examples:
        - User can use the one-liner to start the Auto3Dseg workflow

        .. code-block:: bash

            python -m monai.apps.auto3dseg AutoRunner run --input \
            '{"modality": "ct", "datalist": "dl.json", "dataroot": "/dr", "multigpu": true, "class_names": ["A", "B"]}'

        - User can also save the input dictionary as a input YAML file and use the following one-liner

        .. code-block:: bash

            python -m monai.apps.auto3dseg AutoRunner run --input=./input.yaml

        - User can specify work_dir and data source config input and run AutoRunner:

        .. code-block:: python

            work_dir = "./work_dir"
            input = "path/to/input_yaml"
            runner = AutoRunner(work_dir=work_dir, input=input)
            runner.run()

        - User can specify a subset of algorithms to use and run AutoRunner:

        .. code-block:: python

            work_dir = "./work_dir"
            input = "path/to/input_yaml"
            algos = ["segresnet", "dints"]
            runner = AutoRunner(work_dir=work_dir, input=input, algos=algos)
            runner.run()

        - User can specify a local folder with algorithms templates and run AutoRunner:

        .. code-block:: python

            work_dir = "./work_dir"
            input = "path/to/input_yaml"
            algos = "segresnet"
            templates_path_or_url = "./local_path_to/algorithm_templates"
            runner = AutoRunner(work_dir=work_dir, input=input, algos=algos, templates_path_or_url=templates_path_or_url)
            runner.run()

        - User can specify training parameters by:

        .. code-block:: python

            input = "path/to/input_yaml"
            runner = AutoRunner(input=input)
            train_param = {
                "num_epochs_per_validation": 1,
                "num_images_per_batch": 2,
                "num_epochs": 2,
            }
            runner.set_training_params(params=train_param)  # 2 epochs
            runner.run()

        - User can specify the fold number of cross validation

        .. code-block:: python

            input = "path/to/input_yaml"
            runner = AutoRunner(input=input)
            runner.set_num_fold(n_fold = 2)
            runner.run()

        - User can specify the prediction parameters during algo ensemble inference:

        .. code-block:: python

            input = "path/to/input_yaml"
            pred_params = {
                'files_slices': slice(0,2),
                'mode': "vote",
                'sigmoid': True,
            }
            runner = AutoRunner(input=input)
            runner.set_prediction_params(params=pred_params)
            runner.run()

        - User can define a grid search space and use the HPO during training.

        .. code-block:: python

            input = "path/to/input_yaml"
            runner = AutoRunner(input=input, hpo=True)
            runner.set_nni_search_space({"learning_rate": {"_type": "choice", "_value": [0.0001, 0.001, 0.01, 0.1]}})
            runner.run()

    Notes:
        Expected results in the work_dir as below::

            work_dir/
            ├── algorithm_templates # bundle algo templates (scripts/configs)
            ├── cache.yaml          # Autorunner will automatically cache results to save time
            ├── datastats.yaml      # datastats of the dataset
            ├── dints_0             # network scripts/configs/checkpoints and pickle object of the algo
            ├── ensemble_output     # the prediction of testing datasets from the ensemble of the algos
            ├── input.yaml          # copy of the input data source configs
            ├── segresnet_0         # network scripts/configs/checkpoints and pickle object of the algo
            ├── segresnet2d_0       # network scripts/configs/checkpoints and pickle object of the algo
            └── swinunetr_0         # network scripts/configs/checkpoints and pickle object of the algo

    """

    analyze_params: dict | None

    def __init__(
        self,
        work_dir: str = "./work_dir",
        input: dict[str, Any] | str | None = None,
        algos: dict | list | str | None = None,
        analyze: bool | None = None,
        algo_gen: bool | None = None,
        train: bool | None = None,
        hpo: bool = False,
        hpo_backend: str = "nni",
        ensemble: bool = True,
        not_use_cache: bool = False,
        templates_path_or_url: str | None = None,
        allow_skip: bool = True,
        mlflow_tracking_uri: str | None = None,
        mlflow_experiment_name: str | None = None,
        **kwargs: Any,
    ):
        if input is None and os.path.isfile(os.path.join(os.path.abspath(work_dir), "input.yaml")):
            input = os.path.join(os.path.abspath(work_dir), "input.yaml")
            logger.info(f"Input config is not provided, using the default {input}")

        self.data_src_cfg = dict()
        if isinstance(input, dict):
            self.data_src_cfg = input
        elif isinstance(input, str) and os.path.isfile(input):
            self.data_src_cfg = ConfigParser.load_config_file(input)
            logger.info(f"Loading input config {input}")
        else:
            raise ValueError(f"{input} is not a valid file or dict")

        if "work_dir" in self.data_src_cfg:  # override from config
            work_dir = self.data_src_cfg["work_dir"]
        self.work_dir = os.path.abspath(work_dir)

        logger.info(f"AutoRunner using work directory {self.work_dir}")
        os.makedirs(self.work_dir, exist_ok=True)
        self.data_src_cfg_name = os.path.join(self.work_dir, "input.yaml")

        self.algos = algos
        self.templates_path_or_url = templates_path_or_url
        self.allow_skip = allow_skip

        # cache.yaml
        self.not_use_cache = not_use_cache
        self.cache_filename = os.path.join(self.work_dir, "cache.yaml")
        self.cache = self.read_cache()
        self.export_cache()

        # determine if we need to analyze, algo_gen or train from cache, unless manually provided
        self.analyze = not self.cache["analyze"] if analyze is None else analyze
        self.algo_gen = not self.cache["algo_gen"] if algo_gen is None else algo_gen
        self.train = train
        self.ensemble = ensemble  # last step, no need to check
        self.hpo = hpo and has_nni
        self.hpo_backend = hpo_backend
        self.mlflow_tracking_uri = mlflow_tracking_uri
        self.mlflow_experiment_name = mlflow_experiment_name
        self.kwargs = deepcopy(kwargs)

        # parse input config for AutoRunner param overrides
        for param in [
            "analyze",
            "algo_gen",
            "train",
            "hpo",
            "ensemble",
            "not_use_cache",
            "allow_skip",
        ]:  # override from config
            if param in self.data_src_cfg and isinstance(self.data_src_cfg[param], bool):
                setattr(self, param, self.data_src_cfg[param])  # e.g. self.analyze = self.data_src_cfg["analyze"]

        for param in [
            "algos",
            "hpo_backend",
            "templates_path_or_url",
            "mlflow_tracking_uri",
            "mlflow_experiment_name",
        ]:  # override from config
            if param in self.data_src_cfg:
                setattr(self, param, self.data_src_cfg[param])  # e.g. self.algos = self.data_src_cfg["algos"]

        missing_keys = {"dataroot", "datalist", "modality"}.difference(self.data_src_cfg.keys())
        if len(missing_keys) > 0:
            raise ValueError(f"Config keys are missing {missing_keys}")

        if not os.path.exists(self.data_src_cfg["datalist"]):
            raise ValueError(f"Datalist file is not found {self.data_src_cfg['datalist']}")

        # copy datalist to work_dir
        datalist_filename = os.path.join(self.work_dir, os.path.basename(self.data_src_cfg["datalist"]))
        if datalist_filename != self.data_src_cfg["datalist"]:
            try:
                shutil.copyfile(self.data_src_cfg["datalist"], datalist_filename)
                logger.info(f"Datalist was copied to work_dir: {datalist_filename}")
            except shutil.SameFileError:
                pass

        # inspect and update folds
        self.max_fold = self.inspect_datalist_folds(datalist_filename=datalist_filename)
        if "num_fold" in self.data_src_cfg:
            num_fold = int(self.data_src_cfg["num_fold"])  # override from config
            logger.info(f"Setting num_fold {num_fold} based on the input config.")
        else:
            num_fold = self.max_fold
            logger.info(f"Setting num_fold {num_fold} based on the input datalist {datalist_filename}.")

        self.data_src_cfg["datalist"] = datalist_filename  # update path to a version in work_dir and save user input
        ConfigParser.export_config_file(
            config=self.data_src_cfg, filepath=self.data_src_cfg_name, fmt="yaml", sort_keys=False
        )

        self.dataroot = self.data_src_cfg["dataroot"]
        self.datastats_filename = os.path.join(self.work_dir, "datastats.yaml")
        self.datalist_filename = datalist_filename

        self.set_training_params()
        self.set_device_info()
        self.set_prediction_params()
        self.set_analyze_params()
        self.set_ensemble_method()
        self.set_num_fold(num_fold=num_fold)

        self.gpu_customization = False
        self.gpu_customization_specs: dict[str, Any] = {}

        # hpo
        if self.hpo_backend.lower() != "nni":
            raise NotImplementedError("HPOGen backend only supports NNI")
        self.hpo = self.hpo and has_nni
        self.set_hpo_params()
        self.search_space: dict[str, dict[str, Any]] = {}
        self.hpo_tasks = 0

        if "sigmoid" not in self.kwargs and "sigmoid" in self.data_src_cfg:
            self.kwargs["sigmoid"] = self.data_src_cfg["sigmoid"]

    def read_cache(self):
        """
        Check if the intermediate result is cached after each step in the current working directory

        Returns:
            a dict of cache results. If not_use_cache is set to True, or there is no cache file in the
            working directory, the result will be ``empty_cache`` in which all ``has_cache`` keys are
            set to False.
        """

        empty_cache = {"analyze": False, "datastats": None, "algo_gen": False, "train": False}

        if self.not_use_cache or not os.path.isfile(self.cache_filename):
            return empty_cache

        cache = ConfigParser.load_config_file(self.cache_filename)

        for k, v in empty_cache.items():
            cache.setdefault(k, v)

        if cache["analyze"]:
            if not (isinstance(cache["datastats"], str) and os.path.isfile(cache["datastats"])):
                cache["analyze"] = False
                cache["datastats"] = None

        if cache["algo_gen"]:
            history = import_bundle_algo_history(self.work_dir, only_trained=False)
            if len(history) == 0:  # no saved algo_objects
                cache["algo_gen"] = False

        if cache["train"]:
            trained_history = import_bundle_algo_history(self.work_dir, only_trained=True)
            if len(trained_history) == 0:
                cache["train"] = False

        return cache

    def export_cache(self, **kwargs):
        """
        Save the cache state as ``cache.yaml`` in the working directory
        """
        self.cache.update(kwargs)
        ConfigParser.export_config_file(
            self.cache, self.cache_filename, fmt="yaml", default_flow_style=None, sort_keys=False
        )

    def inspect_datalist_folds(self, datalist_filename: str) -> int:
        """
        Returns number of folds in the datalist file, and assigns fold numbers if not provided.

        Args:
            datalist_filename: path to the datalist file.

        Notes:
            If the fold key is not provided, it auto generates 5 folds assignments in the training key list.
            If validation key list is available, then it assumes a single fold validation.
        """

        datalist = ConfigParser.load_config_file(datalist_filename)
        if "training" not in datalist:
            raise ValueError("Datalist files has no training key:" + str(datalist_filename))

        fold_list = [int(d["fold"]) for d in datalist["training"] if "fold" in d]

        if len(fold_list) > 0:
            num_fold = max(fold_list) + 1
            logger.info(f"Found num_fold {num_fold} based on the input datalist {datalist_filename}.")
            # check if every fold is present
            if len(set(fold_list)) != num_fold:
                raise ValueError(f"Fold numbers are not continuous from 0 to {num_fold - 1}")
        elif "validation" in datalist and len(datalist["validation"]) > 0:
            logger.info("No fold numbers provided, attempting to use a single fold based on the validation key")
            # update the datalist file
            for d in datalist["training"]:
                d["fold"] = 1
            for d in datalist["validation"]:
                d["fold"] = 0

            val_labels = {d["label"]: d for d in datalist["validation"] if "label" in d}
            logger.info(
                f"Found {len(val_labels)} items in the validation key, saving updated datalist to", datalist_filename
            )

            # check for duplicates
            for d in datalist["training"]:
                if d["label"] in val_labels:
                    d["fold"] = 0
                    del val_labels[d["label"]]

            datalist["training"] = datalist["training"] + list(val_labels.values())

            ConfigParser.export_config_file(datalist, datalist_filename, fmt="json", indent=4)
            num_fold = 1

        else:
            num_fold = 5

            warnings.warn(
                f"Datalist has no folds specified {datalist_filename}..."
                f"Generating {num_fold} folds randomly."
                f"Please consider presaving fold numbers beforehand for repeated experiments."
            )

            from sklearn.model_selection import KFold

            kf = KFold(n_splits=num_fold, shuffle=True, random_state=0)
            for i, (_, valid_idx) in enumerate(kf.split(datalist["training"])):
                for vi in valid_idx:
                    datalist["training"][vi]["fold"] = i

            ConfigParser.export_config_file(datalist, datalist_filename, fmt="json", indent=4)

        return num_fold

    def set_gpu_customization(
        self, gpu_customization: bool = False, gpu_customization_specs: dict[str, Any] | None = None
    ) -> AutoRunner:
        """
        Set options for GPU-based parameter customization/optimization.

        Args:
            gpu_customization: the switch to determine automatically customize/optimize bundle script/config
                parameters for each bundleAlgo based on gpus. Custom parameters are obtained through dummy
                training to simulate the actual model training process and hyperparameter optimization (HPO)
                experiments.
            gpu_customization_specs (optional): the dictionary to enable users overwrite the HPO settings. user can
                overwrite part of variables as follows or all of them. The structure is as follows.

                .. code-block:: python

                    gpu_customization_specs = {
                        'ALGO': {
                            'num_trials': 6,
                            'range_num_images_per_batch': [1, 20],
                            'range_num_sw_batch_size': [1, 20]
                        }
                    }

            ALGO: the name of algorithm. It could be one of algorithm names (e.g., 'dints') or 'universal' which
                would apply changes to all algorithms. Possible options are

                - {``"universal"``, ``"dints"``, ``"segresnet"``, ``"segresnet2d"``, ``"swinunetr"``}.

            num_trials: the number of HPO trials/experiments to run.
            range_num_images_per_batch: the range of number of images per mini-batch.
            range_num_sw_batch_size: the range of batch size in sliding-window inferer.
        """
        self.gpu_customization = gpu_customization
        if gpu_customization_specs is not None:
            self.gpu_customization_specs = gpu_customization_specs

        return self

    def set_num_fold(self, num_fold: int = 5) -> AutoRunner:
        """
        Set the number of cross validation folds for all algos.

        Args:
            num_fold: a positive integer to define the number of folds.
        """

        if num_fold <= 0:
            raise ValueError(f"num_fold is expected to be an integer greater than zero. Now it gets {num_fold}")
<<<<<<< HEAD
        if num_fold > self.max_fold + 1:
            # Auto3DSeg allows no validation set, so the maximum fold number is max_fold + 1
=======
        if num_fold > self.max_fold:
            # Auto3DSeg must contain validation set, so the maximum fold number is max_fold.
>>>>>>> 7449c4d2
            raise ValueError(
                f"num_fold is greater than the maximum fold number {self.max_fold} in {self.datalist_filename}."
            )
        self.num_fold = num_fold

        return self

    def set_training_params(self, params: dict[str, Any] | None = None) -> AutoRunner:
        """
        Set the training params for all algos.

        Args:
            params: a dict that defines the overriding key-value pairs during training. The overriding method
                is defined by the algo class.

        Examples:
            For BundleAlgo objects, the training parameter to shorten the training time to a few epochs can be
                {"num_epochs": 2, "num_epochs_per_validation": 1}

        """
        self.train_params = deepcopy(params) if params is not None else {}
        if "CUDA_VISIBLE_DEVICES" in self.train_params:
            warnings.warn(
                "CUDA_VISIBLE_DEVICES is deprecated from 'set_training_params'. Use 'set_device_info' instead.",
                DeprecationWarning,
            )

        return self

    def set_device_info(
        self,
        cuda_visible_devices: list[int] | str | None = None,
        num_nodes: int | None = None,
        mn_start_method: str | None = None,
        cmd_prefix: str | None = None,
    ) -> AutoRunner:
        """
        Set the device related info

        Args:
            cuda_visible_devices: define GPU ids for data analyzer, training, and ensembling.
                List of GPU ids [0,1,2,3] or a string "0,1,2,3".
                Default using env "CUDA_VISIBLE_DEVICES" or all devices available.
            num_nodes: number of nodes for training and ensembling.
                Default using env "NUM_NODES" or 1 if "NUM_NODES" is unset.
            mn_start_method: multi-node start method. Autorunner will use the method to start multi-node processes.
                Default using env "MN_START_METHOD" or 'bcprun' if "MN_START_METHOD" is unset.
            cmd_prefix: command line prefix for subprocess running in BundleAlgo and EnsembleRunner.
                Default using env "CMD_PREFIX" or None, examples are:

                    - single GPU/CPU or multinode bcprun: "python " or "/opt/conda/bin/python3.8 ",
                    - single node multi-GPU running "torchrun --nnodes=1 --nproc_per_node=2 "

                If user define this prefix, please make sure --nproc_per_node matches cuda_visible_device or
                os.env['CUDA_VISIBLE_DEVICES']. Also always set --nnodes=1. Set num_nodes for multi-node.
        """
        self.device_setting: dict[str, Any] = {}
        if cuda_visible_devices is None:
            cuda_visible_devices = os.environ.get("CUDA_VISIBLE_DEVICES")
        if cuda_visible_devices is None:  # still None after reading the environ
            self.device_setting["CUDA_VISIBLE_DEVICES"] = ",".join([str(x) for x in range(torch.cuda.device_count())])
            self.device_setting["n_devices"] = torch.cuda.device_count()
        elif isinstance(cuda_visible_devices, str):
            self.device_setting["CUDA_VISIBLE_DEVICES"] = cuda_visible_devices
            self.device_setting["n_devices"] = len(cuda_visible_devices.split(","))
        elif isinstance(cuda_visible_devices, (list, tuple)):
            self.device_setting["CUDA_VISIBLE_DEVICES"] = ",".join([str(x) for x in cuda_visible_devices])
            self.device_setting["n_devices"] = len(cuda_visible_devices)
        else:
            logger.warn(f"Wrong format of cuda_visible_devices {cuda_visible_devices}, devices not set")

        if num_nodes is None:
            num_nodes = int(os.environ.get("NUM_NODES", 1))
        self.device_setting["NUM_NODES"] = num_nodes

        if mn_start_method is None:
            mn_start_method = os.environ.get("MN_START_METHOD", "bcprun")
        self.device_setting["MN_START_METHOD"] = mn_start_method

        if cmd_prefix is None:
            cmd_prefix = os.environ.get("CMD_PREFIX", "")
        self.device_setting["CMD_PREFIX"] = cmd_prefix

        if cmd_prefix is not None:
            logger.info(f"Using user defined command running prefix {cmd_prefix}, will override other settings")

        return self

    def set_ensemble_method(self, ensemble_method_name: str = "AlgoEnsembleBestByFold", **kwargs: Any) -> AutoRunner:
        """
        Set the bundle ensemble method name and parameters for save image transform parameters.

        Args:
            ensemble_method_name: the name of the ensemble method. Only two methods are supported "AlgoEnsembleBestN"
                and "AlgoEnsembleBestByFold".
            kwargs: the keyword arguments used to define the ensemble method. Currently only ``n_best`` for
                ``AlgoEnsembleBestN`` is supported.
        """
        self.ensemble_method_name = look_up_option(
            ensemble_method_name, supported=["AlgoEnsembleBestN", "AlgoEnsembleBestByFold"]
        )
        self.kwargs.update(kwargs)

        return self

    def set_image_save_transform(self, **kwargs: Any) -> AutoRunner:
        """
        Set the ensemble output transform.

        Args:
            kwargs: image writing parameters for the ensemble inference. The kwargs format follows SaveImage
                transform. For more information, check https://docs.monai.io/en/stable/transforms.html#saveimage.

        """

        are_all_args_present, extra_args = check_kwargs_exist_in_class_init(SaveImage, kwargs)
        if are_all_args_present:
            self.kwargs.update(kwargs)
        else:
            raise ValueError(
                f"{extra_args} are not supported in monai.transforms.SaveImage,"
                "Check https://docs.monai.io/en/stable/transforms.html#saveimage for more information."
            )

        return self

    def set_prediction_params(self, params: dict[str, Any] | None = None) -> AutoRunner:
        """
        Set the prediction params for all algos.

        Args:
            params: a dict that defines the overriding key-value pairs during prediction. The overriding method
                is defined by the algo class.

        Examples:

            For BundleAlgo objects, this set of param will specify the algo ensemble to only inference the first
                two files in the testing datalist {"file_slices": slice(0, 2)}

        """
        self.pred_params = deepcopy(params) if params is not None else {}

        return self

    def set_analyze_params(self, params: dict[str, Any] | None = None) -> AutoRunner:
        """
        Set the data analysis extra params.

        Args:
            params: a dict that defines the overriding key-value pairs during training. The overriding method
                is defined by the algo class.

        """
        if params is None:
            self.analyze_params = {"do_ccp": False, "device": "cuda"}
        else:
            self.analyze_params = deepcopy(params)

        return self

    def set_hpo_params(self, params: dict[str, Any] | None = None) -> AutoRunner:
        """
        Set parameters for the HPO module and the algos before the training. It will attempt to (1) override bundle
        templates with the key-value pairs in ``params`` (2) change the config of the HPO module (e.g. NNI) if the
        key is found to be one of:

            - "trialCodeDirectory"
            - "trialGpuNumber"
            - "trialConcurrency"
            - "maxTrialNumber"
            - "maxExperimentDuration"
            - "tuner"
            - "trainingService"

        and (3) enable the dry-run mode if the user would generate the NNI configs without starting the NNI service.

        Args:
            params: a dict that defines the overriding key-value pairs during instantiation of the algo. For
                BundleAlgo, it will override the template config filling.

        Notes:
            Users can set ``nni_dry_run`` to ``True`` in the ``params`` to enable the dry-run mode for the NNI backend.

        """
        self.hpo_params = self.train_params if params is None else params

        return self

    def set_nni_search_space(self, search_space: dict[str, Any]) -> AutoRunner:
        """
        Set the search space for NNI parameter search.

        Args:
            search_space: hyper parameter search space in the form of dict. For more information, please check
                NNI documentation: https://nni.readthedocs.io/en/v2.2/Tutorial/SearchSpaceSpec.html .
        """
        value_combinations = 1
        for k, v in search_space.items():
            if "_value" not in v:
                raise ValueError(f"{search_space} key {k} value {v} has not _value")
            value_combinations *= len(v["_value"])

        self.search_space = search_space
        self.hpo_tasks = value_combinations

        return self

    def _train_algo_in_sequence(self, history: list[dict[str, Any]]) -> None:
        """
        Train the Algos in a sequential scheme. The order of training is randomized.

        Args:
            history: the history of generated Algos. It is a list of dicts. Each element has the task name
                (e.g. "dints_0" for dints network in fold 0) as the key and the algo object as the value.
                After the training, the algo object with the ``best_metric`` will be saved as a pickle file.

        Note:
            The final results of the model training will be written to all the generated algorithm's output
            folders under the working directory. The results include the model checkpoints, a
            progress.yaml, accuracies in CSV and a pickle file of the Algo object.
        """
        for algo_dict in history:
            algo = algo_dict[AlgoKeys.ALGO]
            if has_option(algo.train, "device_setting"):
                algo.train(self.train_params, self.device_setting)
            else:
                algo.train(self.train_params)
            acc = algo.get_score()

            algo_meta_data = {str(AlgoKeys.SCORE): acc}
            algo_to_pickle(algo, template_path=algo.template_path, **algo_meta_data)

    def _train_algo_in_nni(self, history: list[dict[str, Any]]) -> None:
        """
        Train the Algos using HPO.

        Args:
            history: the history of generated Algos. It is a list of dicts. Each element has the task name
                (e.g. "dints_0" for dints network in fold 0) as the key and the algo object as the value.
                After the training, the algo object with the ``best_metric`` will be saved as a pickle file.

        Note:
            The final results of the model training will not be written to all the previously generated
            algorithm's output folders. Instead, HPO will generate a new algo during the searching, and
            the new algo will be saved under the working directory with a different format of the name.
            For example, if the searching space has "learning_rate", the result of HPO will be written to
            a folder name with original task name and the param (e.g. "dints_0_learning_rate_0.001").
            The results include the model checkpoints, a progress.yaml, accuracies in CSV and a pickle
            file of the Algo object.

        """
        default_nni_config = {
            "trialCodeDirectory": ".",
            "trialGpuNumber": torch.cuda.device_count(),
            "trialConcurrency": 1,
            "maxTrialNumber": 10,
            "maxExperimentDuration": "1h",
            "tuner": {"name": "GridSearch"},
            "trainingService": {"platform": "local", "useActiveGpu": True},
        }

        last_total_tasks = len(import_bundle_algo_history(self.work_dir, only_trained=True))
        mode_dry_run = self.hpo_params.pop("nni_dry_run", False)
        for algo_dict in history:
            name = algo_dict[AlgoKeys.ID]
            algo = algo_dict[AlgoKeys.ALGO]
            nni_gen = NNIGen(algo=algo, params=self.hpo_params)
            obj_filename = nni_gen.get_obj_filename()
            nni_config = deepcopy(default_nni_config)
            # override the default nni config with the same key in hpo_params
            for key in self.hpo_params:
                if key in nni_config:
                    nni_config[key] = self.hpo_params[key]
            nni_config.update({"experimentName": name})
            nni_config.update({"search_space": self.search_space})
            trial_cmd = "python -m monai.apps.auto3dseg NNIGen run_algo " + obj_filename + " " + self.work_dir
            nni_config.update({"trialCommand": trial_cmd})
            nni_config_filename = os.path.abspath(os.path.join(self.work_dir, f"{name}_nni_config.yaml"))
            ConfigParser.export_config_file(nni_config, nni_config_filename, fmt="yaml", default_flow_style=None)

            max_trial = min(self.hpo_tasks, cast(int, default_nni_config["maxTrialNumber"]))
            cmd = "nnictl create --config " + nni_config_filename + " --port 8088"

            if mode_dry_run:
                logger.info(f"AutoRunner HPO is in dry-run mode. Please manually launch: {cmd}")
                continue

            run_cmd(cmd.split(), check=True)

            n_trainings = len(import_bundle_algo_history(self.work_dir, only_trained=True))
            while n_trainings - last_total_tasks < max_trial:
                sleep(1)
                n_trainings = len(import_bundle_algo_history(self.work_dir, only_trained=True))

            cmd = "nnictl stop --all"
            run_cmd(cmd.split(), check=True)
            logger.info(f"NNI completes HPO on {name}")
            last_total_tasks = n_trainings

    def run(self):
        """
        Run the AutoRunner pipeline
        """
        # step 1: data analysis
        if self.analyze and self.analyze_params is not None:
            logger.info("Running data analysis...")
            da = DataAnalyzer(
                self.datalist_filename, self.dataroot, output_path=self.datastats_filename, **self.analyze_params
            )
            da.get_all_case_stats()

            da = None  # type: ignore
            torch.cuda.empty_cache()

            self.export_cache(analyze=True, datastats=self.datastats_filename)
        else:
            logger.info("Skipping data analysis...")

        # step 2: algorithm generation
        if self.algo_gen:
            if not os.path.isfile(self.datastats_filename):
                raise ValueError(
                    f"Could not find the datastats file {self.datastats_filename}. "
                    "Possibly the required data analysis step was not completed."
                )

            bundle_generator = BundleGen(
                algos=self.algos,
                algo_path=self.work_dir,
                templates_path_or_url=self.templates_path_or_url,
                data_stats_filename=self.datastats_filename,
                data_src_cfg_name=self.data_src_cfg_name,
                mlflow_tracking_uri=self.mlflow_tracking_uri,
                mlflow_experiment_name=self.mlflow_experiment_name,
            )

            if self.gpu_customization:
                bundle_generator.generate(
                    self.work_dir,
                    num_fold=self.num_fold,
                    gpu_customization=self.gpu_customization,
                    gpu_customization_specs=self.gpu_customization_specs,
                    allow_skip=self.allow_skip,
                )
            else:
                bundle_generator.generate(self.work_dir, num_fold=self.num_fold, allow_skip=self.allow_skip)
            history = bundle_generator.get_history()
            export_bundle_algo_history(history)
            self.export_cache(algo_gen=True)
        else:
            logger.info("Skipping algorithm generation...")

        # step 3: algo training
        auto_train_choice = self.train is None
        if self.train or (auto_train_choice and not self.cache["train"]):
            history = import_bundle_algo_history(self.work_dir, only_trained=False)

            if len(history) == 0:
                raise ValueError(
                    f"Could not find training scripts in {self.work_dir}. "
                    "Possibly the required algorithms generation step was not completed."
                )

            if auto_train_choice:
                skip_algos = [h[AlgoKeys.ID] for h in history if h[AlgoKeys.IS_TRAINED]]
                if skip_algos:
                    logger.info(
                        f"Skipping already trained algos {skip_algos}."
                        "Set option train=True to always retrain all algos."
                    )
                    history = [h for h in history if not h[AlgoKeys.IS_TRAINED]]

            if len(history) > 0:
                if not self.hpo:
                    self._train_algo_in_sequence(history)
                else:
                    self._train_algo_in_nni(history)

            self.export_cache(train=True)
        else:
            logger.info("Skipping algorithm training...")

        # step 4: model ensemble and write the prediction to disks.
        if self.ensemble:
            ensemble_runner = EnsembleRunner(
                data_src_cfg_name=self.data_src_cfg_name,
                work_dir=self.work_dir,
                num_fold=self.num_fold,
                ensemble_method_name=self.ensemble_method_name,
                mgpu=int(self.device_setting["n_devices"]) > 1,
                **self.kwargs,  # for set_image_save_transform
                **self.pred_params,
            )  # for inference
            ensemble_runner.run(self.device_setting)
        logger.info("Auto3Dseg pipeline is completed successfully.")<|MERGE_RESOLUTION|>--- conflicted
+++ resolved
@@ -499,13 +499,8 @@
 
         if num_fold <= 0:
             raise ValueError(f"num_fold is expected to be an integer greater than zero. Now it gets {num_fold}")
-<<<<<<< HEAD
-        if num_fold > self.max_fold + 1:
-            # Auto3DSeg allows no validation set, so the maximum fold number is max_fold + 1
-=======
         if num_fold > self.max_fold:
             # Auto3DSeg must contain validation set, so the maximum fold number is max_fold.
->>>>>>> 7449c4d2
             raise ValueError(
                 f"num_fold is greater than the maximum fold number {self.max_fold} in {self.datalist_filename}."
             )
