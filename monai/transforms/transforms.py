--- conflicted
+++ resolved
@@ -245,12 +245,9 @@
         return img_array, compatible_meta
 
 
-<<<<<<< HEAD
-=======
-@export
 class LoadPNG:
     """
-    Load common 2D image format(PNG, JPG, etc.) file or files from provided path.
+    Load common 2D image format (PNG, JPG, etc. using PIL) file or files from provided path.
     It's based on the Image module in PIL library.
     """
 
@@ -277,8 +274,6 @@
         return np.stack(img_array, axis=0) if len(img_array) > 1 else img_array[0]
 
 
-@export
->>>>>>> dbb3bc96
 class AsChannelFirst:
     """
     Change the channel dimension of the image to the first dimension.
