# Copyright 2020 MONAI Consortium
# Licensed under the Apache License, Version 2.0 (the "License");
# you may not use this file except in compliance with the License.
# You may obtain a copy of the License at
#     http://www.apache.org/licenses/LICENSE-2.0
# Unless required by applicable law or agreed to in writing, software
# distributed under the License is distributed on an "AS IS" BASIS,
# WITHOUT WARRANTIES OR CONDITIONS OF ANY KIND, either express or implied.
# See the License for the specific language governing permissions and
# limitations under the License.

import os
import sys
from collections import OrderedDict

import monai
import numpy as np
import torch


try:
    import ignite

    ignite_version = ignite.__version__
    del ignite
except (ImportError, AttributeError):
    ignite_version = "NOT INSTALLED or UNKNOWN VERSION."

try:
    import nibabel

    nibabel_version = nibabel.__version__
    del nibabel
except (ImportError, AttributeError):
    nibabel_version = "NOT INSTALLED or UNKNOWN VERSION."

try:
    import skimage

    skimage_version = skimage.__version__
    del skimage
except (ImportError, AttributeError):
    skimage_version = "NOT INSTALLED or UNKNOWN VERSION."

try:
    import PIL

    PIL_version = PIL.__version__
    del PIL
except (ImportError, AttributeError):
    PIL_version = "NOT INSTALLED or UNKNOWN VERSION."

try:
    import tensorboard

    tensorboard_version = tensorboard.__version__
    del tensorboard
except (ImportError, AttributeError):
    tensorboard_version = "NOT INSTALLED or UNKNOWN VERSION."


def get_config_values():
    """
    Read the package versions into a dictionary.
    """
    output = OrderedDict()

    output["MONAI"] = monai.__version__
    output["Python"] = sys.version.replace("\n", " ")
    output["Numpy"] = np.version.full_version
    output["Pytorch"] = torch.__version__

    return output


def get_optional_config_values():
    """
    Read the optional package versions into a dictionary.
    """
    output = OrderedDict()

    output["Pytorch Ignite"] = ignite_version
    output["Nibabel"] = nibabel_version
    output["scikit-image"] = skimage_version
    output["Pillow"] = PIL_version
    output["Tensorboard"] = tensorboard_version

    return output


def print_config(file=sys.stdout):
    """
    Print the package versions to `file`.
    Defaults to `sys.stdout`.
    """
    for k, v in get_config_values().items():
        print(f"{k} version: {v}", file=file, flush=True)

    print("\nOptional dependencies:", file=file, flush=True)
    for k, v in get_optional_config_values().items():
        print(f"{k} version: {v}", file=file, flush=True)
    print("\nFor details about installing the optional dependencies, please visit:", file=file, flush=True)
    print(
<<<<<<< HEAD
        "    http://monai.rtfd.io/en/latest/installation.html#installing-the-recommended-dependencies\n",
=======
        "    https://docs.monai.io/en/latest/installation.html#installing-the-recommended-dependencies",
>>>>>>> 4a2a094f
        file=file,
        flush=True,
    )


def set_visible_devices(*dev_inds):
    os.environ["CUDA_VISIBLE_DEVICES"] = ",".join(map(str, dev_inds))


def get_torch_version_tuple():
    """
    Returns:
        tuple of ints represents the pytorch major/minor version.
    """
    return tuple([int(x) for x in torch.__version__.split(".")[:2]])<|MERGE_RESOLUTION|>--- conflicted
+++ resolved
@@ -101,11 +101,7 @@
         print(f"{k} version: {v}", file=file, flush=True)
     print("\nFor details about installing the optional dependencies, please visit:", file=file, flush=True)
     print(
-<<<<<<< HEAD
-        "    http://monai.rtfd.io/en/latest/installation.html#installing-the-recommended-dependencies\n",
-=======
-        "    https://docs.monai.io/en/latest/installation.html#installing-the-recommended-dependencies",
->>>>>>> 4a2a094f
+        "    https://docs.monai.io/en/latest/installation.html#installing-the-recommended-dependencies\n",
         file=file,
         flush=True,
     )
