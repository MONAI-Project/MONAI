--- conflicted
+++ resolved
@@ -167,11 +167,8 @@
     huggingface_hub
 pyamg =
     pyamg>=5.0.0
-<<<<<<< HEAD
-=======
 # segment-anything =
 #     segment-anything @ git+https://github.com/facebookresearch/segment-anything@6fdee8f2727f4506cfbbe553e23b895e27956588#egg=segment-anything
->>>>>>> 7b9a523c
 
 [flake8]
 select = B,C,E,F,N,P,T4,W,B9
