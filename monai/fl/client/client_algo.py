# Copyright (c) MONAI Consortium
# Licensed under the Apache License, Version 2.0 (the "License");
# you may not use this file except in compliance with the License.
# You may obtain a copy of the License at
#     http://www.apache.org/licenses/LICENSE-2.0
# Unless required by applicable law or agreed to in writing, software
# distributed under the License is distributed on an "AS IS" BASIS,
# WITHOUT WARRANTIES OR CONDITIONS OF ANY KIND, either express or implied.
# See the License for the specific language governing permissions and
# limitations under the License.

from typing import Optional

from monai.fl.utils.exchange_object import ExchangeObject


class BaseClient:
    """
    Provide an abstract base class to allow the client to return summary statistics of the data.
<<<<<<< HEAD

    To define a new stats script, subclass this class and implement the
    following abstract methods:

        - self.get_data_stats()

    initialize(), abort(), and finalize() - inherited from `ClientAlgoStats` - can be optionally be implemented
=======

    To define a new stats script, subclass this class and implement the
    following abstract methods::

        - self.get_data_stats()

    initialize(), abort(), and finalize() -- inherited from `ClientAlgoStats`; can be optionally be implemented
>>>>>>> 217f6c6b
    to help with lifecycle management of the class object.
    """

    def initialize(self, extra: Optional[dict] = None):
        """
        Call to initialize the ClientAlgo class.

        Args:
            extra: optional extra information, e.g. dict of `ExtraItems.CLIENT_NAME` and/or `ExtraItems.APP_ROOT`.
        """
        pass

    def finalize(self, extra: Optional[dict] = None):
        """
        Call to finalize the ClientAlgo class.

        Args:
            extra: Dict with additional information that can be provided by the FL system.
        """
        pass

    def abort(self, extra: Optional[dict] = None):
        """
        Call to abort the ClientAlgo training or evaluation.

        Args:
            extra: Dict with additional information that can be provided by the FL system.
        """

        pass


class ClientAlgoStats(BaseClient):
    def get_data_stats(self, extra: Optional[dict] = None) -> ExchangeObject:
        """
        Get summary statistics about the local data.

        Args:
            extra: Dict with additional information that can be provided by the FL system.
                For example, requested statistics.

        Returns:
<<<<<<< HEAD
            ExchangeObject: summary statistics.

        Extra dict example:
=======

            ExchangeObject: summary statistics.

        Extra dict example::

>>>>>>> 217f6c6b
            requested_stats = {
                FlStatistics.STATISTICS: metrics,
                FlStatistics.NUM_OF_BINS: num_of_bins,
                FlStatistics.BIN_RANGES: bin_ranges
            }

<<<<<<< HEAD
        Returned ExchangeObject example:
=======
        Returned ExchangeObject example::
>>>>>>> 217f6c6b

            ExchangeObject(
                statistics = {...}
            )
<<<<<<< HEAD
=======

>>>>>>> 217f6c6b
        """
        raise NotImplementedError(f"Subclass {self.__class__.__name__} must implement this method.")


class ClientAlgo(ClientAlgoStats):
    """
    Provide an abstract base class for defining algo to run on any platform.
    To define a new algo script, subclass this class and implement the
    following abstract methods:

        - self.train()
        - self.get_weights()
        - self.evaluate()
        - self.get_data_stats() (optional, inherited from `ClientAlgoStats`)

    initialize(), abort(), and finalize() - inherited from `ClientAlgoStats` - can be optionally be implemented
    to help with lifecycle management of the class object.
    """

    def train(self, data: ExchangeObject, extra: Optional[dict] = None) -> None:
        """
        Train network and produce new network from train data.

        Args:
            data: ExchangeObject containing current network weights to base training on.
            extra: Dict with additional information that can be provided by the FL system.

        Returns:
            None
        """
        raise NotImplementedError(f"Subclass {self.__class__.__name__} must implement this method.")

    def get_weights(self, extra: Optional[dict] = None) -> ExchangeObject:
        """
        Get current local weights or weight differences.

        Args:
            extra: Dict with additional information that can be provided by the FL system.

        Returns:
            ExchangeObject: current local weights or weight differences.

        `ExchangeObject` example:

        .. code-block:: python

            ExchangeObject(
                weights = self.trainer.network.state_dict(),
                optim = None,  # could be self.optimizer.state_dict()
                weight_type = WeightType.WEIGHTS
            )

        """
        raise NotImplementedError(f"Subclass {self.__class__.__name__} must implement this method.")

    def evaluate(self, data: ExchangeObject, extra: Optional[dict] = None) -> ExchangeObject:
        """
        Get evaluation metrics on test data.

        Args:
            data: ExchangeObject with network weights to use for evaluation.
            extra: Dict with additional information that can be provided by the FL system.

        Returns:
            metrics: ExchangeObject with evaluation metrics.
        """
        raise NotImplementedError(f"Subclass {self.__class__.__name__} must implement this method.")<|MERGE_RESOLUTION|>--- conflicted
+++ resolved
@@ -17,7 +17,6 @@
 class BaseClient:
     """
     Provide an abstract base class to allow the client to return summary statistics of the data.
-<<<<<<< HEAD
 
     To define a new stats script, subclass this class and implement the
     following abstract methods:
@@ -25,15 +24,7 @@
         - self.get_data_stats()
 
     initialize(), abort(), and finalize() - inherited from `ClientAlgoStats` - can be optionally be implemented
-=======
 
-    To define a new stats script, subclass this class and implement the
-    following abstract methods::
-
-        - self.get_data_stats()
-
-    initialize(), abort(), and finalize() -- inherited from `ClientAlgoStats`; can be optionally be implemented
->>>>>>> 217f6c6b
     to help with lifecycle management of the class object.
     """
 
@@ -76,36 +67,20 @@
                 For example, requested statistics.
 
         Returns:
-<<<<<<< HEAD
             ExchangeObject: summary statistics.
 
         Extra dict example:
-=======
-
-            ExchangeObject: summary statistics.
-
-        Extra dict example::
-
->>>>>>> 217f6c6b
             requested_stats = {
                 FlStatistics.STATISTICS: metrics,
                 FlStatistics.NUM_OF_BINS: num_of_bins,
                 FlStatistics.BIN_RANGES: bin_ranges
             }
 
-<<<<<<< HEAD
         Returned ExchangeObject example:
-=======
-        Returned ExchangeObject example::
->>>>>>> 217f6c6b
 
             ExchangeObject(
                 statistics = {...}
             )
-<<<<<<< HEAD
-=======
-
->>>>>>> 217f6c6b
         """
         raise NotImplementedError(f"Subclass {self.__class__.__name__} must implement this method.")
 
