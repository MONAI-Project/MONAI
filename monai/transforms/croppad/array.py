--- conflicted
+++ resolved
@@ -153,12 +153,8 @@
         kwargs_.update(kwargs)
 
         img_t = convert_to_tensor(data=img, track_meta=get_track_meta())
-<<<<<<< HEAD
         lazy_evaluation_ = self.lazy_evaluation if lazy_evaluation is None else lazy_evaluation
         return pad_func(img_t, to_pad_, mode_, lazy_evaluation_, self.get_transform_info(), kwargs_)
-=======
-        return pad_func(img_t, to_pad_, self.get_transform_info(), mode_, **kwargs_)
->>>>>>> 825b8db9
 
     def inverse(self, data: MetaTensor) -> MetaTensor:
         transform = self.pop_transform(data)
@@ -710,11 +706,6 @@
         self.cropper.set_random_state(seed, state)
         return self
 
-    # @LazyTransform.lazy_evaluation.setter  # type: ignore
-    # def lazy_evaluation(self, value: bool) -> None:
-    #     self._lazy_evaluation = value
-    #     self.cropper.lazy_evaluation = value
-
     def randomize(self, data: Any | None = None) -> None:
         pass
 
@@ -809,11 +800,6 @@
         self.k_divisible = k_divisible
         self.padder = Pad(mode=mode, lazy_evaluation=lazy_evaluation, **pad_kwargs)
 
-    # @Crop.lazy_evaluation.setter  # type: ignore
-    # def lazy_evaluation(self, _val: bool):
-    #     self._lazy_evaluation = _val
-    #     self.padder.lazy_evaluation = _val
-
     def compute_bounding_box(self, img: torch.Tensor) -> tuple[np.ndarray, np.ndarray]:
         """
         Compute the start points and end points of bounding box to crop.
@@ -916,10 +902,6 @@
         self.centers = weighted_patch_samples(
             spatial_size=self.spatial_size, w=weight_map[0], n_samples=self.num_samples, r_state=self.R
         )  # using only the first channel as weight map
-
-    # @LazyTransform.lazy_evaluation.setter  # type: ignore
-    # def lazy_evaluation(self, _val: bool):
-    #     self._lazy_evaluation = _val
 
     def __call__(
         self, img: torch.Tensor, weight_map: NdarrayOrTensor | None = None, randomize: bool = True,
@@ -1081,10 +1063,6 @@
             self.allow_smaller,
         )
 
-    # @LazyTransform.lazy_evaluation.setter  # type: ignore
-    # def lazy_evaluation(self, _val: bool):
-    #     self._lazy_evaluation = _val
-
     def __call__(
         self,
         img: torch.Tensor,
@@ -1214,11 +1192,8 @@
         indices: list[NdarrayOrTensor] | None = None,
         allow_smaller: bool = False,
         warn: bool = True,
-<<<<<<< HEAD
+        max_samples_per_class: int | None = None,
         lazy_evaluation: bool = False,
-=======
-        max_samples_per_class: int | None = None,
->>>>>>> 825b8db9
     ) -> None:
         LazyTransform.__init__(self, lazy_evaluation)
         self.spatial_size = spatial_size
@@ -1258,10 +1233,6 @@
             self.spatial_size, self.num_samples, _shape, indices_, self.ratios, self.R, self.allow_smaller, self.warn
         )
 
-    # @LazyTransform.lazy_evaluation.setter  # type: ignore
-    # def lazy_evaluation(self, _val: bool):
-    #     self._lazy_evaluation = _val
-
     def __call__(
         self,
         img: torch.Tensor,
@@ -1344,12 +1315,6 @@
             spatial_size=spatial_size, method=method, mode=mode, lazy_evaluation=lazy_evaluation, **pad_kwargs
         )
         self.cropper = CenterSpatialCrop(roi_size=spatial_size, lazy_evaluation=lazy_evaluation)
-
-    # @LazyTransform.lazy_evaluation.setter  # type: ignore
-    # def lazy_evaluation(self, val: bool):
-    #     self.padder.lazy_evaluation = val
-    #     self.cropper.lazy_evaluation = val
-    #     self._lazy_evaluation = val
 
     def __call__(self, img: torch.Tensor, mode: str | None = None, lazy_evaluation: bool | None = None, **pad_kwargs) -> torch.Tensor:  # type: ignore
         """
