--- conflicted
+++ resolved
@@ -449,11 +449,7 @@
         if not allow_smaller:
             raise ValueError(
                 "The size of the proposed random crop ROI is larger than the image size, "
-<<<<<<< HEAD
-                f"got {label_spatial_shape} and {spatial_size}."
-=======
                 f"got ROI size {spatial_size} and label image size {label_spatial_shape} respectively."
->>>>>>> 94feae54
             )
         spatial_size = tuple(min(l, s) for l, s in zip(label_spatial_shape, spatial_size))
 
@@ -826,7 +822,7 @@
         out[1, 0], out[1, 2] = coefs[2], coefs[3]
         out[2, 0], out[2, 1] = coefs[4], coefs[5]
         return out  # type: ignore
-    raise NotImplementedError(f"Currently only spatial_dims in [2, 3] are supported, got {spatial_dims}.")
+    raise NotImplementedError("Currently only spatial_dims in [2, 3] are supported.")
 
 
 def create_scale(
@@ -1075,11 +1071,7 @@
         applied_labels = {i for i, s in enumerate(img) if s.sum() > 0}
     else:
         if n_channels != 1:
-<<<<<<< HEAD
-            raise ValueError(f"If input not one-hotted, should only be 1 channel, got {n_channels} ({img.shape}).")
-=======
             raise ValueError(f"If input not one-hotted, should only be 1 channel, got {n_channels}.")
->>>>>>> 94feae54
         applied_labels = set(unique(img).tolist())
     if discard is not None:
         for i in ensure_tuple(discard):
