# Modules for public alpha

MONAI aims at supporting deep learning in medical image analysis at multiple granularities.
This figure shows modules currently available in the codebase.
![image](../images/end_to_end_process.png)
The rest of this page provides more details for each module.

* [Image transformations](#image-transformations)
* [Loss functions](#losses)
* [Network architectures](#network-architectures)
* [Evaluation](#evaluation)
* [Visualization](#visualization)
* [Result writing](#result-writing)

## Image transformations
Medical image data pre-processing is challenging.  Data are often in specialized formats with rich meta-information, and the data volumes are often high-dimensional and requiring carefully designed manipulation procedures. As an important part of MONAI, powerful and flexible image transformations are provided to enable user-friendly, reproducible, optimized medical data pre-processing pipeline.

### 1. Transforms support both Dictionary and Array format data
1. The widely used computer vision packages (such as ``torchvision``) focus on spatially 2D array image processing. MONAI provides more domain-specific transformations for both spatially 2D and 3D and retains the flexible transformation "compose" feature.
2.  As medical image preprocessing often requires additional fine-grained system parameters, MONAI provides transforms for input data encapsulated in a python dictionary. Users are able to specify the keys corresponding to the expected data fields and system parameters to compose complex transformations.

### 2. Medical specific transforms
MONAI aims at providing a rich set of popular medical image specific transformations. These currently include, for example:


- `LoadNifti`:  Load Nifti format file from provided path
- `Spacing`:  Resample input image into the specified `pixdim`
<<<<<<< HEAD
- `Orientation`: Change the image's orientation into the specified `axcodes`
- `GaussianNoise`: Perturb image intensities by adding statistical noises
=======
- `Orientation`: Change image's orientation into the specified `axcodes`
- `RandGaussianNoise`: Pertubate image intensities by adding statistical noises
>>>>>>> 12bde10d
- `IntensityNormalizer`: Intensity Normalization based on mean and standard deviation
- `Affine`: Transform image based on the affine parameters
- `Rand2DElastic`: Random elastic deformation and affine in 2D
- `Rand3DElastic`: Random elastic deformation and affine in 3D

### 3. Fused spatial transforms and GPU acceleration
As medical image volumes are usually large (in multi-dimensional arrays), pre-processing performance obviously affects the overall pipeline speed. MONAI provides affine transforms to execute fused spatial operations, supports GPU acceleration via native PyTorch to achieve high performance.
Example code:
```py
# create an Affine transform
affine = Affine(
    rotate_params=np.pi/4,
    scale_params=(1.2, 1.2),
    translate_params=(200, 40),
    padding_mode='zeros',
    device=torch.device('cuda:0')
)
# convert the image using interpolation mode
new_img = affine(image, spatial_size=(300, 400), mode='bilinear')
```

### 4. Randomly crop out batch images based on positive/negative ratio
Medical image data volume may be too large to fit into GPU memory. A widely-used approach is to randomly draw small size data samples during training. MONAI currently provides uniform random sampling strategy as well as class-balanced fixed ratio sampling which may help stabilize the patch-based training process.

### 5. Deterministic training for reproducibility
Deterministic training support is necessary and important in DL research area, especially when sharing reproducible work with others. Users can easily set the random seed to all the transforms in MONAI locally and will not affect other non-deterministic modules in the user's program.
Example code:
```py
# define a transform chain for pre-processing
train_transforms = monai.transforms.compose.Compose([
    LoadNiftid(keys=['image', 'label']),
    ... ...
])
# set determinism for reproducibility
train_transforms.set_random_state(seed=0)
np.random.seed(0)
torch.manual_seed(0)
torch.backends.cudnn.deterministic = True
torch.backends.cudnn.benchmark = False
```

### 6. Cache IO and transforms data to accelerate training
Medical image data volume is usually very large and users need to train many
epochs(even more than 1000 epochs) to achieve expected metrics. The typical PyTorch program repeatedly loads data and run transforms for every epoch during training, which is time-consuming operation and unnecessary.  
MONAI provides cache mechanism to obviously optimize this situation that runs transforms before training and caches the result before the first non-deterministic transform in the chain. Then the training program only needs to load the cached data and run the random transforms. The optimized training speed can be even more than 10x faster than the original speed.
![image](../images/cache_dataset.png)

## Losses
There are domain-specific loss functions in the medical research area which are different from the generic computer vision ones. As an important module of MONAI, these loss functions are implemented in PyTorch, such as Dice loss and generalized Dice loss.

## Network architectures
Some deep neural network architectures have shown to be particularly effective for medical imaging analysis tasks. MONAI implements reference networks with the aims of both flexibility and code readability.  
In order to leverage the common network layers and blocks, MONAI provides several predefined layers and blocks which are compatible with 1D, 2D and 3D networks. Users can easily integrate the layer factories in their own networks.  
For example:  
```py
# add Convolution layer to the network which is compatible with different spatial dimensions.
dimension = 3
name = Conv.CONVTRANS
conv_type = Conv[name, dimension]
add_module('conv1', conv_type(in_channels, out_channels, kernel_size=1, bias=False))
```

## Evaluation
To run model inferences and evaluate the model quality, MONAI provides reference implementations for the relevant widely-used approaches. Currently, several popular evaluation metrics and inference patterns are included:

### 1. Sliding window inference
When executing inference on large medical images, the sliding window is a popular method to achieve high performance with flexible memory requirements.
1. Select continuous windows on the original image.
2. Execute a batch of windows on the model per time, and complete all windows.
3. Connect all the model outputs to construct one segmentation corresponding to the original image.
4. Save segmentation result to file or compute metrics.
![image](../images/sliding_window.png)

### 2. Metrics for medical tasks
There are many useful metrics to measure medical specific tasks, MONAI already implemented Mean Dice and AUC, will integrate more soon.

## Visualization
Besides common curves of statistics on TensorBoard, in order to provide straight-forward checking of 3D image and the corresponding label and segmentation output, MONAI can visualize 3D data as GIF animation on TensorBoard which can help users quickly check the model output.

## Result writing
For the segmentation task, MONAI supports to save the model output as NIFTI format image and add affine information from the corresponding input image.

For the classification task, MONAI supports to save classification result as a CSV file.<|MERGE_RESOLUTION|>--- conflicted
+++ resolved
@@ -25,13 +25,8 @@
 
 - `LoadNifti`:  Load Nifti format file from provided path
 - `Spacing`:  Resample input image into the specified `pixdim`
-<<<<<<< HEAD
 - `Orientation`: Change the image's orientation into the specified `axcodes`
-- `GaussianNoise`: Perturb image intensities by adding statistical noises
-=======
-- `Orientation`: Change image's orientation into the specified `axcodes`
-- `RandGaussianNoise`: Pertubate image intensities by adding statistical noises
->>>>>>> 12bde10d
+- `RandGaussianNoise`: Perturb image intensities by adding statistical noises
 - `IntensityNormalizer`: Intensity Normalization based on mean and standard deviation
 - `Affine`: Transform image based on the affine parameters
 - `Rand2DElastic`: Random elastic deformation and affine in 2D
