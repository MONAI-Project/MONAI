# Copyright 2020 MONAI Consortium
# Licensed under the Apache License, Version 2.0 (the "License");
# you may not use this file except in compliance with the License.
# You may obtain a copy of the License at
#     http://www.apache.org/licenses/LICENSE-2.0
# Unless required by applicable law or agreed to in writing, software
# distributed under the License is distributed on an "AS IS" BASIS,
# WITHOUT WARRANTIES OR CONDITIONS OF ANY KIND, either express or implied.
# See the License for the specific language governing permissions and
# limitations under the License.

import os
import sys
import tempfile
from glob import glob
import logging

import nibabel as nib
import numpy as np
import torch
import monai.transforms.compose as transforms
from torch.utils.tensorboard import SummaryWriter
from ignite.engine import Events, create_supervised_trainer, create_supervised_evaluator
from ignite.handlers import ModelCheckpoint, EarlyStopping
from torch.utils.data import DataLoader

<<<<<<< HEAD
from monai import application, networks, utils
from monai.data.readers import NiftiDataset
from monai.data.transforms import (AddChannel, Rescale, ToTensor, UniformRandomPatch)
from monai.application.handlers.stats_handler import StatsHandler
from monai.networks.metrics.mean_dice import MeanDice
from monai.utils.stopperutils import stopping_fn_from_metric
=======
import monai
from monai import config
from monai.data.nifti_reader import NiftiDataset
from monai.transforms import (AddChannel, Rescale, ToTensor, UniformRandomPatch)
from monai.handlers.stats_handler import StatsHandler
from monai.handlers.mean_dice import MeanDice
from monai.visualize import img2tensorboard
from monai.data.synthetic import create_test_image_3d
>>>>>>> d5e610f4

# assumes the framework is found here, change as necessary
sys.path.append("..")

<<<<<<< HEAD
application.config.print_config()


def create_test_image_3d(height, width, depth, num_objs=12, rad_max=30, noise_max=0.0, num_seg_classes=5):
    '''Return a noisy 3D image and segmentation.'''
    image = np.zeros((width, height, depth))

    for i in range(num_objs):
        x = np.random.randint(rad_max, width - rad_max)
        y = np.random.randint(rad_max, height - rad_max)
        z = np.random.randint(rad_max, depth - rad_max)
        rad = np.random.randint(5, rad_max)
        spy, spx, spz = np.ogrid[-x:width - x, -y:height - y, -z:depth - z]
        circle = (spx * spx + spy * spy + spz * spz) <= rad * rad

        if num_seg_classes > 1:
            image[circle] = np.ceil(np.random.random() * num_seg_classes)
        else:
            image[circle] = np.random.random() * 0.5 + 0.5

    labels = np.ceil(image).astype(np.int32)

    norm = np.random.uniform(0, num_seg_classes * noise_max, size=image.shape)
    noisyimage = utils.arrayutils.rescale_array(np.maximum(image, norm))

    return noisyimage, labels

# Create a temporary directory and 50 random image, mask paris
=======
config.print_config()

>>>>>>> d5e610f4
tempdir = tempfile.mkdtemp()

for i in range(50):
    im, seg = create_test_image_3d(256, 256, 256)

    n = nib.Nifti1Image(im, np.eye(4))
    nib.save(n, os.path.join(tempdir, 'im%i.nii.gz' % i))

    n = nib.Nifti1Image(seg, np.eye(4))
    nib.save(n, os.path.join(tempdir, 'seg%i.nii.gz' % i))

images = sorted(glob(os.path.join(tempdir, 'im*.nii.gz')))
segs = sorted(glob(os.path.join(tempdir, 'seg*.nii.gz')))

# Define transforms for image and segmentation
imtrans = transforms.Compose([Rescale(), AddChannel(), UniformRandomPatch((64, 64, 64)), ToTensor()])
segtrans = transforms.Compose([AddChannel(), UniformRandomPatch((64, 64, 64)), ToTensor()])

<<<<<<< HEAD
# Define nifti dataset, dataloader.
ds = NiftiDataset(images, segs, imtrans, segtrans)
=======
ds = NiftiDataset(images, segs, transform=imtrans, seg_transform=segtrans)

>>>>>>> d5e610f4
loader = DataLoader(ds, batch_size=10, num_workers=2, pin_memory=torch.cuda.is_available())
im, seg = monai.utils.misc.first(loader)
print(im.shape, seg.shape)


lr = 1e-3
train_epochs = 30

<<<<<<< HEAD
# Create UNet, DiceLoss and Adam optimizer.
net = networks.nets.UNet(
=======
net = monai.networks.nets.UNet(
>>>>>>> d5e610f4
    dimensions=3,
    in_channels=1,
    num_classes=1,
    channels=(16, 32, 64, 128, 256),
    strides=(2, 2, 2, 2),
    num_res_units=2,
)

loss = monai.losses.DiceLoss(do_sigmoid=True)
opt = torch.optim.Adam(net.parameters(), lr)

train_epochs = 3

# Since network outputs logits and segmentation, we need a custom function.
def _loss_fn(i, j):
    return loss(i[0], j)

# Create trainer
device = torch.device("cuda:0")
trainer = create_supervised_trainer(net, opt, _loss_fn, device, False,
                                    output_transform=lambda x, y, y_pred, loss: [y_pred, loss.item(), y])

checkpoint_handler = ModelCheckpoint('./', 'net', n_saved=10, require_empty=False)
trainer.add_event_handler(event_name=Events.EPOCH_COMPLETED,
                          handler=checkpoint_handler,
                          to_save={'net': net, 'opt': opt})

dice_metric = MeanDice(add_sigmoid=True, output_transform=lambda output: (output[0][0], output[2]))
dice_metric.attach(trainer, "Training Dice")

logging.basicConfig(stream=sys.stdout, level=logging.INFO)
stats_logger = StatsHandler()
stats_logger.attach(trainer)


@trainer.on(Events.EPOCH_COMPLETED)
def log_training_loss(engine):
    # log loss to tensorboard with second item of engine.state.output, loss.item() from output_transform
    writer.add_scalar('Loss/train', engine.state.output[1], engine.state.epoch)

    # tensor of ones to use where for converting labels to zero and ones
    ones = torch.ones(engine.state.batch[1][0].shape, dtype=torch.int32)
    first_output_tensor = engine.state.output[0][1][0].detach().cpu()
    # log model output to tensorboard, as three dimensional tensor with no channels dimension
    img2tensorboard.add_animated_gif_no_channels(writer, "first_output_final_batch", first_output_tensor, 64,
                                                 255, engine.state.epoch)
    # get label tensor and convert to single class
    first_label_tensor = torch.where(engine.state.batch[1][0] > 0, ones, engine.state.batch[1][0])
    # log label tensor to tensorboard, there is a channel dimension when getting label from batch
    img2tensorboard.add_animated_gif(writer, "first_label_final_batch", first_label_tensor, 64,
                                     255, engine.state.epoch)
    second_output_tensor = engine.state.output[0][1][1].detach().cpu()
    img2tensorboard.add_animated_gif_no_channels(writer, "second_output_final_batch", second_output_tensor, 64,
                                                 255, engine.state.epoch)
    second_label_tensor = torch.where(engine.state.batch[1][1] > 0, ones, engine.state.batch[1][1])
    img2tensorboard.add_animated_gif(writer, "second_label_final_batch", second_label_tensor, 64,
                                     255, engine.state.epoch)
    third_output_tensor = engine.state.output[0][1][2].detach().cpu()
    img2tensorboard.add_animated_gif_no_channels(writer, "third_output_final_batch", third_output_tensor, 64,
                                                 255, engine.state.epoch)
    third_label_tensor = torch.where(engine.state.batch[1][2] > 0, ones, engine.state.batch[1][2])
    img2tensorboard.add_animated_gif(writer, "third_label_final_batch", third_label_tensor, 64,
                                     255, engine.state.epoch)
    engine.logger.info("Epoch[%s] Loss: %s", engine.state.epoch, engine.state.output[1])


loader = DataLoader(ds, batch_size=20, num_workers=8, pin_memory=torch.cuda.is_available())
val_loader = DataLoader(ds, batch_size=20, num_workers=8, pin_memory=torch.cuda.is_available())
writer = SummaryWriter()

# Define mean dice metric and Evaluator.
validation_every_n_epochs = 1

val_metrics = {'Mean Dice': MeanDice(add_sigmoid=True)}
evaluator = create_supervised_evaluator(net, val_metrics, device, True,
                                        output_transform=lambda x, y, y_pred: (y_pred[0], y))

val_stats_handler = StatsHandler()
val_stats_handler.attach(evaluator)

# Add early stopping handler to evaluator.
early_stopper = EarlyStopping(patience=4, 
                              score_function=stopping_fn_from_metric('Mean Dice'),
                              trainer=trainer)
evaluator.add_event_handler(event_name=Events.EPOCH_COMPLETED, handler=early_stopper)

@trainer.on(Events.EPOCH_COMPLETED(every=validation_every_n_epochs))
def run_validation(engine):
    evaluator.run(val_loader)


state = trainer.run(loader, train_epochs)<|MERGE_RESOLUTION|>--- conflicted
+++ resolved
@@ -24,14 +24,6 @@
 from ignite.handlers import ModelCheckpoint, EarlyStopping
 from torch.utils.data import DataLoader
 
-<<<<<<< HEAD
-from monai import application, networks, utils
-from monai.data.readers import NiftiDataset
-from monai.data.transforms import (AddChannel, Rescale, ToTensor, UniformRandomPatch)
-from monai.application.handlers.stats_handler import StatsHandler
-from monai.networks.metrics.mean_dice import MeanDice
-from monai.utils.stopperutils import stopping_fn_from_metric
-=======
 import monai
 from monai import config
 from monai.data.nifti_reader import NiftiDataset
@@ -40,44 +32,14 @@
 from monai.handlers.mean_dice import MeanDice
 from monai.visualize import img2tensorboard
 from monai.data.synthetic import create_test_image_3d
->>>>>>> d5e610f4
+from monai.handlers.utils import stopping_fn_from_metric
 
 # assumes the framework is found here, change as necessary
 sys.path.append("..")
 
-<<<<<<< HEAD
-application.config.print_config()
-
-
-def create_test_image_3d(height, width, depth, num_objs=12, rad_max=30, noise_max=0.0, num_seg_classes=5):
-    '''Return a noisy 3D image and segmentation.'''
-    image = np.zeros((width, height, depth))
-
-    for i in range(num_objs):
-        x = np.random.randint(rad_max, width - rad_max)
-        y = np.random.randint(rad_max, height - rad_max)
-        z = np.random.randint(rad_max, depth - rad_max)
-        rad = np.random.randint(5, rad_max)
-        spy, spx, spz = np.ogrid[-x:width - x, -y:height - y, -z:depth - z]
-        circle = (spx * spx + spy * spy + spz * spz) <= rad * rad
-
-        if num_seg_classes > 1:
-            image[circle] = np.ceil(np.random.random() * num_seg_classes)
-        else:
-            image[circle] = np.random.random() * 0.5 + 0.5
-
-    labels = np.ceil(image).astype(np.int32)
-
-    norm = np.random.uniform(0, num_seg_classes * noise_max, size=image.shape)
-    noisyimage = utils.arrayutils.rescale_array(np.maximum(image, norm))
-
-    return noisyimage, labels
+config.print_config()
 
 # Create a temporary directory and 50 random image, mask paris
-=======
-config.print_config()
-
->>>>>>> d5e610f4
 tempdir = tempfile.mkdtemp()
 
 for i in range(50):
@@ -96,27 +58,17 @@
 imtrans = transforms.Compose([Rescale(), AddChannel(), UniformRandomPatch((64, 64, 64)), ToTensor()])
 segtrans = transforms.Compose([AddChannel(), UniformRandomPatch((64, 64, 64)), ToTensor()])
 
-<<<<<<< HEAD
 # Define nifti dataset, dataloader.
-ds = NiftiDataset(images, segs, imtrans, segtrans)
-=======
 ds = NiftiDataset(images, segs, transform=imtrans, seg_transform=segtrans)
-
->>>>>>> d5e610f4
 loader = DataLoader(ds, batch_size=10, num_workers=2, pin_memory=torch.cuda.is_available())
 im, seg = monai.utils.misc.first(loader)
 print(im.shape, seg.shape)
 
 
 lr = 1e-3
-train_epochs = 30
 
-<<<<<<< HEAD
 # Create UNet, DiceLoss and Adam optimizer.
-net = networks.nets.UNet(
-=======
 net = monai.networks.nets.UNet(
->>>>>>> d5e610f4
     dimensions=3,
     in_channels=1,
     num_classes=1,
@@ -198,7 +150,7 @@
 val_stats_handler.attach(evaluator)
 
 # Add early stopping handler to evaluator.
-early_stopper = EarlyStopping(patience=4, 
+early_stopper = EarlyStopping(patience=4,
                               score_function=stopping_fn_from_metric('Mean Dice'),
                               trainer=trainer)
 evaluator.add_event_handler(event_name=Events.EPOCH_COMPLETED, handler=early_stopper)
