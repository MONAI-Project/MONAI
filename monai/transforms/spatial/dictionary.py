# Copyright (c) MONAI Consortium
# Licensed under the Apache License, Version 2.0 (the "License");
# you may not use this file except in compliance with the License.
# You may obtain a copy of the License at
#     http://www.apache.org/licenses/LICENSE-2.0
# Unless required by applicable law or agreed to in writing, software
# distributed under the License is distributed on an "AS IS" BASIS,
# WITHOUT WARRANTIES OR CONDITIONS OF ANY KIND, either express or implied.
# See the License for the specific language governing permissions and
# limitations under the License.
"""
A collection of dictionary-based wrappers around the "vanilla" transforms for spatial operations
defined in :py:class:`monai.transforms.spatial.array`.

Class names are ended with 'd' to denote dictionary-based transforms.
"""

from copy import deepcopy
from enum import Enum
from typing import Any, Dict, Hashable, List, Mapping, Optional, Sequence, Tuple, Union

import numpy as np
import torch

from monai.config import DtypeLike, KeysCollection
from monai.config.type_definitions import NdarrayOrTensor
from monai.networks.layers import AffineTransform
from monai.networks.layers.simplelayers import GaussianFilter
from monai.transforms.croppad.array import CenterSpatialCrop, SpatialPad
from monai.transforms.inverse import InvertibleTransform
from monai.transforms.spatial.array import (
    Affine,
    AffineGrid,
    Flip,
    GridDistortion,
    Orientation,
    Rand2DElastic,
    Rand3DElastic,
    RandAffine,
    RandAxisFlip,
    RandFlip,
    RandGridDistortion,
    RandRotate,
    RandZoom,
    Resize,
    Rotate,
    Rotate90,
    Spacing,
    SpatialResample,
    Zoom,
)
from monai.transforms.transform import MapTransform, RandomizableTransform
from monai.transforms.utils import create_grid
from monai.utils import (
    GridSampleMode,
    GridSamplePadMode,
    InterpolateMode,
    NumpyPadMode,
    PytorchPadMode,
    ensure_tuple,
    ensure_tuple_rep,
    fall_back_tuple,
)
from monai.utils.deprecate_utils import deprecated_arg
from monai.utils.enums import PostFix, TraceKeys
from monai.utils.module import optional_import
from monai.utils.type_conversion import convert_data_type, convert_to_dst_type

nib, _ = optional_import("nibabel")

__all__ = [
    "SpatialResampled",
    "Spacingd",
    "Orientationd",
    "Rotate90d",
    "RandRotate90d",
    "Resized",
    "Affined",
    "RandAffined",
    "Rand2DElasticd",
    "Rand3DElasticd",
    "Flipd",
    "RandFlipd",
    "GridDistortiond",
    "RandGridDistortiond",
    "RandAxisFlipd",
    "Rotated",
    "RandRotated",
    "Zoomd",
    "RandZoomd",
    "SpatialResampleD",
    "SpatialResampleDict",
    "SpacingD",
    "SpacingDict",
    "OrientationD",
    "OrientationDict",
    "Rotate90D",
    "Rotate90Dict",
    "RandRotate90D",
    "RandRotate90Dict",
    "ResizeD",
    "ResizeDict",
    "AffineD",
    "AffineDict",
    "RandAffineD",
    "RandAffineDict",
    "Rand2DElasticD",
    "Rand2DElasticDict",
    "Rand3DElasticD",
    "Rand3DElasticDict",
    "FlipD",
    "FlipDict",
    "RandFlipD",
    "RandFlipDict",
    "GridDistortionD",
    "GridDistortionDict",
    "RandGridDistortionD",
    "RandGridDistortionDict",
    "RandAxisFlipD",
    "RandAxisFlipDict",
    "RotateD",
    "RotateDict",
    "RandRotateD",
    "RandRotateDict",
    "ZoomD",
    "ZoomDict",
    "RandZoomD",
    "RandZoomDict",
]

GridSampleModeSequence = Union[Sequence[Union[GridSampleMode, str]], GridSampleMode, str]
GridSamplePadModeSequence = Union[Sequence[Union[GridSamplePadMode, str]], GridSamplePadMode, str]
InterpolateModeSequence = Union[Sequence[Union[InterpolateMode, str]], InterpolateMode, str]
PadModeSequence = Union[Sequence[Union[NumpyPadMode, PytorchPadMode, str]], NumpyPadMode, PytorchPadMode, str]
DEFAULT_POST_FIX = PostFix.meta()


class SpatialResampled(MapTransform, InvertibleTransform):
    """
    Dictionary-based wrapper of :py:class:`monai.transforms.SpatialResample`.

    This transform assumes the ``data`` dictionary has a key for the input
    data's metadata and contains ``src_affine`` and ``dst_affine`` required by
    `SpatialResample`. The key is formed by ``key_{meta_key_postfix}``.  The
    transform will swap ``src_affine`` and ``dst_affine`` affine (with potential data type
    changes) in the dictionary so that ``src_affine`` always refers to the current
    status of affine.

    See also:
        :py:class:`monai.transforms.SpatialResample`
    """

    backend = SpatialResample.backend

    def __init__(
        self,
        keys: KeysCollection,
        mode: GridSampleModeSequence = GridSampleMode.BILINEAR,
        padding_mode: GridSamplePadModeSequence = GridSamplePadMode.BORDER,
        align_corners: Union[Sequence[bool], bool] = False,
        dtype: Optional[Union[Sequence[DtypeLike], DtypeLike]] = np.float64,
        meta_keys: Optional[KeysCollection] = None,
        meta_key_postfix: str = DEFAULT_POST_FIX,
        meta_src_keys: Optional[KeysCollection] = "src_affine",
        meta_dst_keys: Optional[KeysCollection] = "dst_affine",
        allow_missing_keys: bool = False,
    ) -> None:
        """
        Args:
            keys: keys of the corresponding items to be transformed.
            mode: {``"bilinear"``, ``"nearest"``}
                Interpolation mode to calculate output values. Defaults to ``"bilinear"``.
                See also: https://pytorch.org/docs/stable/nn.functional.html#grid-sample
                It also can be a sequence of string, each element corresponds to a key in ``keys``.
            padding_mode: {``"zeros"``, ``"border"``, ``"reflection"``}
                Padding mode for outside grid values. Defaults to ``"border"``.
                See also: https://pytorch.org/docs/stable/nn.functional.html#grid-sample
                It also can be a sequence of string, each element corresponds to a key in ``keys``.
            align_corners: Geometrically, we consider the pixels of the input as squares rather than points.
                See also: https://pytorch.org/docs/stable/nn.functional.html#grid-sample
                It also can be a sequence of bool, each element corresponds to a key in ``keys``.
            dtype: data type for resampling computation. Defaults to ``np.float64`` for best precision.
                If None, use the data type of input data. To be compatible with other modules,
                the output data type is always ``np.float32``.
                It also can be a sequence of dtypes, each element corresponds to a key in ``keys``.
            meta_keys: explicitly indicate the key of the corresponding meta data dictionary.
                for example, for data with key `image`, the metadata by default is in `image_meta_dict`.
                the meta data is a dictionary object which contains: filename, affine, original_shape, etc.
                it can be a sequence of string, map to the `keys`.
                if None, will try to construct meta_keys by `key_{meta_key_postfix}`.
            meta_key_postfix: if meta_keys=None, use `key_{postfix}` to fetch the meta data according
                to the key data, default is `meta_dict`, the meta data is a dictionary object.
                For example, to handle key `image`,  read/write affine matrices from the
                metadata `image_meta_dict` dictionary's `affine` field.
            meta_src_keys: the key of the corresponding ``src_affine`` in the metadata dictionary.
            meta_dst_keys: the key of the corresponding ``dst_affine`` in the metadata dictionary.
            allow_missing_keys: don't raise exception if key is missing.
        """
        super().__init__(keys, allow_missing_keys)
        self.sp_transform = SpatialResample()
        self.mode = ensure_tuple_rep(mode, len(self.keys))
        self.padding_mode = ensure_tuple_rep(padding_mode, len(self.keys))
        self.align_corners = ensure_tuple_rep(align_corners, len(self.keys))
        self.dtype = ensure_tuple_rep(dtype, len(self.keys))
        self.meta_keys = ensure_tuple_rep(None, len(self.keys)) if meta_keys is None else ensure_tuple(meta_keys)
        if len(self.keys) != len(self.meta_keys):
            raise ValueError("meta_keys should have the same length as keys.")
        self.meta_key_postfix = ensure_tuple_rep(meta_key_postfix, len(self.keys))
        self.meta_src_keys = ensure_tuple_rep(meta_src_keys, len(self.keys))
        self.meta_dst_keys = ensure_tuple_rep(meta_dst_keys, len(self.keys))

    def __call__(
        self, data: Mapping[Union[Hashable, str], Dict[str, NdarrayOrTensor]]
    ) -> Dict[Hashable, NdarrayOrTensor]:
        d: Dict = dict(data)
        for (key, mode, padding_mode, align_corners, dtype, *metakeyinfo) in self.key_iterator(
            d,
            self.mode,
            self.padding_mode,
            self.align_corners,
            self.dtype,
            self.meta_keys,
            self.meta_key_postfix,
            self.meta_src_keys,
            self.meta_dst_keys,
        ):
            meta_key, meta_key_postfix, meta_src_key, meta_dst_key = metakeyinfo
            meta_key = meta_key or f"{key}_{meta_key_postfix}"
            # create metadata if necessary
            if meta_key not in d:
                d[meta_key] = {meta_src_key: None, meta_dst_key: None}
            meta_data = d[meta_key]
            original_spatial_shape = d[key].shape[1:]
            d[key], meta_data[meta_dst_key] = self.sp_transform(  # write dst affine because the dtype might change
                img=d[key],
                src_affine=meta_data[meta_src_key],
                dst_affine=meta_data[meta_dst_key],
                spatial_size=None,  # None means shape auto inferred
                mode=mode,
                padding_mode=padding_mode,
                align_corners=align_corners,
                dtype=dtype,
            )
            meta_data[meta_dst_key], meta_data[meta_src_key] = meta_data[meta_src_key], meta_data[meta_dst_key]
            self.push_transform(
                d,
                key,
                extra_info={
                    "meta_key": meta_key,
                    "meta_src_key": meta_src_key,
                    "meta_dst_key": meta_dst_key,
                    "mode": mode.value if isinstance(mode, Enum) else mode,
                    "padding_mode": padding_mode.value if isinstance(padding_mode, Enum) else padding_mode,
                    "align_corners": align_corners if align_corners is not None else TraceKeys.NONE,
                },
                orig_size=original_spatial_shape,
            )
        return d

    def inverse(self, data: Mapping[Hashable, NdarrayOrTensor]) -> Dict[Hashable, NdarrayOrTensor]:
        d = deepcopy(dict(data))
        for key, dtype in self.key_iterator(d, self.dtype):
            transform = self.get_most_recent_transform(d, key)
            # Create inverse transform
            meta_data = d[transform[TraceKeys.EXTRA_INFO]["meta_key"]]
            src_key = transform[TraceKeys.EXTRA_INFO]["meta_src_key"]
            dst_key = transform[TraceKeys.EXTRA_INFO]["meta_dst_key"]
            src_affine = meta_data[src_key]  # type: ignore
            dst_affine = meta_data[dst_key]  # type: ignore
            mode = transform[TraceKeys.EXTRA_INFO]["mode"]
            padding_mode = transform[TraceKeys.EXTRA_INFO]["padding_mode"]
            align_corners = transform[TraceKeys.EXTRA_INFO]["align_corners"]
            orig_size = transform[TraceKeys.ORIG_SIZE]
            inverse_transform = SpatialResample()
            # Apply inverse
            d[key], dst_affine = inverse_transform(
                img=d[key],
                src_affine=src_affine,
                dst_affine=dst_affine,
                mode=mode,
                padding_mode=padding_mode,
                align_corners=False if align_corners == TraceKeys.NONE else align_corners,
                dtype=dtype,
                spatial_size=orig_size,
            )
            meta_data[src_key], meta_data[dst_key] = dst_affine, meta_data[src_key]  # type: ignore
            # Remove the applied transform
            self.pop_transform(d, key)
        return d


class Spacingd(MapTransform, InvertibleTransform):
    """
    Dictionary-based wrapper of :py:class:`monai.transforms.Spacing`.

    This transform assumes the ``data`` dictionary has a key for the input
    data's metadata and contains `affine` field.  The key is formed by ``key_{meta_key_postfix}``.

    After resampling the input array, this transform will write the new affine
    to the `affine` field of metadata which is formed by ``key_{meta_key_postfix}``.

    see also:
        :py:class:`monai.transforms.Spacing`
    """

    backend = Spacing.backend

    def __init__(
        self,
        keys: KeysCollection,
        pixdim: Union[Sequence[float], float],
        diagonal: bool = False,
        mode: GridSampleModeSequence = GridSampleMode.BILINEAR,
        padding_mode: GridSamplePadModeSequence = GridSamplePadMode.BORDER,
        align_corners: Union[Sequence[bool], bool] = False,
        dtype: Optional[Union[Sequence[DtypeLike], DtypeLike]] = np.float64,
        meta_keys: Optional[KeysCollection] = None,
        meta_key_postfix: str = DEFAULT_POST_FIX,
        allow_missing_keys: bool = False,
    ) -> None:
        """
        Args:
            pixdim: output voxel spacing. if providing a single number, will use it for the first dimension.
                items of the pixdim sequence map to the spatial dimensions of input image, if length
                of pixdim sequence is longer than image spatial dimensions, will ignore the longer part,
                if shorter, will pad with `1.0`.
                if the components of the `pixdim` are non-positive values, the transform will use the
                corresponding components of the original pixdim, which is computed from the `affine`
                matrix of input image.
            diagonal: whether to resample the input to have a diagonal affine matrix.
                If True, the input data is resampled to the following affine::

                    np.diag((pixdim_0, pixdim_1, pixdim_2, 1))

                This effectively resets the volume to the world coordinate system (RAS+ in nibabel).
                The original orientation, rotation, shearing are not preserved.

                If False, the axes orientation, orthogonal rotation and
                translations components from the original affine will be
                preserved in the target affine. This option will not flip/swap
                axes against the original ones.
            mode: {``"bilinear"``, ``"nearest"``}
                Interpolation mode to calculate output values. Defaults to ``"bilinear"``.
                See also: https://pytorch.org/docs/stable/generated/torch.nn.functional.grid_sample.html
                It also can be a sequence of string, each element corresponds to a key in ``keys``.
            padding_mode: {``"zeros"``, ``"border"``, ``"reflection"``}
                Padding mode for outside grid values. Defaults to ``"border"``.
                See also: https://pytorch.org/docs/stable/generated/torch.nn.functional.grid_sample.html
                It also can be a sequence of string, each element corresponds to a key in ``keys``.
            align_corners: Geometrically, we consider the pixels of the input as squares rather than points.
                See also: https://pytorch.org/docs/stable/generated/torch.nn.functional.grid_sample.html
                It also can be a sequence of bool, each element corresponds to a key in ``keys``.
            dtype: data type for resampling computation. Defaults to ``np.float64`` for best precision.
                If None, use the data type of input data. To be compatible with other modules,
                the output data type is always ``np.float32``.
                It also can be a sequence of dtypes, each element corresponds to a key in ``keys``.
            meta_keys: explicitly indicate the key of the corresponding meta data dictionary.
                for example, for data with key `image`, the metadata by default is in `image_meta_dict`.
                the meta data is a dictionary object which contains: filename, affine, original_shape, etc.
                it can be a sequence of string, map to the `keys`.
                if None, will try to construct meta_keys by `key_{meta_key_postfix}`.
            meta_key_postfix: if meta_keys=None, use `key_{postfix}` to fetch the meta data according
                to the key data, default is `meta_dict`, the meta data is a dictionary object.
                For example, to handle key `image`,  read/write affine matrices from the
                metadata `image_meta_dict` dictionary's `affine` field.
            allow_missing_keys: don't raise exception if key is missing.

        Raises:
            TypeError: When ``meta_key_postfix`` is not a ``str``.

        """
        super().__init__(keys, allow_missing_keys)
        self.spacing_transform = Spacing(pixdim, diagonal=diagonal)
        self.mode = ensure_tuple_rep(mode, len(self.keys))
        self.padding_mode = ensure_tuple_rep(padding_mode, len(self.keys))
        self.align_corners = ensure_tuple_rep(align_corners, len(self.keys))
        self.dtype = ensure_tuple_rep(dtype, len(self.keys))
        self.meta_keys = ensure_tuple_rep(None, len(self.keys)) if meta_keys is None else ensure_tuple(meta_keys)
        if len(self.keys) != len(self.meta_keys):
            raise ValueError("meta_keys should have the same length as keys.")
        self.meta_key_postfix = ensure_tuple_rep(meta_key_postfix, len(self.keys))

    def __call__(
        self, data: Mapping[Union[Hashable, str], Dict[str, NdarrayOrTensor]]
    ) -> Dict[Hashable, NdarrayOrTensor]:
        d: Dict = dict(data)
        for key, mode, padding_mode, align_corners, dtype, meta_key, meta_key_postfix in self.key_iterator(
            d, self.mode, self.padding_mode, self.align_corners, self.dtype, self.meta_keys, self.meta_key_postfix
        ):
            meta_key = meta_key or f"{key}_{meta_key_postfix}"
            # create metadata if necessary
            if meta_key not in d:
                d[meta_key] = {"affine": None}
            meta_data = d[meta_key]
            # resample array of each corresponding key
            # using affine fetched from d[affine_key]
            original_spatial_shape = d[key].shape[1:]
            d[key], old_affine, new_affine = self.spacing_transform(
                data_array=d[key],
                affine=meta_data["affine"],
                mode=mode,
                padding_mode=padding_mode,
                align_corners=align_corners,
                dtype=dtype,
            )
            self.push_transform(
                d,
                key,
                extra_info={
                    "meta_key": meta_key,
                    "old_affine": old_affine,
                    "mode": mode.value if isinstance(mode, Enum) else mode,
                    "padding_mode": padding_mode.value if isinstance(padding_mode, Enum) else padding_mode,
                    "align_corners": align_corners if align_corners is not None else TraceKeys.NONE,
                },
                orig_size=original_spatial_shape,
            )
            # set the 'affine' key
            meta_data["affine"] = new_affine
        return d

    def inverse(self, data: Mapping[Hashable, NdarrayOrTensor]) -> Dict[Hashable, NdarrayOrTensor]:
        d = deepcopy(dict(data))
        for key, dtype in self.key_iterator(d, self.dtype):
            transform = self.get_most_recent_transform(d, key)
            if self.spacing_transform.diagonal:
                raise RuntimeError(
                    "Spacingd:inverse not yet implemented for diagonal=True. "
                    + "Please raise a github issue if you need this feature"
                )
            # Create inverse transform
            meta_data = d[transform[TraceKeys.EXTRA_INFO]["meta_key"]]
            old_affine = np.array(transform[TraceKeys.EXTRA_INFO]["old_affine"])
            mode = transform[TraceKeys.EXTRA_INFO]["mode"]
            padding_mode = transform[TraceKeys.EXTRA_INFO]["padding_mode"]
            align_corners = transform[TraceKeys.EXTRA_INFO]["align_corners"]
            orig_size = transform[TraceKeys.ORIG_SIZE]
            orig_pixdim = np.sqrt(np.sum(np.square(old_affine), 0))[:-1]
            inverse_transform = Spacing(orig_pixdim, diagonal=self.spacing_transform.diagonal)
            # Apply inverse
            d[key], _, new_affine = inverse_transform(
                data_array=d[key],
                affine=meta_data["affine"],  # type: ignore
                mode=mode,
                padding_mode=padding_mode,
                align_corners=False if align_corners == TraceKeys.NONE else align_corners,
                dtype=dtype,
                output_spatial_shape=orig_size,
            )
            meta_data["affine"] = new_affine  # type: ignore
            # Remove the applied transform
            self.pop_transform(d, key)

        return d


class Orientationd(MapTransform, InvertibleTransform):
    """
    Dictionary-based wrapper of :py:class:`monai.transforms.Orientation`.

    This transform assumes the ``data`` dictionary has a key for the input
    data's metadata and contains `affine` field.  The key is formed by ``key_{meta_key_postfix}``.

    After reorienting the input array, this transform will write the new affine
    to the `affine` field of metadata which is formed by ``key_{meta_key_postfix}``.
    """

    backend = Orientation.backend

    def __init__(
        self,
        keys: KeysCollection,
        axcodes: Optional[str] = None,
        as_closest_canonical: bool = False,
        labels: Optional[Sequence[Tuple[str, str]]] = tuple(zip("LPI", "RAS")),
        meta_keys: Optional[KeysCollection] = None,
        meta_key_postfix: str = DEFAULT_POST_FIX,
        allow_missing_keys: bool = False,
    ) -> None:
        """
        Args:
            axcodes: N elements sequence for spatial ND input's orientation.
                e.g. axcodes='RAS' represents 3D orientation:
                (Left, Right), (Posterior, Anterior), (Inferior, Superior).
                default orientation labels options are: 'L' and 'R' for the first dimension,
                'P' and 'A' for the second, 'I' and 'S' for the third.
            as_closest_canonical: if True, load the image as closest to canonical axis format.
            labels: optional, None or sequence of (2,) sequences
                (2,) sequences are labels for (beginning, end) of output axis.
                Defaults to ``(('L', 'R'), ('P', 'A'), ('I', 'S'))``.
            meta_keys: explicitly indicate the key of the corresponding meta data dictionary.
                for example, for data with key `image`, the metadata by default is in `image_meta_dict`.
                the meta data is a dictionary object which contains: filename, affine, original_shape, etc.
                it can be a sequence of string, map to the `keys`.
                if None, will try to construct meta_keys by `key_{meta_key_postfix}`.
            meta_key_postfix: if meta_keys is None, use `key_{postfix}` to fetch the meta data according
                to the key data, default is `meta_dict`, the meta data is a dictionary object.
                For example, to handle key `image`,  read/write affine matrices from the
                metadata `image_meta_dict` dictionary's `affine` field.
            allow_missing_keys: don't raise exception if key is missing.

        Raises:
            TypeError: When ``meta_key_postfix`` is not a ``str``.

        See Also:
            `nibabel.orientations.ornt2axcodes`.

        """
        super().__init__(keys, allow_missing_keys)
        self.ornt_transform = Orientation(axcodes=axcodes, as_closest_canonical=as_closest_canonical, labels=labels)
        if not isinstance(meta_key_postfix, str):
            raise TypeError(f"meta_key_postfix must be a str but is {type(meta_key_postfix).__name__}.")
        self.meta_keys = ensure_tuple_rep(None, len(self.keys)) if meta_keys is None else ensure_tuple(meta_keys)
        if len(self.keys) != len(self.meta_keys):
            raise ValueError("meta_keys should have the same length as keys.")
        self.meta_key_postfix = ensure_tuple_rep(meta_key_postfix, len(self.keys))

    def __call__(
        self, data: Mapping[Union[Hashable, str], Dict[str, NdarrayOrTensor]]
    ) -> Dict[Hashable, NdarrayOrTensor]:
        d: Dict = dict(data)
        for key, meta_key, meta_key_postfix in self.key_iterator(d, self.meta_keys, self.meta_key_postfix):
            meta_key = meta_key or f"{key}_{meta_key_postfix}"
            # create metadata if necessary
            if meta_key not in d:
                d[meta_key] = {"affine": None}
            meta_data = d[meta_key]
            d[key], old_affine, new_affine = self.ornt_transform(d[key], affine=meta_data["affine"])
            self.push_transform(d, key, extra_info={"meta_key": meta_key, "old_affine": old_affine})
            d[meta_key]["affine"] = new_affine
        return d

    def inverse(self, data: Mapping[Hashable, NdarrayOrTensor]) -> Dict[Hashable, NdarrayOrTensor]:
        d = deepcopy(dict(data))
        for key in self.key_iterator(d):
            transform = self.get_most_recent_transform(d, key)
            # Create inverse transform
            meta_data: Dict = d[transform[TraceKeys.EXTRA_INFO]["meta_key"]]  # type: ignore
            orig_affine = transform[TraceKeys.EXTRA_INFO]["old_affine"]
            orig_axcodes = nib.orientations.aff2axcodes(orig_affine)
            inverse_transform = Orientation(
                axcodes=orig_axcodes, as_closest_canonical=False, labels=self.ornt_transform.labels
            )
            # Apply inverse
            d[key], _, new_affine = inverse_transform(d[key], affine=meta_data["affine"])
            meta_data["affine"] = new_affine
            # Remove the applied transform
            self.pop_transform(d, key)

        return d


class Rotate90d(MapTransform, InvertibleTransform):
    """
    Dictionary-based wrapper of :py:class:`monai.transforms.Rotate90`.
    """

    backend = Rotate90.backend

    def __init__(
        self, keys: KeysCollection, k: int = 1, spatial_axes: Tuple[int, int] = (0, 1), allow_missing_keys: bool = False
    ) -> None:
        """
        Args:
            k: number of times to rotate by 90 degrees.
            spatial_axes: 2 int numbers, defines the plane to rotate with 2 spatial axes.
                Default: (0, 1), this is the first two axis in spatial dimensions.
            allow_missing_keys: don't raise exception if key is missing.
        """
        super().__init__(keys, allow_missing_keys)
        self.rotator = Rotate90(k, spatial_axes)

    def __call__(self, data: Mapping[Hashable, NdarrayOrTensor]) -> Dict[Hashable, NdarrayOrTensor]:
        d = dict(data)
        for key in self.key_iterator(d):
            self.push_transform(d, key)
            d[key] = self.rotator(d[key])
        return d

    def inverse(self, data: Mapping[Hashable, NdarrayOrTensor]) -> Dict[Hashable, NdarrayOrTensor]:
        d = deepcopy(dict(data))
        for key in self.key_iterator(d):
            _ = self.get_most_recent_transform(d, key)
            # Create inverse transform
            spatial_axes = self.rotator.spatial_axes
            num_times_rotated = self.rotator.k
            num_times_to_rotate = 4 - num_times_rotated
            inverse_transform = Rotate90(num_times_to_rotate, spatial_axes)
            # Apply inverse
            d[key] = inverse_transform(d[key])
            # Remove the applied transform
            self.pop_transform(d, key)

        return d


class RandRotate90d(RandomizableTransform, MapTransform, InvertibleTransform):
    """
    Dictionary-based version :py:class:`monai.transforms.RandRotate90`.
    With probability `prob`, input arrays are rotated by 90 degrees
    in the plane specified by `spatial_axes`.
    """

    backend = Rotate90.backend

    def __init__(
        self,
        keys: KeysCollection,
        prob: float = 0.1,
        max_k: int = 3,
        spatial_axes: Tuple[int, int] = (0, 1),
        allow_missing_keys: bool = False,
    ) -> None:
        """
        Args:
            keys: keys of the corresponding items to be transformed.
                See also: :py:class:`monai.transforms.compose.MapTransform`
            prob: probability of rotating.
                (Default 0.1, with 10% probability it returns a rotated array.)
            max_k: number of rotations will be sampled from `np.random.randint(max_k) + 1`.
                (Default 3)
            spatial_axes: 2 int numbers, defines the plane to rotate with 2 spatial axes.
                Default: (0, 1), this is the first two axis in spatial dimensions.
            allow_missing_keys: don't raise exception if key is missing.
        """
        MapTransform.__init__(self, keys, allow_missing_keys)
        RandomizableTransform.__init__(self, prob)

        self.max_k = max_k
        self.spatial_axes = spatial_axes

        self._rand_k = 0

    def randomize(self, data: Optional[Any] = None) -> None:
        self._rand_k = self.R.randint(self.max_k) + 1
        super().randomize(None)

    def __call__(self, data: Mapping[Hashable, NdarrayOrTensor]) -> Mapping[Hashable, NdarrayOrTensor]:
        self.randomize()
        d = dict(data)

        # FIXME: here we didn't use array version `RandRotate90` transform as others, because we need
        # to be compatible with the random status of some previous integration tests
        rotator = Rotate90(self._rand_k, self.spatial_axes)
        for key in self.key_iterator(d):
            if self._do_transform:
                d[key] = rotator(d[key])
            self.push_transform(d, key, extra_info={"rand_k": self._rand_k})
        return d

    def inverse(self, data: Mapping[Hashable, NdarrayOrTensor]) -> Dict[Hashable, NdarrayOrTensor]:
        d = deepcopy(dict(data))
        for key in self.key_iterator(d):
            transform = self.get_most_recent_transform(d, key)
            # Check if random transform was actually performed (based on `prob`)
            if transform[TraceKeys.DO_TRANSFORM]:
                # Create inverse transform
                num_times_rotated = transform[TraceKeys.EXTRA_INFO]["rand_k"]
                num_times_to_rotate = 4 - num_times_rotated
                inverse_transform = Rotate90(num_times_to_rotate, self.spatial_axes)
                # Apply inverse
                d[key] = inverse_transform(d[key])
            # Remove the applied transform
            self.pop_transform(d, key)

        return d


class Resized(MapTransform, InvertibleTransform):
    """
    Dictionary-based wrapper of :py:class:`monai.transforms.Resize`.

    Args:
        keys: keys of the corresponding items to be transformed.
            See also: :py:class:`monai.transforms.compose.MapTransform`
        spatial_size: expected shape of spatial dimensions after resize operation.
            if some components of the `spatial_size` are non-positive values, the transform will use the
            corresponding components of img size. For example, `spatial_size=(32, -1)` will be adapted
            to `(32, 64)` if the second spatial dimension size of img is `64`.
        size_mode: should be "all" or "longest", if "all", will use `spatial_size` for all the spatial dims,
            if "longest", rescale the image so that only the longest side is equal to specified `spatial_size`,
            which must be an int number in this case, keeping the aspect ratio of the initial image, refer to:
            https://albumentations.ai/docs/api_reference/augmentations/geometric/resize/
            #albumentations.augmentations.geometric.resize.LongestMaxSize.
        mode: {``"nearest"``, ``"linear"``, ``"bilinear"``, ``"bicubic"``, ``"trilinear"``, ``"area"``}
            The interpolation mode. Defaults to ``"area"``.
            See also: https://pytorch.org/docs/stable/generated/torch.nn.functional.interpolate.html
            It also can be a sequence of string, each element corresponds to a key in ``keys``.
        align_corners: This only has an effect when mode is
            'linear', 'bilinear', 'bicubic' or 'trilinear'. Default: None.
            See also: https://pytorch.org/docs/stable/generated/torch.nn.functional.interpolate.html
            It also can be a sequence of bool or None, each element corresponds to a key in ``keys``.
        allow_missing_keys: don't raise exception if key is missing.
    """

    backend = Resize.backend

    def __init__(
        self,
        keys: KeysCollection,
        spatial_size: Union[Sequence[int], int],
        size_mode: str = "all",
        mode: InterpolateModeSequence = InterpolateMode.AREA,
        align_corners: Union[Sequence[Optional[bool]], Optional[bool]] = None,
        allow_missing_keys: bool = False,
    ) -> None:
        super().__init__(keys, allow_missing_keys)
        self.mode = ensure_tuple_rep(mode, len(self.keys))
        self.align_corners = ensure_tuple_rep(align_corners, len(self.keys))
        self.resizer = Resize(spatial_size=spatial_size, size_mode=size_mode)

    def __call__(self, data: Mapping[Hashable, NdarrayOrTensor]) -> Dict[Hashable, NdarrayOrTensor]:
        d = dict(data)
        for key, mode, align_corners in self.key_iterator(d, self.mode, self.align_corners):
            self.push_transform(
                d,
                key,
                extra_info={
                    "mode": mode.value if isinstance(mode, Enum) else mode,
                    "align_corners": align_corners if align_corners is not None else TraceKeys.NONE,
                },
            )
            d[key] = self.resizer(d[key], mode=mode, align_corners=align_corners)
        return d

    def inverse(self, data: Mapping[Hashable, NdarrayOrTensor]) -> Dict[Hashable, NdarrayOrTensor]:
        d = deepcopy(dict(data))
        for key in self.key_iterator(d):
            transform = self.get_most_recent_transform(d, key)
            orig_size = transform[TraceKeys.ORIG_SIZE]
            mode = transform[TraceKeys.EXTRA_INFO]["mode"]
            align_corners = transform[TraceKeys.EXTRA_INFO]["align_corners"]
            # Create inverse transform
            inverse_transform = Resize(
                spatial_size=orig_size,
                mode=mode,
                align_corners=None if align_corners == TraceKeys.NONE else align_corners,
            )
            # Apply inverse transform
            d[key] = inverse_transform(d[key])
            # Remove the applied transform
            self.pop_transform(d, key)

        return d


class Affined(MapTransform, InvertibleTransform):
    """
    Dictionary-based wrapper of :py:class:`monai.transforms.Affine`.
    """

    backend = Affine.backend

    @deprecated_arg(name="as_tensor_output", since="0.6")
    def __init__(
        self,
        keys: KeysCollection,
        rotate_params: Optional[Union[Sequence[float], float]] = None,
        shear_params: Optional[Union[Sequence[float], float]] = None,
        translate_params: Optional[Union[Sequence[float], float]] = None,
        scale_params: Optional[Union[Sequence[float], float]] = None,
        affine: Optional[NdarrayOrTensor] = None,
        spatial_size: Optional[Union[Sequence[int], int]] = None,
        mode: GridSampleModeSequence = GridSampleMode.BILINEAR,
        padding_mode: GridSamplePadModeSequence = GridSamplePadMode.REFLECTION,
        as_tensor_output: bool = True,
        device: Optional[torch.device] = None,
        dtype: Union[DtypeLike, torch.dtype] = np.float32,
        allow_missing_keys: bool = False,
    ) -> None:
        """
        Args:
            keys: keys of the corresponding items to be transformed.
            rotate_params: a rotation angle in radians, a scalar for 2D image, a tuple of 3 floats for 3D.
                Defaults to no rotation.
            shear_params: shearing factors for affine matrix, take a 3D affine as example::

                [
                    [1.0, params[0], params[1], 0.0],
                    [params[2], 1.0, params[3], 0.0],
                    [params[4], params[5], 1.0, 0.0],
                    [0.0, 0.0, 0.0, 1.0],
                ]

                a tuple of 2 floats for 2D, a tuple of 6 floats for 3D. Defaults to no shearing.
            translate_params: a tuple of 2 floats for 2D, a tuple of 3 floats for 3D. Translation is in
                pixel/voxel relative to the center of the input image. Defaults to no translation.
            scale_params: scale factor for every spatial dims. a tuple of 2 floats for 2D,
                a tuple of 3 floats for 3D. Defaults to `1.0`.
            affine: if applied, ignore the params (`rotate_params`, etc.) and use the
                supplied matrix. Should be square with each side = num of image spatial
                dimensions + 1.
            spatial_size: output image spatial size.
                if `spatial_size` and `self.spatial_size` are not defined, or smaller than 1,
                the transform will use the spatial size of `img`.
                if some components of the `spatial_size` are non-positive values, the transform will use the
                corresponding components of img size. For example, `spatial_size=(32, -1)` will be adapted
                to `(32, 64)` if the second spatial dimension size of img is `64`.
            mode: {``"bilinear"``, ``"nearest"``}
                Interpolation mode to calculate output values. Defaults to ``"bilinear"``.
                See also: https://pytorch.org/docs/stable/generated/torch.nn.functional.grid_sample.html
                It also can be a sequence of string, each element corresponds to a key in ``keys``.
            padding_mode: {``"zeros"``, ``"border"``, ``"reflection"``}
                Padding mode for outside grid values. Defaults to ``"reflection"``.
                See also: https://pytorch.org/docs/stable/generated/torch.nn.functional.grid_sample.html
                It also can be a sequence of string, each element corresponds to a key in ``keys``.
            device: device on which the tensor will be allocated.
            dtype: data type for resampling computation. Defaults to ``np.float32``.
                If ``None``, use the data type of input data. To be compatible with other modules,
                the output data type is always `float32`.
            allow_missing_keys: don't raise exception if key is missing.

        See also:
            - :py:class:`monai.transforms.compose.MapTransform`
            - :py:class:`RandAffineGrid` for the random affine parameters configurations.

        .. deprecated:: 0.6.0
            ``as_tensor_output`` is deprecated.

        """
        MapTransform.__init__(self, keys, allow_missing_keys)
        self.affine = Affine(
            rotate_params=rotate_params,
            shear_params=shear_params,
            translate_params=translate_params,
            scale_params=scale_params,
            affine=affine,
            spatial_size=spatial_size,
            device=device,
            dtype=dtype,
        )
        self.mode = ensure_tuple_rep(mode, len(self.keys))
        self.padding_mode = ensure_tuple_rep(padding_mode, len(self.keys))

    def __call__(self, data: Mapping[Hashable, NdarrayOrTensor]) -> Dict[Hashable, NdarrayOrTensor]:
        d = dict(data)
        for key, mode, padding_mode in self.key_iterator(d, self.mode, self.padding_mode):
            orig_size = d[key].shape[1:]
            d[key], affine = self.affine(d[key], mode=mode, padding_mode=padding_mode)
            self.push_transform(
                d,
                key,
                orig_size=orig_size,
                extra_info={
                    "affine": affine,
                    "mode": mode.value if isinstance(mode, Enum) else mode,
                    "padding_mode": padding_mode.value if isinstance(padding_mode, Enum) else padding_mode,
                },
            )
        return d

    def inverse(self, data: Mapping[Hashable, NdarrayOrTensor]) -> Dict[Hashable, NdarrayOrTensor]:
        d = deepcopy(dict(data))

        for key in self.key_iterator(d):
            transform = self.get_most_recent_transform(d, key)
            orig_size = transform[TraceKeys.ORIG_SIZE]
            # Create inverse transform
            fwd_affine = transform[TraceKeys.EXTRA_INFO]["affine"]
            mode = transform[TraceKeys.EXTRA_INFO]["mode"]
            padding_mode = transform[TraceKeys.EXTRA_INFO]["padding_mode"]
            inv_affine = np.linalg.inv(fwd_affine)

            affine_grid = AffineGrid(affine=inv_affine)
            grid, _ = affine_grid(orig_size)  # type: ignore

            # Apply inverse transform
            d[key] = self.affine.resampler(d[key], grid, mode, padding_mode)

            # Remove the applied transform
            self.pop_transform(d, key)

        return d


class RandAffined(RandomizableTransform, MapTransform, InvertibleTransform):
    """
    Dictionary-based wrapper of :py:class:`monai.transforms.RandAffine`.
    """

    backend = RandAffine.backend

    @deprecated_arg(name="as_tensor_output", since="0.6")
    def __init__(
        self,
        keys: KeysCollection,
        spatial_size: Optional[Union[Sequence[int], int]] = None,
        prob: float = 0.1,
        rotate_range: Optional[Union[Sequence[Union[Tuple[float, float], float]], float]] = None,
        shear_range: Optional[Union[Sequence[Union[Tuple[float, float], float]], float]] = None,
        translate_range: Optional[Union[Sequence[Union[Tuple[float, float], float]], float]] = None,
        scale_range: Optional[Union[Sequence[Union[Tuple[float, float], float]], float]] = None,
        mode: GridSampleModeSequence = GridSampleMode.BILINEAR,
        padding_mode: GridSamplePadModeSequence = GridSamplePadMode.REFLECTION,
        cache_grid: bool = False,
        as_tensor_output: bool = True,
        device: Optional[torch.device] = None,
        allow_missing_keys: bool = False,
    ) -> None:
        """
        Args:
            keys: keys of the corresponding items to be transformed.
            spatial_size: output image spatial size.
                if `spatial_size` and `self.spatial_size` are not defined, or smaller than 1,
                the transform will use the spatial size of `img`.
                if some components of the `spatial_size` are non-positive values, the transform will use the
                corresponding components of img size. For example, `spatial_size=(32, -1)` will be adapted
                to `(32, 64)` if the second spatial dimension size of img is `64`.
            prob: probability of returning a randomized affine grid.
                defaults to 0.1, with 10% chance returns a randomized grid.
            rotate_range: angle range in radians. If element `i` is a pair of (min, max) values, then
                `uniform[-rotate_range[i][0], rotate_range[i][1])` will be used to generate the rotation parameter
                for the `i`th spatial dimension. If not, `uniform[-rotate_range[i], rotate_range[i])` will be used.
                This can be altered on a per-dimension basis. E.g., `((0,3), 1, ...)`: for dim0, rotation will be
                in range `[0, 3]`, and for dim1 `[-1, 1]` will be used. Setting a single value will use `[-x, x]`
                for dim0 and nothing for the remaining dimensions.
            shear_range: shear range with format matching `rotate_range`, it defines the range to randomly select
                shearing factors(a tuple of 2 floats for 2D, a tuple of 6 floats for 3D) for affine matrix,
                take a 3D affine as example::

                    [
                        [1.0, params[0], params[1], 0.0],
                        [params[2], 1.0, params[3], 0.0],
                        [params[4], params[5], 1.0, 0.0],
                        [0.0, 0.0, 0.0, 1.0],
                    ]

            translate_range: translate range with format matching `rotate_range`, it defines the range to randomly
                select pixel/voxel to translate for every spatial dims.
            scale_range: scaling range with format matching `rotate_range`. it defines the range to randomly select
                the scale factor to translate for every spatial dims. A value of 1.0 is added to the result.
                This allows 0 to correspond to no change (i.e., a scaling of 1.0).
            mode: {``"bilinear"``, ``"nearest"``}
                Interpolation mode to calculate output values. Defaults to ``"bilinear"``.
                See also: https://pytorch.org/docs/stable/generated/torch.nn.functional.grid_sample.html
                It also can be a sequence of string, each element corresponds to a key in ``keys``.
            padding_mode: {``"zeros"``, ``"border"``, ``"reflection"``}
                Padding mode for outside grid values. Defaults to ``"reflection"``.
                See also: https://pytorch.org/docs/stable/generated/torch.nn.functional.grid_sample.html
                It also can be a sequence of string, each element corresponds to a key in ``keys``.
            cache_grid: whether to cache the identity sampling grid.
                If the spatial size is not dynamically defined by input image, enabling this option could
                accelerate the transform.
            device: device on which the tensor will be allocated.
            allow_missing_keys: don't raise exception if key is missing.

        See also:
            - :py:class:`monai.transforms.compose.MapTransform`
            - :py:class:`RandAffineGrid` for the random affine parameters configurations.

        .. deprecated:: 0.6.0
            ``as_tensor_output`` is deprecated.

        """
        MapTransform.__init__(self, keys, allow_missing_keys)
        RandomizableTransform.__init__(self, prob)
        self.rand_affine = RandAffine(
            prob=1.0,  # because probability handled in this class
            rotate_range=rotate_range,
            shear_range=shear_range,
            translate_range=translate_range,
            scale_range=scale_range,
            spatial_size=spatial_size,
            cache_grid=cache_grid,
            device=device,
        )
        self.mode = ensure_tuple_rep(mode, len(self.keys))
        self.padding_mode = ensure_tuple_rep(padding_mode, len(self.keys))

    def set_random_state(
        self, seed: Optional[int] = None, state: Optional[np.random.RandomState] = None
    ) -> "RandAffined":
        self.rand_affine.set_random_state(seed, state)
        super().set_random_state(seed, state)
        return self

    def __call__(self, data: Mapping[Hashable, NdarrayOrTensor]) -> Dict[Hashable, NdarrayOrTensor]:
        d = dict(data)
        first_key: Union[Hashable, List] = self.first_key(d)
        if first_key == []:
            return d

        self.randomize(None)
        # all the keys share the same random Affine factor
        self.rand_affine.randomize()

        device = self.rand_affine.resampler.device
        spatial_size = d[first_key].shape[1:]  # type: ignore
        sp_size = fall_back_tuple(self.rand_affine.spatial_size, spatial_size)
        # change image size or do random transform
        do_resampling = self._do_transform or (sp_size != ensure_tuple(spatial_size))
        affine: torch.Tensor = torch.eye(len(sp_size) + 1, dtype=torch.float64, device=device)
        # converting affine to tensor because the resampler currently only support torch backend
        grid = None
        if do_resampling:  # need to prepare grid
            grid = self.rand_affine.get_identity_grid(sp_size)
            if self._do_transform:  # add some random factors
                grid = self.rand_affine.rand_affine_grid(grid=grid)
                affine = self.rand_affine.rand_affine_grid.get_transformation_matrix()  # type: ignore[assignment]

        for key, mode, padding_mode in self.key_iterator(d, self.mode, self.padding_mode):
            self.push_transform(
                d,
                key,
                extra_info={
                    "affine": affine,
                    "mode": mode.value if isinstance(mode, Enum) else mode,
                    "padding_mode": padding_mode.value if isinstance(padding_mode, Enum) else padding_mode,
                },
            )
            # do the transform
            if do_resampling:
                d[key] = self.rand_affine.resampler(d[key], grid, mode=mode, padding_mode=padding_mode)

        return d

    def inverse(self, data: Mapping[Hashable, NdarrayOrTensor]) -> Dict[Hashable, NdarrayOrTensor]:
        d = deepcopy(dict(data))

        for key in self.key_iterator(d):
            transform = self.get_most_recent_transform(d, key)
            # if transform was not performed and spatial size is None, nothing to do.
            if transform[TraceKeys.DO_TRANSFORM] or self.rand_affine.spatial_size is not None:
                orig_size = transform[TraceKeys.ORIG_SIZE]
                # Create inverse transform
                fwd_affine = transform[TraceKeys.EXTRA_INFO]["affine"]
                mode = transform[TraceKeys.EXTRA_INFO]["mode"]
                padding_mode = transform[TraceKeys.EXTRA_INFO]["padding_mode"]
                inv_affine = np.linalg.inv(fwd_affine)

                affine_grid = AffineGrid(affine=inv_affine)
                grid, _ = affine_grid(orig_size)  # type: ignore

                # Apply inverse transform
                d[key] = self.rand_affine.resampler(d[key], grid, mode, padding_mode)

            # Remove the applied transform
            self.pop_transform(d, key)

        return d


class Rand2DElasticd(RandomizableTransform, MapTransform):
    """
    Dictionary-based wrapper of :py:class:`monai.transforms.Rand2DElastic`.
    """

    backend = Rand2DElastic.backend

    @deprecated_arg(name="as_tensor_output", since="0.6")
    def __init__(
        self,
        keys: KeysCollection,
        spacing: Union[Tuple[float, float], float],
        magnitude_range: Tuple[float, float],
        spatial_size: Optional[Union[Tuple[int, int], int]] = None,
        prob: float = 0.1,
        rotate_range: Optional[Union[Sequence[Union[Tuple[float, float], float]], float]] = None,
        shear_range: Optional[Union[Sequence[Union[Tuple[float, float], float]], float]] = None,
        translate_range: Optional[Union[Sequence[Union[Tuple[float, float], float]], float]] = None,
        scale_range: Optional[Union[Sequence[Union[Tuple[float, float], float]], float]] = None,
        mode: GridSampleModeSequence = GridSampleMode.BILINEAR,
        padding_mode: GridSamplePadModeSequence = GridSamplePadMode.REFLECTION,
        as_tensor_output: bool = False,
        device: Optional[torch.device] = None,
        allow_missing_keys: bool = False,
    ) -> None:
        """
        Args:
            keys: keys of the corresponding items to be transformed.
            spacing: distance in between the control points.
            magnitude_range: 2 int numbers, the random offsets will be generated from
                ``uniform[magnitude[0], magnitude[1])``.
            spatial_size: specifying output image spatial size [h, w].
                if `spatial_size` and `self.spatial_size` are not defined, or smaller than 1,
                the transform will use the spatial size of `img`.
                if some components of the `spatial_size` are non-positive values, the transform will use the
                corresponding components of img size. For example, `spatial_size=(32, -1)` will be adapted
                to `(32, 64)` if the second spatial dimension size of img is `64`.
            prob: probability of returning a randomized affine grid.
                defaults to 0.1, with 10% chance returns a randomized grid,
                otherwise returns a ``spatial_size`` centered area extracted from the input image.
            rotate_range: angle range in radians. If element `i` is a pair of (min, max) values, then
                `uniform[-rotate_range[i][0], rotate_range[i][1])` will be used to generate the rotation parameter
                for the `i`th spatial dimension. If not, `uniform[-rotate_range[i], rotate_range[i])` will be used.
                This can be altered on a per-dimension basis. E.g., `((0,3), 1, ...)`: for dim0, rotation will be
                in range `[0, 3]`, and for dim1 `[-1, 1]` will be used. Setting a single value will use `[-x, x]`
                for dim0 and nothing for the remaining dimensions.
            shear_range: shear range with format matching `rotate_range`, it defines the range to randomly select
                shearing factors(a tuple of 2 floats for 2D) for affine matrix, take a 2D affine as example::

                    [
                        [1.0, params[0], 0.0],
                        [params[1], 1.0, 0.0],
                        [0.0, 0.0, 1.0],
                    ]

            translate_range: translate range with format matching `rotate_range`, it defines the range to randomly
                select pixel to translate for every spatial dims.
            scale_range: scaling range with format matching `rotate_range`. it defines the range to randomly select
                the scale factor to translate for every spatial dims. A value of 1.0 is added to the result.
                This allows 0 to correspond to no change (i.e., a scaling of 1.0).
            mode: {``"bilinear"``, ``"nearest"``}
                Interpolation mode to calculate output values. Defaults to ``"bilinear"``.
                See also: https://pytorch.org/docs/stable/generated/torch.nn.functional.grid_sample.html
                It also can be a sequence of string, each element corresponds to a key in ``keys``.
            padding_mode: {``"zeros"``, ``"border"``, ``"reflection"``}
                Padding mode for outside grid values. Defaults to ``"reflection"``.
                See also: https://pytorch.org/docs/stable/generated/torch.nn.functional.grid_sample.html
                It also can be a sequence of string, each element corresponds to a key in ``keys``.
            device: device on which the tensor will be allocated.
            allow_missing_keys: don't raise exception if key is missing.

        See also:
            - :py:class:`RandAffineGrid` for the random affine parameters configurations.
            - :py:class:`Affine` for the affine transformation parameters configurations.

        .. deprecated:: 0.6.0
            ``as_tensor_output`` is deprecated.

        """
        MapTransform.__init__(self, keys, allow_missing_keys)
        RandomizableTransform.__init__(self, prob)
        self.rand_2d_elastic = Rand2DElastic(
            spacing=spacing,
            magnitude_range=magnitude_range,
            prob=1.0,  # because probability controlled by this class
            rotate_range=rotate_range,
            shear_range=shear_range,
            translate_range=translate_range,
            scale_range=scale_range,
            spatial_size=spatial_size,
            device=device,
        )
        self.mode = ensure_tuple_rep(mode, len(self.keys))
        self.padding_mode = ensure_tuple_rep(padding_mode, len(self.keys))

    def set_random_state(
        self, seed: Optional[int] = None, state: Optional[np.random.RandomState] = None
    ) -> "Rand2DElasticd":
        self.rand_2d_elastic.set_random_state(seed, state)
        super().set_random_state(seed, state)
        return self

    def __call__(self, data: Mapping[Hashable, NdarrayOrTensor]) -> Dict[Hashable, NdarrayOrTensor]:
        d = dict(data)
        first_key: Union[Hashable, List] = self.first_key(d)
        if first_key == []:
            return d

        self.randomize(None)

        sp_size = fall_back_tuple(self.rand_2d_elastic.spatial_size, d[first_key].shape[1:])  # type: ignore
        # all the keys share the same random elastic factor
        self.rand_2d_elastic.randomize(sp_size)

        if self._do_transform:
            grid = self.rand_2d_elastic.deform_grid(spatial_size=sp_size)
            grid = self.rand_2d_elastic.rand_affine_grid(grid=grid)
            grid = torch.nn.functional.interpolate(  # type: ignore
                recompute_scale_factor=True,
                input=grid.unsqueeze(0),
                scale_factor=ensure_tuple_rep(self.rand_2d_elastic.deform_grid.spacing, 2),
                mode=InterpolateMode.BICUBIC.value,
                align_corners=False,
            )
            grid = CenterSpatialCrop(roi_size=sp_size)(grid[0])
        else:
            _device = self.rand_2d_elastic.deform_grid.device
            grid = create_grid(spatial_size=sp_size, device=_device, backend="torch")

        for key, mode, padding_mode in self.key_iterator(d, self.mode, self.padding_mode):
            d[key] = self.rand_2d_elastic.resampler(d[key], grid, mode=mode, padding_mode=padding_mode)
        return d


class Rand3DElasticd(RandomizableTransform, MapTransform):
    """
    Dictionary-based wrapper of :py:class:`monai.transforms.Rand3DElastic`.
    """

    backend = Rand3DElastic.backend

    @deprecated_arg(name="as_tensor_output", since="0.6")
    def __init__(
        self,
        keys: KeysCollection,
        sigma_range: Tuple[float, float],
        magnitude_range: Tuple[float, float],
        spatial_size: Optional[Union[Tuple[int, int, int], int]] = None,
        prob: float = 0.1,
        rotate_range: Optional[Union[Sequence[Union[Tuple[float, float], float]], float]] = None,
        shear_range: Optional[Union[Sequence[Union[Tuple[float, float], float]], float]] = None,
        translate_range: Optional[Union[Sequence[Union[Tuple[float, float], float]], float]] = None,
        scale_range: Optional[Union[Sequence[Union[Tuple[float, float], float]], float]] = None,
        mode: GridSampleModeSequence = GridSampleMode.BILINEAR,
        padding_mode: GridSamplePadModeSequence = GridSamplePadMode.REFLECTION,
        as_tensor_output: bool = False,
        device: Optional[torch.device] = None,
        allow_missing_keys: bool = False,
    ) -> None:
        """
        Args:
            keys: keys of the corresponding items to be transformed.
            sigma_range: a Gaussian kernel with standard deviation sampled from
                ``uniform[sigma_range[0], sigma_range[1])`` will be used to smooth the random offset grid.
            magnitude_range: the random offsets on the grid will be generated from
                ``uniform[magnitude[0], magnitude[1])``.
            spatial_size: specifying output image spatial size [h, w, d].
                if `spatial_size` and `self.spatial_size` are not defined, or smaller than 1,
                the transform will use the spatial size of `img`.
                if some components of the `spatial_size` are non-positive values, the transform will use the
                corresponding components of img size. For example, `spatial_size=(32, 32, -1)` will be adapted
                to `(32, 32, 64)` if the third spatial dimension size of img is `64`.
            prob: probability of returning a randomized affine grid.
                defaults to 0.1, with 10% chance returns a randomized grid,
                otherwise returns a ``spatial_size`` centered area extracted from the input image.
            rotate_range: angle range in radians. If element `i` is a pair of (min, max) values, then
                `uniform[-rotate_range[i][0], rotate_range[i][1])` will be used to generate the rotation parameter
                for the `i`th spatial dimension. If not, `uniform[-rotate_range[i], rotate_range[i])` will be used.
                This can be altered on a per-dimension basis. E.g., `((0,3), 1, ...)`: for dim0, rotation will be
                in range `[0, 3]`, and for dim1 `[-1, 1]` will be used. Setting a single value will use `[-x, x]`
                for dim0 and nothing for the remaining dimensions.
            shear_range: shear range with format matching `rotate_range`, it defines the range to randomly select
                shearing factors(a tuple of 6 floats for 3D) for affine matrix, take a 3D affine as example::

                    [
                        [1.0, params[0], params[1], 0.0],
                        [params[2], 1.0, params[3], 0.0],
                        [params[4], params[5], 1.0, 0.0],
                        [0.0, 0.0, 0.0, 1.0],
                    ]

            translate_range: translate range with format matching `rotate_range`, it defines the range to randomly
                select voxel to translate for every spatial dims.
            scale_range: scaling range with format matching `rotate_range`. it defines the range to randomly select
                the scale factor to translate for every spatial dims. A value of 1.0 is added to the result.
                This allows 0 to correspond to no change (i.e., a scaling of 1.0).
            mode: {``"bilinear"``, ``"nearest"``}
                Interpolation mode to calculate output values. Defaults to ``"bilinear"``.
                See also: https://pytorch.org/docs/stable/generated/torch.nn.functional.grid_sample.html
                It also can be a sequence of string, each element corresponds to a key in ``keys``.
            padding_mode: {``"zeros"``, ``"border"``, ``"reflection"``}
                Padding mode for outside grid values. Defaults to ``"reflection"``.
                See also: https://pytorch.org/docs/stable/generated/torch.nn.functional.grid_sample.html
                It also can be a sequence of string, each element corresponds to a key in ``keys``.
            device: device on which the tensor will be allocated.
            allow_missing_keys: don't raise exception if key is missing.

        See also:
            - :py:class:`RandAffineGrid` for the random affine parameters configurations.
            - :py:class:`Affine` for the affine transformation parameters configurations.

        .. deprecated:: 0.6.0
            ``as_tensor_output`` is deprecated.

        """
        MapTransform.__init__(self, keys, allow_missing_keys)
        RandomizableTransform.__init__(self, prob)
        self.rand_3d_elastic = Rand3DElastic(
            sigma_range=sigma_range,
            magnitude_range=magnitude_range,
            prob=1.0,  # because probability controlled by this class
            rotate_range=rotate_range,
            shear_range=shear_range,
            translate_range=translate_range,
            scale_range=scale_range,
            spatial_size=spatial_size,
            device=device,
        )
        self.mode = ensure_tuple_rep(mode, len(self.keys))
        self.padding_mode = ensure_tuple_rep(padding_mode, len(self.keys))

    def set_random_state(
        self, seed: Optional[int] = None, state: Optional[np.random.RandomState] = None
    ) -> "Rand3DElasticd":
        self.rand_3d_elastic.set_random_state(seed, state)
        super().set_random_state(seed, state)
        return self

    def __call__(self, data: Mapping[Hashable, NdarrayOrTensor]) -> Dict[Hashable, NdarrayOrTensor]:
        d = dict(data)
        first_key: Union[Hashable, List] = self.first_key(d)
        if first_key == []:
            return d

        self.randomize(None)

        sp_size = fall_back_tuple(self.rand_3d_elastic.spatial_size, d[first_key].shape[1:])  # type: ignore
        # all the keys share the same random elastic factor
        self.rand_3d_elastic.randomize(sp_size)

        _device = self.rand_3d_elastic.device
        grid = create_grid(spatial_size=sp_size, device=_device, backend="torch")
        if self._do_transform:
            device = self.rand_3d_elastic.device
            gaussian = GaussianFilter(spatial_dims=3, sigma=self.rand_3d_elastic.sigma, truncated=3.0).to(device)
            offset = torch.as_tensor(self.rand_3d_elastic.rand_offset, device=device).unsqueeze(0)
            grid[:3] += gaussian(offset)[0] * self.rand_3d_elastic.magnitude
            grid = self.rand_3d_elastic.rand_affine_grid(grid=grid)

        for key, mode, padding_mode in self.key_iterator(d, self.mode, self.padding_mode):
            d[key] = self.rand_3d_elastic.resampler(d[key], grid, mode=mode, padding_mode=padding_mode)
        return d


class Flipd(MapTransform, InvertibleTransform):
    """
    Dictionary-based wrapper of :py:class:`monai.transforms.Flip`.

    See `numpy.flip` for additional details.
    https://docs.scipy.org/doc/numpy/reference/generated/numpy.flip.html

    Args:
        keys: Keys to pick data for transformation.
        spatial_axis: Spatial axes along which to flip over. Default is None.
        allow_missing_keys: don't raise exception if key is missing.
    """

    backend = Flip.backend

    def __init__(
        self,
        keys: KeysCollection,
        spatial_axis: Optional[Union[Sequence[int], int]] = None,
        allow_missing_keys: bool = False,
    ) -> None:
        super().__init__(keys, allow_missing_keys)
        self.flipper = Flip(spatial_axis=spatial_axis)

    def __call__(self, data: Mapping[Hashable, NdarrayOrTensor]) -> Dict[Hashable, NdarrayOrTensor]:
        d = dict(data)
        for key in self.key_iterator(d):
            self.push_transform(d, key)
            d[key] = self.flipper(d[key])
        return d

    def inverse(self, data: Mapping[Hashable, NdarrayOrTensor]) -> Dict[Hashable, NdarrayOrTensor]:
        d = deepcopy(dict(data))
        for key in self.key_iterator(d):
            _ = self.get_most_recent_transform(d, key)
            # Inverse is same as forward
            d[key] = self.flipper(d[key])
            # Remove the applied transform
            self.pop_transform(d, key)

        return d


class RandFlipd(RandomizableTransform, MapTransform, InvertibleTransform):
    """
    Dictionary-based version :py:class:`monai.transforms.RandFlip`.

    See `numpy.flip` for additional details.
    https://docs.scipy.org/doc/numpy/reference/generated/numpy.flip.html

    Args:
        keys: Keys to pick data for transformation.
        prob: Probability of flipping.
        spatial_axis: Spatial axes along which to flip over. Default is None.
        allow_missing_keys: don't raise exception if key is missing.
    """

    backend = RandFlip.backend

    def __init__(
        self,
        keys: KeysCollection,
        prob: float = 0.1,
        spatial_axis: Optional[Union[Sequence[int], int]] = None,
        allow_missing_keys: bool = False,
    ) -> None:
        MapTransform.__init__(self, keys, allow_missing_keys)
        RandomizableTransform.__init__(self, prob)
        self.flipper = RandFlip(prob=1.0, spatial_axis=spatial_axis)

    def set_random_state(
        self, seed: Optional[int] = None, state: Optional[np.random.RandomState] = None
    ) -> "RandFlipd":
        super().set_random_state(seed, state)
        self.flipper.set_random_state(seed, state)
        return self

    def __call__(self, data: Mapping[Hashable, NdarrayOrTensor]) -> Dict[Hashable, NdarrayOrTensor]:
        d = dict(data)
        self.randomize(None)

        for key in self.key_iterator(d):
            if self._do_transform:
                d[key] = self.flipper(d[key], randomize=False)
            self.push_transform(d, key)
        return d

    def inverse(self, data: Mapping[Hashable, NdarrayOrTensor]) -> Dict[Hashable, NdarrayOrTensor]:
        d = deepcopy(dict(data))
        for key in self.key_iterator(d):
            transform = self.get_most_recent_transform(d, key)
            # Check if random transform was actually performed (based on `prob`)
            if transform[TraceKeys.DO_TRANSFORM]:
                # Inverse is same as forward
                d[key] = self.flipper(d[key], randomize=False)
            # Remove the applied transform
            self.pop_transform(d, key)
        return d


class RandAxisFlipd(RandomizableTransform, MapTransform, InvertibleTransform):
    """
    Dictionary-based version :py:class:`monai.transforms.RandAxisFlip`.

    See `numpy.flip` for additional details.
    https://docs.scipy.org/doc/numpy/reference/generated/numpy.flip.html

    Args:
        keys: Keys to pick data for transformation.
        prob: Probability of flipping.
        allow_missing_keys: don't raise exception if key is missing.

    """

    backend = RandAxisFlip.backend

    def __init__(self, keys: KeysCollection, prob: float = 0.1, allow_missing_keys: bool = False) -> None:
        MapTransform.__init__(self, keys, allow_missing_keys)
        RandomizableTransform.__init__(self, prob)
        self.flipper = RandAxisFlip(prob=1.0)

    def set_random_state(
        self, seed: Optional[int] = None, state: Optional[np.random.RandomState] = None
    ) -> "RandAxisFlipd":
        super().set_random_state(seed, state)
        self.flipper.set_random_state(seed, state)
        return self

    def __call__(self, data: Mapping[Hashable, NdarrayOrTensor]) -> Dict[Hashable, NdarrayOrTensor]:
        d = dict(data)
        first_key: Union[Hashable, List] = self.first_key(d)
        if first_key == []:
            return d

        self.randomize(None)

        # all the keys share the same random selected axis
        self.flipper.randomize(d[first_key])  # type: ignore
        for key in self.key_iterator(d):
            if self._do_transform:
                d[key] = self.flipper(d[key], randomize=False)
            self.push_transform(d, key, extra_info={"axis": self.flipper._axis})
        return d

    def inverse(self, data: Mapping[Hashable, NdarrayOrTensor]) -> Dict[Hashable, NdarrayOrTensor]:
        d = deepcopy(dict(data))
        for key in self.key_iterator(d):
            transform = self.get_most_recent_transform(d, key)
            # Check if random transform was actually performed (based on `prob`)
            if transform[TraceKeys.DO_TRANSFORM]:
                flipper = Flip(spatial_axis=transform[TraceKeys.EXTRA_INFO]["axis"])
                # Inverse is same as forward
                d[key] = flipper(d[key])
            # Remove the applied transform
            self.pop_transform(d, key)
        return d


class Rotated(MapTransform, InvertibleTransform):
    """
    Dictionary-based wrapper of :py:class:`monai.transforms.Rotate`.

    Args:
        keys: Keys to pick data for transformation.
        angle: Rotation angle(s) in radians.
        keep_size: If it is False, the output shape is adapted so that the
            input array is contained completely in the output.
            If it is True, the output shape is the same as the input. Default is True.
        mode: {``"bilinear"``, ``"nearest"``}
            Interpolation mode to calculate output values. Defaults to ``"bilinear"``.
            See also: https://pytorch.org/docs/stable/generated/torch.nn.functional.grid_sample.html
            It also can be a sequence of string, each element corresponds to a key in ``keys``.
        padding_mode: {``"zeros"``, ``"border"``, ``"reflection"``}
            Padding mode for outside grid values. Defaults to ``"border"``.
            See also: https://pytorch.org/docs/stable/generated/torch.nn.functional.grid_sample.html
            It also can be a sequence of string, each element corresponds to a key in ``keys``.
        align_corners: Defaults to False.
            See also: https://pytorch.org/docs/stable/generated/torch.nn.functional.grid_sample.html
            It also can be a sequence of bool, each element corresponds to a key in ``keys``.
        dtype: data type for resampling computation. Defaults to ``np.float32``.
            If None, use the data type of input data. To be compatible with other modules,
            the output data type is always ``np.float32``.
            It also can be a sequence of dtype or None, each element corresponds to a key in ``keys``.
        allow_missing_keys: don't raise exception if key is missing.
    """

    backend = Rotate.backend

    def __init__(
        self,
        keys: KeysCollection,
        angle: Union[Sequence[float], float],
        keep_size: bool = True,
        mode: GridSampleModeSequence = GridSampleMode.BILINEAR,
        padding_mode: GridSamplePadModeSequence = GridSamplePadMode.BORDER,
        align_corners: Union[Sequence[bool], bool] = False,
<<<<<<< HEAD
        dtype: Union[Sequence[Union[DtypeLike, torch.dtype]], DtypeLike, torch.dtype] = np.float32,
=======
        dtype: Union[Sequence[Union[DtypeLike, torch.dtype]], DtypeLike, torch.dtype] = np.float64,
>>>>>>> dae34690
        allow_missing_keys: bool = False,
    ) -> None:
        super().__init__(keys, allow_missing_keys)
        self.rotator = Rotate(angle=angle, keep_size=keep_size)

        self.mode = ensure_tuple_rep(mode, len(self.keys))
        self.padding_mode = ensure_tuple_rep(padding_mode, len(self.keys))
        self.align_corners = ensure_tuple_rep(align_corners, len(self.keys))
        self.dtype = ensure_tuple_rep(dtype, len(self.keys))

    def __call__(self, data: Mapping[Hashable, NdarrayOrTensor]) -> Dict[Hashable, NdarrayOrTensor]:
        d = dict(data)
        for key, mode, padding_mode, align_corners, dtype in self.key_iterator(
            d, self.mode, self.padding_mode, self.align_corners, self.dtype
        ):
            orig_size = d[key].shape[1:]
            d[key] = self.rotator(
                d[key], mode=mode, padding_mode=padding_mode, align_corners=align_corners, dtype=dtype
            )
            rot_mat = self.rotator.get_rotation_matrix()
            self.push_transform(
                d,
                key,
                orig_size=orig_size,
                extra_info={
                    "rot_mat": rot_mat,
                    "mode": mode.value if isinstance(mode, Enum) else mode,
                    "padding_mode": padding_mode.value if isinstance(padding_mode, Enum) else padding_mode,
                    "align_corners": align_corners if align_corners is not None else TraceKeys.NONE,
                },
            )
        return d

    def inverse(self, data: Mapping[Hashable, NdarrayOrTensor]) -> Dict[Hashable, NdarrayOrTensor]:
        d = deepcopy(dict(data))
        for key, dtype in self.key_iterator(d, self.dtype):
            transform = self.get_most_recent_transform(d, key)
            # Create inverse transform
            fwd_rot_mat = transform[TraceKeys.EXTRA_INFO]["rot_mat"]
            mode = transform[TraceKeys.EXTRA_INFO]["mode"]
            padding_mode = transform[TraceKeys.EXTRA_INFO]["padding_mode"]
            align_corners = transform[TraceKeys.EXTRA_INFO]["align_corners"]
            inv_rot_mat = np.linalg.inv(fwd_rot_mat)

            xform = AffineTransform(
                normalized=False,
                mode=mode,
                padding_mode=padding_mode,
                align_corners=False if align_corners == TraceKeys.NONE else align_corners,
                reverse_indexing=True,
            )
            img_t, *_ = convert_data_type(d[key], torch.Tensor, dtype=dtype)
            transform_t, *_ = convert_to_dst_type(inv_rot_mat, img_t)

            out = xform(img_t.unsqueeze(0), transform_t, spatial_size=transform[TraceKeys.ORIG_SIZE]).squeeze(0)
            out, *_ = convert_to_dst_type(out, dst=d[key], dtype=out.dtype)
            d[key] = out
            # Remove the applied transform
            self.pop_transform(d, key)

        return d


class RandRotated(RandomizableTransform, MapTransform, InvertibleTransform):
    """
    Dictionary-based version :py:class:`monai.transforms.RandRotate`
    Randomly rotates the input arrays.

    Args:
        keys: Keys to pick data for transformation.
        range_x: Range of rotation angle in radians in the plane defined by the first and second axes.
            If single number, angle is uniformly sampled from (-range_x, range_x).
        range_y: Range of rotation angle in radians in the plane defined by the first and third axes.
            If single number, angle is uniformly sampled from (-range_y, range_y).
        range_z: Range of rotation angle in radians in the plane defined by the second and third axes.
            If single number, angle is uniformly sampled from (-range_z, range_z).
        prob: Probability of rotation.
        keep_size: If it is False, the output shape is adapted so that the
            input array is contained completely in the output.
            If it is True, the output shape is the same as the input. Default is True.
        mode: {``"bilinear"``, ``"nearest"``}
            Interpolation mode to calculate output values. Defaults to ``"bilinear"``.
            See also: https://pytorch.org/docs/stable/generated/torch.nn.functional.grid_sample.html
            It also can be a sequence of string, each element corresponds to a key in ``keys``.
        padding_mode: {``"zeros"``, ``"border"``, ``"reflection"``}
            Padding mode for outside grid values. Defaults to ``"border"``.
            See also: https://pytorch.org/docs/stable/generated/torch.nn.functional.grid_sample.html
            It also can be a sequence of string, each element corresponds to a key in ``keys``.
        align_corners: Defaults to False.
            See also: https://pytorch.org/docs/stable/generated/torch.nn.functional.interpolate.html
            It also can be a sequence of bool, each element corresponds to a key in ``keys``.
        dtype: data type for resampling computation. Defaults to ``np.float64`` for best precision.
            If None, use the data type of input data. To be compatible with other modules,
            the output data type is always ``np.float32``.
            It also can be a sequence of dtype or None, each element corresponds to a key in ``keys``.
        allow_missing_keys: don't raise exception if key is missing.
    """

    backend = RandRotate.backend

    def __init__(
        self,
        keys: KeysCollection,
        range_x: Union[Tuple[float, float], float] = 0.0,
        range_y: Union[Tuple[float, float], float] = 0.0,
        range_z: Union[Tuple[float, float], float] = 0.0,
        prob: float = 0.1,
        keep_size: bool = True,
        mode: GridSampleModeSequence = GridSampleMode.BILINEAR,
        padding_mode: GridSamplePadModeSequence = GridSamplePadMode.BORDER,
        align_corners: Union[Sequence[bool], bool] = False,
<<<<<<< HEAD
        dtype: Union[Sequence[Union[DtypeLike, torch.dtype]], DtypeLike, torch.dtype] = np.float32,
=======
        dtype: Union[Sequence[Union[DtypeLike, torch.dtype]], DtypeLike, torch.dtype] = np.float64,
>>>>>>> dae34690
        allow_missing_keys: bool = False,
    ) -> None:
        MapTransform.__init__(self, keys, allow_missing_keys)
        RandomizableTransform.__init__(self, prob)
        self.rand_rotate = RandRotate(range_x=range_x, range_y=range_y, range_z=range_z, prob=1.0, keep_size=keep_size)
        self.mode = ensure_tuple_rep(mode, len(self.keys))
        self.padding_mode = ensure_tuple_rep(padding_mode, len(self.keys))
        self.align_corners = ensure_tuple_rep(align_corners, len(self.keys))
        self.dtype = ensure_tuple_rep(dtype, len(self.keys))

    def set_random_state(
        self, seed: Optional[int] = None, state: Optional[np.random.RandomState] = None
    ) -> "RandRotated":
        super().set_random_state(seed, state)
        self.rand_rotate.set_random_state(seed, state)
        return self

    def __call__(self, data: Mapping[Hashable, NdarrayOrTensor]) -> Dict[Hashable, NdarrayOrTensor]:
        d = dict(data)
        self.randomize(None)

        # all the keys share the same random rotate angle
        self.rand_rotate.randomize()
        for key, mode, padding_mode, align_corners, dtype in self.key_iterator(
            d, self.mode, self.padding_mode, self.align_corners, self.dtype
        ):
            if self._do_transform:
                d[key], rot_mat = self.rand_rotate(
                    d[key],
                    mode=mode,
                    padding_mode=padding_mode,
                    align_corners=align_corners,
                    dtype=dtype,
                    randomize=False,
                    get_matrix=True,
                )
            else:
                rot_mat = np.eye(d[key].ndim)
            self.push_transform(
                d,
                key,
                orig_size=d[key].shape[1:],
                extra_info={
                    "rot_mat": rot_mat,
                    "mode": mode.value if isinstance(mode, Enum) else mode,
                    "padding_mode": padding_mode.value if isinstance(padding_mode, Enum) else padding_mode,
                    "align_corners": align_corners if align_corners is not None else TraceKeys.NONE,
                },
            )
        return d

    def inverse(self, data: Mapping[Hashable, NdarrayOrTensor]) -> Dict[Hashable, NdarrayOrTensor]:
        d = deepcopy(dict(data))
        for key, dtype in self.key_iterator(d, self.dtype):
            transform = self.get_most_recent_transform(d, key)
            # Check if random transform was actually performed (based on `prob`)
            if transform[TraceKeys.DO_TRANSFORM]:
                # Create inverse transform
                fwd_rot_mat = transform[TraceKeys.EXTRA_INFO]["rot_mat"]
                mode = transform[TraceKeys.EXTRA_INFO]["mode"]
                padding_mode = transform[TraceKeys.EXTRA_INFO]["padding_mode"]
                align_corners = transform[TraceKeys.EXTRA_INFO]["align_corners"]
                inv_rot_mat = np.linalg.inv(fwd_rot_mat)

                xform = AffineTransform(
                    normalized=False,
                    mode=mode,
                    padding_mode=padding_mode,
                    align_corners=False if align_corners == TraceKeys.NONE else align_corners,
                    reverse_indexing=True,
                )
                img_t, *_ = convert_data_type(d[key], torch.Tensor, dtype=dtype)
                transform_t, *_ = convert_to_dst_type(inv_rot_mat, img_t)
                output: torch.Tensor
                out = xform(img_t.unsqueeze(0), transform_t, spatial_size=transform[TraceKeys.ORIG_SIZE]).squeeze(0)
                out, *_ = convert_to_dst_type(out, dst=d[key], dtype=out.dtype)
                d[key] = out
            # Remove the applied transform
            self.pop_transform(d, key)

        return d


class Zoomd(MapTransform, InvertibleTransform):
    """
    Dictionary-based wrapper of :py:class:`monai.transforms.Zoom`.

    Args:
        keys: Keys to pick data for transformation.
        zoom: The zoom factor along the spatial axes.
            If a float, zoom is the same for each spatial axis.
            If a sequence, zoom should contain one value for each spatial axis.
        mode: {``"nearest"``, ``"linear"``, ``"bilinear"``, ``"bicubic"``, ``"trilinear"``, ``"area"``}
            The interpolation mode. Defaults to ``"area"``.
            See also: https://pytorch.org/docs/stable/generated/torch.nn.functional.interpolate.html
            It also can be a sequence of string, each element corresponds to a key in ``keys``.
        padding_mode: available modes for numpy array:{``"constant"``, ``"edge"``, ``"linear_ramp"``, ``"maximum"``,
            ``"mean"``, ``"median"``, ``"minimum"``, ``"reflect"``, ``"symmetric"``, ``"wrap"``, ``"empty"``}
            available modes for PyTorch Tensor: {``"constant"``, ``"reflect"``, ``"replicate"``, ``"circular"``}.
            One of the listed string values or a user supplied function. Defaults to ``"constant"``.
            The mode to pad data after zooming.
            See also: https://numpy.org/doc/1.18/reference/generated/numpy.pad.html
            https://pytorch.org/docs/stable/generated/torch.nn.functional.pad.html
        align_corners: This only has an effect when mode is
            'linear', 'bilinear', 'bicubic' or 'trilinear'. Default: None.
            See also: https://pytorch.org/docs/stable/generated/torch.nn.functional.interpolate.html
            It also can be a sequence of bool or None, each element corresponds to a key in ``keys``.
        keep_size: Should keep original size (pad if needed), default is True.
        allow_missing_keys: don't raise exception if key is missing.
        kwargs: other arguments for the `np.pad` or `torch.pad` function.
            note that `np.pad` treats channel dimension as the first dimension.

    """

    backend = Zoom.backend

    def __init__(
        self,
        keys: KeysCollection,
        zoom: Union[Sequence[float], float],
        mode: InterpolateModeSequence = InterpolateMode.AREA,
        padding_mode: PadModeSequence = NumpyPadMode.EDGE,
        align_corners: Union[Sequence[Optional[bool]], Optional[bool]] = None,
        keep_size: bool = True,
        allow_missing_keys: bool = False,
        **kwargs,
    ) -> None:
        super().__init__(keys, allow_missing_keys)
        self.mode = ensure_tuple_rep(mode, len(self.keys))
        self.padding_mode = ensure_tuple_rep(padding_mode, len(self.keys))
        self.align_corners = ensure_tuple_rep(align_corners, len(self.keys))
        self.zoomer = Zoom(zoom=zoom, keep_size=keep_size, **kwargs)

    def __call__(self, data: Mapping[Hashable, NdarrayOrTensor]) -> Dict[Hashable, NdarrayOrTensor]:
        d = dict(data)
        for key, mode, padding_mode, align_corners in self.key_iterator(
            d, self.mode, self.padding_mode, self.align_corners
        ):
            self.push_transform(
                d,
                key,
                extra_info={
                    "mode": mode.value if isinstance(mode, Enum) else mode,
                    "padding_mode": padding_mode.value if isinstance(padding_mode, Enum) else padding_mode,
                    "align_corners": align_corners if align_corners is not None else TraceKeys.NONE,
                },
            )
            d[key] = self.zoomer(d[key], mode=mode, padding_mode=padding_mode, align_corners=align_corners)
        return d

    def inverse(self, data: Mapping[Hashable, NdarrayOrTensor]) -> Dict[Hashable, NdarrayOrTensor]:
        d = deepcopy(dict(data))
        for key in self.key_iterator(d):
            transform = self.get_most_recent_transform(d, key)
            # Create inverse transform
            zoom = np.array(self.zoomer.zoom)
            inverse_transform = Zoom(zoom=(1 / zoom).tolist(), keep_size=self.zoomer.keep_size)
            mode = transform[TraceKeys.EXTRA_INFO]["mode"]
            padding_mode = transform[TraceKeys.EXTRA_INFO]["padding_mode"]
            align_corners = transform[TraceKeys.EXTRA_INFO]["align_corners"]
            # Apply inverse
            d[key] = inverse_transform(
                d[key],
                mode=mode,
                padding_mode=padding_mode,
                align_corners=None if align_corners == TraceKeys.NONE else align_corners,
            )
            # Size might be out by 1 voxel so pad
            d[key] = SpatialPad(transform[TraceKeys.ORIG_SIZE], mode="edge")(d[key])  # type: ignore
            # Remove the applied transform
            self.pop_transform(d, key)

        return d


class RandZoomd(RandomizableTransform, MapTransform, InvertibleTransform):
    """
    Dict-based version :py:class:`monai.transforms.RandZoom`.

    Args:
        keys: Keys to pick data for transformation.
        prob: Probability of zooming.
        min_zoom: Min zoom factor. Can be float or sequence same size as image.
            If a float, select a random factor from `[min_zoom, max_zoom]` then apply to all spatial dims
            to keep the original spatial shape ratio.
            If a sequence, min_zoom should contain one value for each spatial axis.
            If 2 values provided for 3D data, use the first value for both H & W dims to keep the same zoom ratio.
        max_zoom: Max zoom factor. Can be float or sequence same size as image.
            If a float, select a random factor from `[min_zoom, max_zoom]` then apply to all spatial dims
            to keep the original spatial shape ratio.
            If a sequence, max_zoom should contain one value for each spatial axis.
            If 2 values provided for 3D data, use the first value for both H & W dims to keep the same zoom ratio.
        mode: {``"nearest"``, ``"linear"``, ``"bilinear"``, ``"bicubic"``, ``"trilinear"``, ``"area"``}
            The interpolation mode. Defaults to ``"area"``.
            See also: https://pytorch.org/docs/stable/generated/torch.nn.functional.interpolate.html
            It also can be a sequence of string, each element corresponds to a key in ``keys``.
        padding_mode: available modes for numpy array:{``"constant"``, ``"edge"``, ``"linear_ramp"``, ``"maximum"``,
            ``"mean"``, ``"median"``, ``"minimum"``, ``"reflect"``, ``"symmetric"``, ``"wrap"``, ``"empty"``}
            available modes for PyTorch Tensor: {``"constant"``, ``"reflect"``, ``"replicate"``, ``"circular"``}.
            One of the listed string values or a user supplied function. Defaults to ``"constant"``.
            The mode to pad data after zooming.
            See also: https://numpy.org/doc/1.18/reference/generated/numpy.pad.html
            https://pytorch.org/docs/stable/generated/torch.nn.functional.pad.html
        align_corners: This only has an effect when mode is
            'linear', 'bilinear', 'bicubic' or 'trilinear'. Default: None.
            See also: https://pytorch.org/docs/stable/generated/torch.nn.functional.interpolate.html
            It also can be a sequence of bool or None, each element corresponds to a key in ``keys``.
        keep_size: Should keep original size (pad if needed), default is True.
        allow_missing_keys: don't raise exception if key is missing.
        kwargs: other args for `np.pad` API, note that `np.pad` treats channel dimension as the first dimension.
            more details: https://numpy.org/doc/1.18/reference/generated/numpy.pad.html

    """

    backend = RandZoom.backend

    def __init__(
        self,
        keys: KeysCollection,
        prob: float = 0.1,
        min_zoom: Union[Sequence[float], float] = 0.9,
        max_zoom: Union[Sequence[float], float] = 1.1,
        mode: InterpolateModeSequence = InterpolateMode.AREA,
        padding_mode: PadModeSequence = NumpyPadMode.EDGE,
        align_corners: Union[Sequence[Optional[bool]], Optional[bool]] = None,
        keep_size: bool = True,
        allow_missing_keys: bool = False,
        **kwargs,
    ) -> None:
        MapTransform.__init__(self, keys, allow_missing_keys)
        RandomizableTransform.__init__(self, prob)
        self.rand_zoom = RandZoom(prob=1.0, min_zoom=min_zoom, max_zoom=max_zoom, keep_size=keep_size, **kwargs)
        self.mode = ensure_tuple_rep(mode, len(self.keys))
        self.padding_mode = ensure_tuple_rep(padding_mode, len(self.keys))
        self.align_corners = ensure_tuple_rep(align_corners, len(self.keys))

    def set_random_state(
        self, seed: Optional[int] = None, state: Optional[np.random.RandomState] = None
    ) -> "RandZoomd":
        super().set_random_state(seed, state)
        self.rand_zoom.set_random_state(seed, state)
        return self

    def __call__(self, data: Mapping[Hashable, NdarrayOrTensor]) -> Dict[Hashable, NdarrayOrTensor]:
        d = dict(data)
        first_key: Union[Hashable, List] = self.first_key(d)
        if first_key == []:
            return d

        self.randomize(None)

        # all the keys share the same random zoom factor
        self.rand_zoom.randomize(d[first_key])  # type: ignore
        for key, mode, padding_mode, align_corners in self.key_iterator(
            d, self.mode, self.padding_mode, self.align_corners
        ):
            if self._do_transform:
                d[key] = self.rand_zoom(
                    d[key], mode=mode, padding_mode=padding_mode, align_corners=align_corners, randomize=False
                )
            self.push_transform(
                d,
                key,
                extra_info={
                    "zoom": self.rand_zoom._zoom,
                    "mode": mode.value if isinstance(mode, Enum) else mode,
                    "padding_mode": padding_mode.value if isinstance(padding_mode, Enum) else padding_mode,
                    "align_corners": align_corners if align_corners is not None else TraceKeys.NONE,
                },
            )
        return d

    def inverse(self, data: Mapping[Hashable, NdarrayOrTensor]) -> Dict[Hashable, NdarrayOrTensor]:
        d = deepcopy(dict(data))
        for key in self.key_iterator(d):
            transform = self.get_most_recent_transform(d, key)
            # Check if random transform was actually performed (based on `prob`)
            if transform[TraceKeys.DO_TRANSFORM]:
                # Create inverse transform
                zoom = np.array(transform[TraceKeys.EXTRA_INFO]["zoom"])
                mode = transform[TraceKeys.EXTRA_INFO]["mode"]
                padding_mode = transform[TraceKeys.EXTRA_INFO]["padding_mode"]
                align_corners = transform[TraceKeys.EXTRA_INFO]["align_corners"]
                inverse_transform = Zoom(zoom=(1 / zoom).tolist(), keep_size=self.rand_zoom.keep_size)
                # Apply inverse
                d[key] = inverse_transform(
                    d[key],
                    mode=mode,
                    padding_mode=padding_mode,
                    align_corners=None if align_corners == TraceKeys.NONE else align_corners,
                )
                # Size might be out by 1 voxel so pad
                d[key] = SpatialPad(transform[TraceKeys.ORIG_SIZE], mode="edge")(d[key])  # type: ignore
            # Remove the applied transform
            self.pop_transform(d, key)

        return d


class GridDistortiond(MapTransform):
    """
    Dictionary-based wrapper of :py:class:`monai.transforms.GridDistortion`.
    """

    backend = GridDistortion.backend

    def __init__(
        self,
        keys: KeysCollection,
        num_cells: Union[Tuple[int], int],
        distort_steps: List[Tuple],
        mode: Union[GridSampleMode, str] = GridSampleMode.BILINEAR,
        padding_mode: Union[GridSamplePadMode, str] = GridSamplePadMode.BORDER,
        device: Optional[torch.device] = None,
        allow_missing_keys: bool = False,
    ) -> None:
        """
        Args:
            keys: keys of the corresponding items to be transformed.
            num_cells: number of grid cells on each dimension.
            distort_steps: This argument is a list of tuples, where each tuple contains the distort steps of the
                corresponding dimensions (in the order of H, W[, D]). The length of each tuple equals to `num_cells + 1`.
                Each value in the tuple represents the distort step of the related cell.
            mode: {``"bilinear"``, ``"nearest"``}
                Interpolation mode to calculate output values. Defaults to ``"bilinear"``.
                See also: https://pytorch.org/docs/stable/generated/torch.nn.functional.grid_sample.html
                It also can be a sequence of string, each element corresponds to a key in ``keys``.
            padding_mode: {``"zeros"``, ``"border"``, ``"reflection"``}
                Padding mode for outside grid values. Defaults to ``"reflection"``.
                See also: https://pytorch.org/docs/stable/generated/torch.nn.functional.grid_sample.html
                It also can be a sequence of string, each element corresponds to a key in ``keys``.
            device: device on which the tensor will be allocated.
            allow_missing_keys: don't raise exception if key is missing.

        """
        super().__init__(keys, allow_missing_keys)
        self.grid_distortion = GridDistortion(num_cells=num_cells, distort_steps=distort_steps, device=device)
        self.mode = ensure_tuple_rep(mode, len(self.keys))
        self.padding_mode = ensure_tuple_rep(padding_mode, len(self.keys))

    def __call__(self, data: Mapping[Hashable, NdarrayOrTensor]) -> Dict[Hashable, NdarrayOrTensor]:
        d = dict(data)
        for key, mode, padding_mode in self.key_iterator(d, self.mode, self.padding_mode):
            d[key] = self.grid_distortion(d[key], mode=mode, padding_mode=padding_mode)
        return d


class RandGridDistortiond(RandomizableTransform, MapTransform):
    """
    Dictionary-based wrapper of :py:class:`monai.transforms.RandGridDistortion`.
    """

    backend = RandGridDistortion.backend

    def __init__(
        self,
        keys: KeysCollection,
        num_cells: Union[Tuple[int], int] = 5,
        prob: float = 0.1,
        distort_limit: Union[Tuple[float, float], float] = (-0.03, 0.03),
        mode: Union[GridSampleMode, str] = GridSampleMode.BILINEAR,
        padding_mode: Union[GridSamplePadMode, str] = GridSamplePadMode.BORDER,
        device: Optional[torch.device] = None,
        allow_missing_keys: bool = False,
    ) -> None:
        """
        Args:
            keys: keys of the corresponding items to be transformed.
            num_cells: number of grid cells on each dimension.
            prob: probability of returning a randomized grid distortion transform. Defaults to 0.1.
            distort_limit: range to randomly distort.
                If single number, distort_limit is picked from (-distort_limit, distort_limit).
                Defaults to (-0.03, 0.03).
            mode: {``"bilinear"``, ``"nearest"``}
                Interpolation mode to calculate output values. Defaults to ``"bilinear"``.
                See also: https://pytorch.org/docs/stable/generated/torch.nn.functional.grid_sample.html
                It also can be a sequence of string, each element corresponds to a key in ``keys``.
            padding_mode: {``"zeros"``, ``"border"``, ``"reflection"``}
                Padding mode for outside grid values. Defaults to ``"reflection"``.
                See also: https://pytorch.org/docs/stable/generated/torch.nn.functional.grid_sample.html
                It also can be a sequence of string, each element corresponds to a key in ``keys``.
            device: device on which the tensor will be allocated.
            allow_missing_keys: don't raise exception if key is missing.

        """
        MapTransform.__init__(self, keys, allow_missing_keys)
        RandomizableTransform.__init__(self, prob)
        self.rand_grid_distortion = RandGridDistortion(
            num_cells=num_cells, prob=1.0, distort_limit=distort_limit, device=device
        )
        self.mode = ensure_tuple_rep(mode, len(self.keys))
        self.padding_mode = ensure_tuple_rep(padding_mode, len(self.keys))

    def set_random_state(
        self, seed: Optional[int] = None, state: Optional[np.random.RandomState] = None
    ) -> "RandGridDistortiond":
        super().set_random_state(seed, state)
        self.rand_grid_distortion.set_random_state(seed, state)
        return self

    def __call__(self, data: Mapping[Hashable, NdarrayOrTensor]) -> Dict[Hashable, NdarrayOrTensor]:
        d = dict(data)
        self.randomize(None)
        if not self._do_transform:
            return d

        first_key: Union[Hashable, List] = self.first_key(d)
        if first_key == []:
            return d

        self.rand_grid_distortion.randomize(d[first_key].shape[1:])  # type: ignore
        for key, mode, padding_mode in self.key_iterator(d, self.mode, self.padding_mode):
            d[key] = self.rand_grid_distortion(d[key], mode=mode, padding_mode=padding_mode, randomize=False)
        return d


SpatialResampleD = SpatialResampleDict = SpatialResampled
SpacingD = SpacingDict = Spacingd
OrientationD = OrientationDict = Orientationd
Rotate90D = Rotate90Dict = Rotate90d
RandRotate90D = RandRotate90Dict = RandRotate90d
ResizeD = ResizeDict = Resized
AffineD = AffineDict = Affined
RandAffineD = RandAffineDict = RandAffined
Rand2DElasticD = Rand2DElasticDict = Rand2DElasticd
Rand3DElasticD = Rand3DElasticDict = Rand3DElasticd
FlipD = FlipDict = Flipd
RandFlipD = RandFlipDict = RandFlipd
GridDistortionD = GridDistortionDict = GridDistortiond
RandGridDistortionD = RandGridDistortionDict = RandGridDistortiond
RandAxisFlipD = RandAxisFlipDict = RandAxisFlipd
RotateD = RotateDict = Rotated
RandRotateD = RandRotateDict = RandRotated
ZoomD = ZoomDict = Zoomd
RandZoomD = RandZoomDict = RandZoomd<|MERGE_RESOLUTION|>--- conflicted
+++ resolved
@@ -1500,11 +1500,7 @@
         mode: GridSampleModeSequence = GridSampleMode.BILINEAR,
         padding_mode: GridSamplePadModeSequence = GridSamplePadMode.BORDER,
         align_corners: Union[Sequence[bool], bool] = False,
-<<<<<<< HEAD
         dtype: Union[Sequence[Union[DtypeLike, torch.dtype]], DtypeLike, torch.dtype] = np.float32,
-=======
-        dtype: Union[Sequence[Union[DtypeLike, torch.dtype]], DtypeLike, torch.dtype] = np.float64,
->>>>>>> dae34690
         allow_missing_keys: bool = False,
     ) -> None:
         super().__init__(keys, allow_missing_keys)
@@ -1616,11 +1612,7 @@
         mode: GridSampleModeSequence = GridSampleMode.BILINEAR,
         padding_mode: GridSamplePadModeSequence = GridSamplePadMode.BORDER,
         align_corners: Union[Sequence[bool], bool] = False,
-<<<<<<< HEAD
         dtype: Union[Sequence[Union[DtypeLike, torch.dtype]], DtypeLike, torch.dtype] = np.float32,
-=======
-        dtype: Union[Sequence[Union[DtypeLike, torch.dtype]], DtypeLike, torch.dtype] = np.float64,
->>>>>>> dae34690
         allow_missing_keys: bool = False,
     ) -> None:
         MapTransform.__init__(self, keys, allow_missing_keys)
