--- conflicted
+++ resolved
@@ -87,9 +87,5 @@
     worker_init_fn,
     zoom_affine,
 )
-<<<<<<< HEAD
 from .wsi_datasets import PatchWSIDataset
-from .wsi_reader import BaseWSIReader, CuCIMWSIReader, WSIReader
-=======
-from .wsi_reader import BaseWSIReader, CuCIMWSIReader, OpenSlideWSIReader, WSIReader
->>>>>>> ed70e11d
+from .wsi_reader import BaseWSIReader, CuCIMWSIReader, OpenSlideWSIReader, WSIReader