# Copyright 2020 MONAI Consortium
# Licensed under the Apache License, Version 2.0 (the "License");
# you may not use this file except in compliance with the License.
# You may obtain a copy of the License at
#     http://www.apache.org/licenses/LICENSE-2.0
# Unless required by applicable law or agreed to in writing, software
# distributed under the License is distributed on an "AS IS" BASIS,
# WITHOUT WARRANTIES OR CONDITIONS OF ANY KIND, either express or implied.
# See the License for the specific language governing permissions and
# limitations under the License.

<<<<<<< HEAD
from .dice import (
    Dice,
    DiceLoss,
    GeneralizedDiceLoss,
    dice,
    generalized_dice,
    MaskedDiceLoss,
    GeneralizedWassersteinDiceLoss,
)
=======
from .dice import Dice, DiceLoss, GeneralizedDiceLoss, MaskedDiceLoss, dice, generalized_dice
>>>>>>> bbc5e063
from .focal_loss import FocalLoss
from .tversky import TverskyLoss<|MERGE_RESOLUTION|>--- conflicted
+++ resolved
@@ -9,7 +9,6 @@
 # See the License for the specific language governing permissions and
 # limitations under the License.
 
-<<<<<<< HEAD
 from .dice import (
     Dice,
     DiceLoss,
@@ -19,8 +18,6 @@
     MaskedDiceLoss,
     GeneralizedWassersteinDiceLoss,
 )
-=======
-from .dice import Dice, DiceLoss, GeneralizedDiceLoss, MaskedDiceLoss, dice, generalized_dice
->>>>>>> bbc5e063
+
 from .focal_loss import FocalLoss
 from .tversky import TverskyLoss