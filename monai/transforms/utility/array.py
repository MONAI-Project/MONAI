# Copyright (c) MONAI Consortium
# Licensed under the Apache License, Version 2.0 (the "License");
# you may not use this file except in compliance with the License.
# You may obtain a copy of the License at
#     http://www.apache.org/licenses/LICENSE-2.0
# Unless required by applicable law or agreed to in writing, software
# distributed under the License is distributed on an "AS IS" BASIS,
# WITHOUT WARRANTIES OR CONDITIONS OF ANY KIND, either express or implied.
# See the License for the specific language governing permissions and
# limitations under the License.
"""
A collection of "vanilla" transforms for utility functions.
"""

from __future__ import annotations

import logging
import sys
import time
import warnings
from collections.abc import Mapping, Sequence
from copy import deepcopy
from functools import partial
from typing import Any, Callable

import numpy as np
import torch
import torch.nn as nn

from monai.config import DtypeLike
from monai.config.type_definitions import NdarrayOrTensor
from monai.data.meta_obj import get_track_meta
from monai.data.meta_tensor import MetaTensor
from monai.data.utils import is_no_channel, no_collation, orientation_ras_lps
from monai.networks.layers.simplelayers import (
    ApplyFilter,
    EllipticalFilter,
    GaussianFilter,
    LaplaceFilter,
    MeanFilter,
    SavitzkyGolayFilter,
    SharpenFilter,
    median_filter,
)
from monai.transforms.inverse import InvertibleTransform, TraceableTransform
from monai.transforms.traits import MultiSampleTrait
from monai.transforms.transform import Randomizable, RandomizableTrait, RandomizableTransform, Transform
from monai.transforms.utils import (
    extreme_points_to_image,
    get_extreme_points,
    map_binary_to_indices,
    map_classes_to_indices,
)
from monai.transforms.utils_pytorch_numpy_unification import concatenate, in1d, moveaxis, unravel_indices, linalg_inv
from monai.utils import (
    MetaKeys,
    TraceKeys,
    convert_data_type,
    convert_to_cupy,
    convert_to_numpy,
    convert_to_tensor,
    ensure_tuple,
    look_up_option,
    min_version,
    optional_import,
)
from monai.utils.enums import TransformBackends, CoordinateTransformMode
from monai.utils.misc import is_module_ver_at_least
from monai.utils.type_conversion import convert_to_dst_type, get_equivalent_dtype

PILImageImage, has_pil = optional_import("PIL.Image", name="Image")
pil_image_fromarray, _ = optional_import("PIL.Image", name="fromarray")
cp, has_cp = optional_import("cupy")

__all__ = [
    "Identity",
    "RandIdentity",
    "AsChannelLast",
    "AddCoordinateChannels",
    "EnsureChannelFirst",
    "EnsureType",
    "RepeatChannel",
    "RemoveRepeatedChannel",
    "SplitDim",
    "CastToType",
    "ToTensor",
    "ToNumpy",
    "ToPIL",
    "Transpose",
    "SqueezeDim",
    "DataStats",
    "SimulateDelay",
    "Lambda",
    "RandLambda",
    "LabelToMask",
    "FgBgToIndices",
    "ClassesToIndices",
    "ConvertToMultiChannelBasedOnBratsClasses",
    "AddExtremePointsChannel",
    "TorchVision",
    "MapLabelValue",
    "IntensityStats",
    "ToDevice",
    "CuCIM",
    "RandCuCIM",
    "ToCupy",
    "ImageFilter",
    "RandImageFilter",
]


class Identity(Transform):
    """
    Do nothing to the data.
    As the output value is same as input, it can be used as a testing tool to verify the transform chain,
    Compose or transform adaptor, etc.
    """

    backend = [TransformBackends.TORCH, TransformBackends.NUMPY]

    def __call__(self, img: NdarrayOrTensor) -> NdarrayOrTensor:
        """
        Apply the transform to `img`.
        """
        return img


class RandIdentity(RandomizableTrait):
    """
    Do nothing to the data. This transform is random, so can be used to stop the caching of any
    subsequent transforms.
    """

    backend = [TransformBackends.TORCH, TransformBackends.NUMPY]

    def __call__(self, data: Any) -> Any:
        return data


class AsChannelLast(Transform):
    """
    Change the channel dimension of the image to the last dimension.

    Some of other 3rd party transforms assume the input image is in the channel-last format with shape
    (spatial_dim_1[, spatial_dim_2, ...], num_channels).

    This transform could be used to convert, for example, a channel-first image array in shape
    (num_channels, spatial_dim_1[, spatial_dim_2, ...]) into the channel-last format,
    so that MONAI transforms can construct a chain with other 3rd party transforms together.

    Args:
        channel_dim: which dimension of input image is the channel, default is the first dimension.
    """

    backend = [TransformBackends.TORCH, TransformBackends.NUMPY]

    def __init__(self, channel_dim: int = 0) -> None:
        if not (isinstance(channel_dim, int) and channel_dim >= -1):
            raise ValueError(f"invalid channel dimension ({channel_dim}).")
        self.channel_dim = channel_dim

    def __call__(self, img: NdarrayOrTensor) -> NdarrayOrTensor:
        """
        Apply the transform to `img`.
        """
        out: NdarrayOrTensor = convert_to_tensor(moveaxis(img, self.channel_dim, -1), track_meta=get_track_meta())
        return out


class EnsureChannelFirst(Transform):
    """
    Adjust or add the channel dimension of input data to ensure `channel_first` shape.

    This extracts the `original_channel_dim` info from provided meta_data dictionary or MetaTensor input. This value
    should state which dimension is the channel dimension so that it can be moved forward, or contain "no_channel" to
    state no dimension is the channel and so a 1-size first dimension is to be added.

    Args:
        strict_check: whether to raise an error when the meta information is insufficient.
        channel_dim: This argument can be used to specify the original channel dimension (integer) of the input array.
            It overrides the `original_channel_dim` from provided MetaTensor input.
            If the input array doesn't have a channel dim, this value should be ``'no_channel'``.
            If this is set to `None`, this class relies on `img` or `meta_dict` to provide the channel dimension.
    """

    backend = [TransformBackends.TORCH, TransformBackends.NUMPY]

    def __init__(self, strict_check: bool = True, channel_dim: None | str | int = None):
        self.strict_check = strict_check
        self.input_channel_dim = channel_dim

    def __call__(self, img: torch.Tensor, meta_dict: Mapping | None = None) -> torch.Tensor:
        """
        Apply the transform to `img`.
        """
        if not isinstance(img, MetaTensor) and not isinstance(meta_dict, Mapping):
            if self.input_channel_dim is None:
                msg = "Metadata not available and channel_dim=None, EnsureChannelFirst is not in use."
                if self.strict_check:
                    raise ValueError(msg)
                warnings.warn(msg)
                return img
            else:
                img = MetaTensor(img)

        if isinstance(img, MetaTensor):
            meta_dict = img.meta

        channel_dim = meta_dict.get(MetaKeys.ORIGINAL_CHANNEL_DIM, None) if isinstance(meta_dict, Mapping) else None
        if self.input_channel_dim is not None:
            channel_dim = float("nan") if self.input_channel_dim == "no_channel" else self.input_channel_dim

        if channel_dim is None:
            msg = "Unknown original_channel_dim in the MetaTensor meta dict or `meta_dict` or `channel_dim`."
            if self.strict_check:
                raise ValueError(msg)
            warnings.warn(msg)
            return img

        # track the original channel dim
        if isinstance(meta_dict, dict):
            meta_dict[MetaKeys.ORIGINAL_CHANNEL_DIM] = channel_dim

        if is_no_channel(channel_dim):
            result = img[None]
        else:
            result = moveaxis(img, int(channel_dim), 0)  # type: ignore

        return convert_to_tensor(result, track_meta=get_track_meta())  # type: ignore


class RepeatChannel(Transform):
    """
    Repeat channel data to construct expected input shape for models.
    The `repeats` count includes the origin data, for example:
    ``RepeatChannel(repeats=2)([[1, 2], [3, 4]])`` generates: ``[[1, 2], [1, 2], [3, 4], [3, 4]]``

    Args:
        repeats: the number of repetitions for each element.
    """

    backend = [TransformBackends.TORCH]

    def __init__(self, repeats: int) -> None:
        if repeats <= 0:
            raise ValueError(f"repeats count must be greater than 0, got {repeats}.")
        self.repeats = repeats

    def __call__(self, img: NdarrayOrTensor) -> NdarrayOrTensor:
        """
        Apply the transform to `img`, assuming `img` is a "channel-first" array.
        """
        repeat_fn = torch.repeat_interleave if isinstance(img, torch.Tensor) else np.repeat
        return convert_to_tensor(repeat_fn(img, self.repeats, 0), track_meta=get_track_meta())  # type: ignore


class RemoveRepeatedChannel(Transform):
    """
    RemoveRepeatedChannel data to undo RepeatChannel
    The `repeats` count specifies the deletion of the origin data, for example:
    ``RemoveRepeatedChannel(repeats=2)([[1, 2], [1, 2], [3, 4], [3, 4]])`` generates: ``[[1, 2], [3, 4]]``

    Args:
        repeats: the number of repetitions to be deleted for each element.
    """

    backend = [TransformBackends.TORCH, TransformBackends.NUMPY]

    def __init__(self, repeats: int) -> None:
        if repeats <= 0:
            raise ValueError(f"repeats count must be greater than 0, got {repeats}.")

        self.repeats = repeats

    def __call__(self, img: NdarrayOrTensor) -> NdarrayOrTensor:
        """
        Apply the transform to `img`, assuming `img` is a "channel-first" array.
        """
        if img.shape[0] < 2:
            raise ValueError(f"Image must have more than one channel, got {img.shape[0]} channels.")

        out: NdarrayOrTensor = convert_to_tensor(img[:: self.repeats, :], track_meta=get_track_meta())
        return out


class SplitDim(Transform, MultiSampleTrait):
    """
    Given an image of size X along a certain dimension, return a list of length X containing
    images. Useful for converting 3D images into a stack of 2D images, splitting multichannel inputs into
    single channels, for example.

    Note: `torch.split`/`np.split` is used, so the outputs are views of the input (shallow copy).

    Args:
        dim: dimension on which to split
        keepdim: if `True`, output will have singleton in the split dimension. If `False`, this
            dimension will be squeezed.
        update_meta: whether to update the MetaObj in each split result.
    """

    backend = [TransformBackends.TORCH, TransformBackends.NUMPY]

    def __init__(self, dim: int = -1, keepdim: bool = True, update_meta=True) -> None:
        self.dim = dim
        self.keepdim = keepdim
        self.update_meta = update_meta

    def __call__(self, img: torch.Tensor) -> list[torch.Tensor]:
        """
        Apply the transform to `img`.
        """
        n_out = img.shape[self.dim]
        if isinstance(img, torch.Tensor):
            outputs = list(torch.split(img, 1, self.dim))
        else:
            outputs = np.split(img, n_out, self.dim)
        for idx, item in enumerate(outputs):
            if not self.keepdim:
                outputs[idx] = item.squeeze(self.dim)
            if self.update_meta and isinstance(img, MetaTensor):
                if not isinstance(item, MetaTensor):
                    item = MetaTensor(item, meta=img.meta)
                if self.dim == 0:  # don't update affine if channel dim
                    continue
                ndim = len(item.affine)
                shift = torch.eye(ndim, device=item.affine.device, dtype=item.affine.dtype)
                shift[self.dim - 1, -1] = idx
                item.affine = item.affine @ shift
        return outputs


class CastToType(Transform):
    """
    Cast the Numpy data to specified numpy data type, or cast the PyTorch Tensor to
    specified PyTorch data type.

    Example:
        >>> import numpy as np
        >>> import torch
        >>> transform = CastToType(dtype=np.float32)

        >>> # Example with a numpy array
        >>> img_np = np.array([0, 127, 255], dtype=np.uint8)
        >>> img_np_casted = transform(img_np)
        >>> img_np_casted
        array([  0. , 127. , 255. ], dtype=float32)

        >>> # Example with a PyTorch tensor
        >>> img_tensor = torch.tensor([0, 127, 255], dtype=torch.uint8)
        >>> img_tensor_casted = transform(img_tensor)
        >>> img_tensor_casted
        tensor([  0., 127., 255.])  # dtype is float32
    """

    backend = [TransformBackends.TORCH, TransformBackends.NUMPY]

    def __init__(self, dtype=np.float32) -> None:
        """
        Args:
            dtype: convert image to this data type, default is `np.float32`.
        """
        self.dtype = dtype

    def __call__(self, img: NdarrayOrTensor, dtype: DtypeLike | torch.dtype = None) -> NdarrayOrTensor:
        """
        Apply the transform to `img`, assuming `img` is a numpy array or PyTorch Tensor.

        Args:
            dtype: convert image to this data type, default is `self.dtype`.

        Raises:
            TypeError: When ``img`` type is not in ``Union[numpy.ndarray, torch.Tensor]``.

        """
        return convert_data_type(img, output_type=type(img), dtype=dtype or self.dtype)[0]


class ToTensor(Transform):
    """
    Converts the input image to a tensor without applying any other transformations.
    Input data can be PyTorch Tensor, numpy array, list, dictionary, int, float, bool, str, etc.
    Will convert Tensor, Numpy array, float, int, bool to Tensor, strings and objects keep the original.
    For dictionary, list or tuple, convert every item to a Tensor if applicable and `wrap_sequence=False`.

    Args:
        dtype: target data type to when converting to Tensor.
        device: target device to put the converted Tensor data.
        wrap_sequence: if `False`, then lists will recursively call this function, default to `True`.
            E.g., if `False`, `[1, 2]` -> `[tensor(1), tensor(2)]`, if `True`, then `[1, 2]` -> `tensor([1, 2])`.
        track_meta: whether to convert to `MetaTensor` or regular tensor, default to `None`,
            use the return value of ``get_track_meta``.

    """

    backend = [TransformBackends.TORCH]

    def __init__(
        self,
        dtype: torch.dtype | None = None,
        device: torch.device | str | None = None,
        wrap_sequence: bool = True,
        track_meta: bool | None = None,
    ) -> None:
        super().__init__()
        self.dtype = dtype
        self.device = device
        self.wrap_sequence = wrap_sequence
        self.track_meta = get_track_meta() if track_meta is None else bool(track_meta)

    def __call__(self, img: NdarrayOrTensor):
        """
        Apply the transform to `img` and make it contiguous.
        """
        if isinstance(img, MetaTensor):
            img.applied_operations = []  # drops tracking info
        return convert_to_tensor(
            img, dtype=self.dtype, device=self.device, wrap_sequence=self.wrap_sequence, track_meta=self.track_meta
        )


class EnsureType(Transform):
    """
    Ensure the input data to be a PyTorch Tensor or numpy array, support: `numpy array`, `PyTorch Tensor`,
    `float`, `int`, `bool`, `string` and `object` keep the original.
    If passing a dictionary, list or tuple, still return dictionary, list or tuple will recursively convert
    every item to the expected data type if `wrap_sequence=False`.

    Args:
        data_type: target data type to convert, should be "tensor" or "numpy".
        dtype: target data content type to convert, for example: np.float32, torch.float, etc.
        device: for Tensor data type, specify the target device.
        wrap_sequence: if `False`, then lists will recursively call this function, default to `True`.
        track_meta: if `True` convert to ``MetaTensor``, otherwise to Pytorch ``Tensor``,
            if ``None`` behave according to return value of py:func:`monai.data.meta_obj.get_track_meta`.

    Example with wrap_sequence=True:
        >>> import numpy as np
        >>> import torch
        >>> transform = EnsureType(data_type="tensor", wrap_sequence=True)
        >>> # Converting a list to a tensor
        >>> data_list = [1, 2., 3]
        >>> tensor_data = transform(data_list)
        >>> tensor_data
        tensor([1., 2., 3.])    # All elements have dtype float32

    Example with wrap_sequence=False:
        >>> transform = EnsureType(data_type="tensor", wrap_sequence=False)
        >>> # Converting each element in a list to individual tensors
        >>> data_list = [1, 2, 3]
        >>> tensors_list = transform(data_list)
        >>> tensors_list
        [tensor(1), tensor(2.), tensor(3)]  # Only second element is float32 rest are int64
    """

    backend = [TransformBackends.TORCH, TransformBackends.NUMPY]

    def __init__(
        self,
        data_type: str = "tensor",
        dtype: DtypeLike | torch.dtype = None,
        device: torch.device | None = None,
        wrap_sequence: bool = True,
        track_meta: bool | None = None,
    ) -> None:
        self.data_type = look_up_option(data_type.lower(), {"tensor", "numpy"})
        self.dtype = dtype
        self.device = device
        self.wrap_sequence = wrap_sequence
        self.track_meta = get_track_meta() if track_meta is None else bool(track_meta)

    def __call__(self, data: NdarrayOrTensor, dtype: DtypeLike | torch.dtype = None):
        """
        Args:
            data: input data can be PyTorch Tensor, numpy array, list, dictionary, int, float, bool, str, etc.
                will ensure Tensor, Numpy array, float, int, bool as Tensors or numpy arrays, strings and
                objects keep the original. for dictionary, list or tuple, ensure every item as expected type
                if applicable and `wrap_sequence=False`.
            dtype: target data content type to convert, for example: np.float32, torch.float, etc.

        """
        if self.data_type == "tensor":
            output_type = MetaTensor if self.track_meta else torch.Tensor
        else:
            output_type = np.ndarray  # type: ignore
        out: NdarrayOrTensor
        out, *_ = convert_data_type(
            data=data,
            output_type=output_type,  # type: ignore
            dtype=self.dtype if dtype is None else dtype,
            device=self.device,
            wrap_sequence=self.wrap_sequence,
        )
        return out


class ToNumpy(Transform):
    """
    Converts the input data to numpy array, can support list or tuple of numbers and PyTorch Tensor.

    Args:
        dtype: target data type when converting to numpy array.
        wrap_sequence: if `False`, then lists will recursively call this function, default to `True`.
            E.g., if `False`, `[1, 2]` -> `[array(1), array(2)]`, if `True`, then `[1, 2]` -> `array([1, 2])`.

    """

    backend = [TransformBackends.NUMPY]

    def __init__(self, dtype: DtypeLike = None, wrap_sequence: bool = True) -> None:
        super().__init__()
        self.dtype = dtype
        self.wrap_sequence = wrap_sequence

    def __call__(self, img: NdarrayOrTensor):
        """
        Apply the transform to `img` and make it contiguous.
        """
        return convert_to_numpy(img, dtype=self.dtype, wrap_sequence=self.wrap_sequence)


class ToCupy(Transform):
    """
    Converts the input data to CuPy array, can support list or tuple of numbers, NumPy and PyTorch Tensor.

    Args:
        dtype: data type specifier. It is inferred from the input by default.
            if not None, must be an argument of `numpy.dtype`, for more details:
            https://docs.cupy.dev/en/stable/reference/generated/cupy.array.html.
        wrap_sequence: if `False`, then lists will recursively call this function, default to `True`.
            E.g., if `False`, `[1, 2]` -> `[array(1), array(2)]`, if `True`, then `[1, 2]` -> `array([1, 2])`.

    """

    backend = [TransformBackends.CUPY]

    def __init__(self, dtype: np.dtype | None = None, wrap_sequence: bool = True) -> None:
        super().__init__()
        self.dtype = dtype
        self.wrap_sequence = wrap_sequence

    def __call__(self, data: NdarrayOrTensor):
        """
        Create a CuPy array from `data` and make it contiguous
        """
        return convert_to_cupy(data, dtype=self.dtype, wrap_sequence=self.wrap_sequence)


class ToPIL(Transform):
    """
    Converts the input image (in the form of NumPy array or PyTorch Tensor) to PIL image
    """

    backend = [TransformBackends.NUMPY]

    def __call__(self, img):
        """
        Apply the transform to `img`.
        """
        if isinstance(img, PILImageImage):
            return img
        if isinstance(img, torch.Tensor):
            img = img.detach().cpu().numpy()
        return pil_image_fromarray(img)


class Transpose(Transform):
    """
    Transposes the input image based on the given `indices` dimension ordering.
    """

    backend = [TransformBackends.TORCH]

    def __init__(self, indices: Sequence[int] | None) -> None:
        self.indices = None if indices is None else tuple(indices)

    def __call__(self, img: NdarrayOrTensor) -> NdarrayOrTensor:
        """
        Apply the transform to `img`.
        """
        img = convert_to_tensor(img, track_meta=get_track_meta())
        return img.permute(self.indices or tuple(range(img.ndim)[::-1]))  # type: ignore


class SqueezeDim(Transform):
    """
    Squeeze a unitary dimension.
    """

    backend = [TransformBackends.TORCH, TransformBackends.NUMPY]

    def __init__(self, dim: int | None = 0, update_meta=True) -> None:
        """
        Args:
            dim: dimension to be squeezed. Default = 0
                "None" works when the input is numpy array.
            update_meta: whether to update the meta info if the input is a metatensor. Default is ``True``.

        Raises:
            TypeError: When ``dim`` is not an ``Optional[int]``.

        """
        if dim is not None and not isinstance(dim, int):
            raise TypeError(f"dim must be None or a int but is {type(dim).__name__}.")
        self.dim = dim
        self.update_meta = update_meta

    def __call__(self, img: NdarrayOrTensor) -> NdarrayOrTensor:
        """
        Args:
            img: numpy arrays with required dimension `dim` removed
        """
        img = convert_to_tensor(img, track_meta=get_track_meta())
        if self.dim is None:
            if self.update_meta:
                warnings.warn("update_meta=True is ignored when dim=None.")
            return img.squeeze()
        dim = (self.dim + len(img.shape)) if self.dim < 0 else self.dim
        # for pytorch/numpy unification
        if img.shape[dim] != 1:
            raise ValueError(f"Can only squeeze singleton dimension, got shape {img.shape[dim]} of {img.shape}.")
        img = img.squeeze(dim)
        if self.update_meta and isinstance(img, MetaTensor) and dim > 0 and len(img.affine.shape) == 2:
            h, w = img.affine.shape
            affine, device = img.affine, img.affine.device if isinstance(img.affine, torch.Tensor) else None
            if h > dim:
                affine = affine[torch.arange(0, h, device=device) != dim - 1]
            if w > dim:
                affine = affine[:, torch.arange(0, w, device=device) != dim - 1]
            if (affine.shape[0] == affine.shape[1]) and not np.linalg.det(convert_to_numpy(affine, wrap_sequence=True)):
                warnings.warn(f"After SqueezeDim, img.affine is ill-posed: \n{img.affine}.")
            img.affine = affine
        return img


class DataStats(Transform):
    """
    Utility transform to show the statistics of data for debug or analysis.
    It can be inserted into any place of a transform chain and check results of previous transforms.
    It support both `numpy.ndarray` and `torch.tensor` as input data,
    so it can be used in pre-processing and post-processing.

    It gets logger from `logging.getLogger(name)`, we can setup a logger outside first with the same `name`.
    If the log level of `logging.RootLogger` is higher than `INFO`, will add a separate `StreamHandler`
    log handler with `INFO` level and record to `stdout`.

    """

    backend = [TransformBackends.TORCH, TransformBackends.NUMPY]

    def __init__(
        self,
        prefix: str = "Data",
        data_type: bool = True,
        data_shape: bool = True,
        value_range: bool = True,
        data_value: bool = False,
        additional_info: Callable | None = None,
        name: str = "DataStats",
    ) -> None:
        """
        Args:
            prefix: will be printed in format: "{prefix} statistics".
            data_type: whether to show the type of input data.
            data_shape: whether to show the shape of input data.
            value_range: whether to show the value range of input data.
            data_value: whether to show the raw value of input data.
                a typical example is to print some properties of Nifti image: affine, pixdim, etc.
            additional_info: user can define callable function to extract additional info from input data.
            name: identifier of `logging.logger` to use, defaulting to "DataStats".

        Raises:
            TypeError: When ``additional_info`` is not an ``Optional[Callable]``.

        """
        if not isinstance(prefix, str):
            raise ValueError(f"prefix must be a string, got {type(prefix)}.")
        self.prefix = prefix
        self.data_type = data_type
        self.data_shape = data_shape
        self.value_range = value_range
        self.data_value = data_value
        if additional_info is not None and not callable(additional_info):
            raise TypeError(f"additional_info must be None or callable but is {type(additional_info).__name__}.")
        self.additional_info = additional_info
        self._logger_name = name
        _logger = logging.getLogger(self._logger_name)
        _logger.setLevel(logging.INFO)
        if logging.root.getEffectiveLevel() > logging.INFO:
            # Avoid duplicate stream handlers to be added when multiple DataStats are used in a chain.
            has_console_handler = any(
                hasattr(h, "is_data_stats_handler") and h.is_data_stats_handler for h in _logger.handlers
            )
            if not has_console_handler:
                # if the root log level is higher than INFO, set a separate stream handler to record
                console = logging.StreamHandler(sys.stdout)
                console.setLevel(logging.INFO)
                console.is_data_stats_handler = True  # type:ignore[attr-defined]
                _logger.addHandler(console)

    def __call__(
        self,
        img: NdarrayOrTensor,
        prefix: str | None = None,
        data_type: bool | None = None,
        data_shape: bool | None = None,
        value_range: bool | None = None,
        data_value: bool | None = None,
        additional_info: Callable | None = None,
    ) -> NdarrayOrTensor:
        """
        Apply the transform to `img`, optionally take arguments similar to the class constructor.
        """
        lines = [f"{prefix or self.prefix} statistics:"]

        if self.data_type if data_type is None else data_type:
            lines.append(f"Type: {type(img)} {img.dtype if hasattr(img, 'dtype') else None}")
        if self.data_shape if data_shape is None else data_shape:
            lines.append(f"Shape: {img.shape if hasattr(img, 'shape') else None}")
        if self.value_range if value_range is None else value_range:
            if isinstance(img, np.ndarray):
                lines.append(f"Value range: ({np.min(img)}, {np.max(img)})")
            elif isinstance(img, torch.Tensor):
                lines.append(f"Value range: ({torch.min(img)}, {torch.max(img)})")
            else:
                lines.append(f"Value range: (not a PyTorch or Numpy array, type: {type(img)})")
        if self.data_value if data_value is None else data_value:
            lines.append(f"Value: {img}")
        additional_info = self.additional_info if additional_info is None else additional_info
        if additional_info is not None:
            lines.append(f"Additional info: {additional_info(img)}")
        separator = "\n"
        output = f"{separator.join(lines)}"
        logging.getLogger(self._logger_name).info(output)
        return img


class SimulateDelay(Transform):
    """
    This is a pass through transform to be used for testing purposes. It allows
    adding fake behaviors that are useful for testing purposes to simulate
    how large datasets behave without needing to test on large data sets.

    For example, simulating slow NFS data transfers, or slow network transfers
    in testing by adding explicit timing delays. Testing of small test data
    can lead to incomplete understanding of real world issues, and may lead
    to sub-optimal design choices.
    """

    backend = [TransformBackends.TORCH, TransformBackends.NUMPY]

    def __init__(self, delay_time: float = 0.0) -> None:
        """
        Args:
            delay_time: The minimum amount of time, in fractions of seconds,
                to accomplish this delay task.
        """
        super().__init__()
        self.delay_time: float = delay_time

    def __call__(self, img: NdarrayOrTensor, delay_time: float | None = None) -> NdarrayOrTensor:
        """
        Args:
            img: data remain unchanged throughout this transform.
            delay_time: The minimum amount of time, in fractions of seconds,
                to accomplish this delay task.
        """
        time.sleep(self.delay_time if delay_time is None else delay_time)
        return img


class Lambda(InvertibleTransform):
    """
    Apply a user-defined lambda as a transform.

    For example:

    .. code-block:: python
        :emphasize-lines: 2

        image = np.ones((10, 2, 2))
        lambd = Lambda(func=lambda x: x[:4, :, :])
        print(lambd(image).shape)
        (4, 2, 2)

    Args:
        func: Lambda/function to be applied.
        inv_func: Lambda/function of inverse operation, default to `lambda x: x`.
        track_meta:  If `False`, then standard data objects will be returned (e.g., torch.Tensor` and `np.ndarray`)
            as opposed to MONAI's enhanced objects. By default, this is `True`.

    Raises:
        TypeError: When ``func`` is not an ``Optional[Callable]``.

    """

    backend = [TransformBackends.TORCH, TransformBackends.NUMPY]

    def __init__(
        self, func: Callable | None = None, inv_func: Callable = no_collation, track_meta: bool = True
    ) -> None:
        if func is not None and not callable(func):
            raise TypeError(f"func must be None or callable but is {type(func).__name__}.")
        self.func = func
        self.inv_func = inv_func
        self.track_meta = track_meta

    def __call__(self, img: NdarrayOrTensor, func: Callable | None = None):
        """
        Apply `self.func` to `img`.

        Args:
            func: Lambda/function to be applied. Defaults to `self.func`.

        Raises:
            TypeError: When ``func`` is not an ``Optional[Callable]``.

        """
        fn = func if func is not None else self.func
        if not callable(fn):
            raise TypeError(f"func must be None or callable but is {type(fn).__name__}.")
        out = fn(img)
        # convert to MetaTensor if necessary
        if isinstance(out, (np.ndarray, torch.Tensor)) and not isinstance(out, MetaTensor) and self.track_meta:
            out = MetaTensor(out)
        if isinstance(out, MetaTensor):
            self.push_transform(out)
        return out

    def inverse(self, data: torch.Tensor):
        if isinstance(data, MetaTensor):
            self.pop_transform(data)
        return self.inv_func(data)


class RandLambda(Lambda, RandomizableTransform):
    """
    Randomizable version :py:class:`monai.transforms.Lambda`, the input `func` may contain random logic,
    or randomly execute the function based on `prob`.

    Args:
        func: Lambda/function to be applied.
        prob: probability of executing the random function, default to 1.0, with 100% probability to execute.
        inv_func: Lambda/function of inverse operation, default to `lambda x: x`.
        track_meta:  If `False`, then standard data objects will be returned (e.g., torch.Tensor` and `np.ndarray`)
            as opposed to MONAI's enhanced objects. By default, this is `True`.

    For more details, please check :py:class:`monai.transforms.Lambda`.
    """

    backend = Lambda.backend

    def __init__(
        self,
        func: Callable | None = None,
        prob: float = 1.0,
        inv_func: Callable = no_collation,
        track_meta: bool = True,
    ) -> None:
        Lambda.__init__(self=self, func=func, inv_func=inv_func, track_meta=track_meta)
        RandomizableTransform.__init__(self=self, prob=prob)

    def __call__(self, img: NdarrayOrTensor, func: Callable | None = None):
        self.randomize(img)
        out = deepcopy(super().__call__(img, func) if self._do_transform else img)
        # convert to MetaTensor if necessary
        if not isinstance(out, MetaTensor) and self.track_meta:
            out = MetaTensor(out)
        if isinstance(out, MetaTensor):
            lambda_info = self.pop_transform(out) if self._do_transform else {}
            self.push_transform(out, extra_info=lambda_info)
        return out

    def inverse(self, data: torch.Tensor):
        do_transform = self.get_most_recent_transform(data).pop(TraceKeys.DO_TRANSFORM)
        if do_transform:
            data = super().inverse(data)
        else:
            self.pop_transform(data)
        return data


class LabelToMask(Transform):
    """
    Convert labels to mask for other tasks. A typical usage is to convert segmentation labels
    to mask data to pre-process images and then feed the images into classification network.
    It can support single channel labels or One-Hot labels with specified `select_labels`.
    For example, users can select `label value = [2, 3]` to construct mask data, or select the
    second and the third channels of labels to construct mask data.
    The output mask data can be a multiple channels binary data or a single channel binary
    data that merges all the channels.

    Args:
        select_labels: labels to generate mask from. for 1 channel label, the `select_labels`
            is the expected label values, like: [1, 2, 3]. for One-Hot format label, the
            `select_labels` is the expected channel indices.
        merge_channels: whether to use `np.any()` to merge the result on channel dim. if yes,
            will return a single channel mask with binary data.

    """

    backend = [TransformBackends.TORCH, TransformBackends.NUMPY]

    def __init__(  # pytype: disable=annotation-type-mismatch
        self, select_labels: Sequence[int] | int, merge_channels: bool = False
    ) -> None:  # pytype: disable=annotation-type-mismatch
        self.select_labels = ensure_tuple(select_labels)
        self.merge_channels = merge_channels

    def __call__(
        self, img: NdarrayOrTensor, select_labels: Sequence[int] | int | None = None, merge_channels: bool = False
    ) -> NdarrayOrTensor:
        """
        Args:
            select_labels: labels to generate mask from. for 1 channel label, the `select_labels`
                is the expected label values, like: [1, 2, 3]. for One-Hot format label, the
                `select_labels` is the expected channel indices.
            merge_channels: whether to use `np.any()` to merge the result on channel dim. if yes,
                will return a single channel mask with binary data.
        """
        img = convert_to_tensor(img, track_meta=get_track_meta())
        if select_labels is None:
            select_labels = self.select_labels
        else:
            select_labels = ensure_tuple(select_labels)

        if img.shape[0] > 1:
            data = img[[*select_labels]]
        else:
            where: Callable = np.where if isinstance(img, np.ndarray) else torch.where  # type: ignore
            if isinstance(img, np.ndarray) or is_module_ver_at_least(torch, (1, 8, 0)):
                data = where(in1d(img, select_labels), True, False).reshape(img.shape)
            # pre pytorch 1.8.0, need to use 1/0 instead of True/False
            else:
                data = where(
                    in1d(img, select_labels), torch.tensor(1, device=img.device), torch.tensor(0, device=img.device)
                ).reshape(img.shape)

        if merge_channels or self.merge_channels:
            if isinstance(img, np.ndarray) or is_module_ver_at_least(torch, (1, 8, 0)):
                return data.any(0)[None]
            # pre pytorch 1.8.0 compatibility
            return data.to(torch.uint8).any(0)[None].to(bool)  # type: ignore

        return data


class FgBgToIndices(Transform, MultiSampleTrait):
    """
    Compute foreground and background of the input label data, return the indices.
    If no output_shape specified, output data will be 1 dim indices after flattening.
    This transform can help pre-compute foreground and background regions for other transforms.
    A typical usage is to randomly select foreground and background to crop.
    The main logic is based on :py:class:`monai.transforms.utils.map_binary_to_indices`.

    Args:
        image_threshold: if enabled `image` at runtime, use ``image > image_threshold`` to
            determine the valid image content area and select background only in this area.
        output_shape: expected shape of output indices. if not None, unravel indices to specified shape.

    """

    backend = [TransformBackends.NUMPY, TransformBackends.TORCH]

    def __init__(self, image_threshold: float = 0.0, output_shape: Sequence[int] | None = None) -> None:
        self.image_threshold = image_threshold
        self.output_shape = output_shape

    def __call__(
        self, label: NdarrayOrTensor, image: NdarrayOrTensor | None = None, output_shape: Sequence[int] | None = None
    ) -> tuple[NdarrayOrTensor, NdarrayOrTensor]:
        """
        Args:
            label: input data to compute foreground and background indices.
            image: if image is not None, use ``label = 0 & image > image_threshold``
                to define background. so the output items will not map to all the voxels in the label.
            output_shape: expected shape of output indices. if None, use `self.output_shape` instead.

        """
        if output_shape is None:
            output_shape = self.output_shape
        fg_indices, bg_indices = map_binary_to_indices(label, image, self.image_threshold)
        if output_shape is not None:
            fg_indices = unravel_indices(fg_indices, output_shape)
            bg_indices = unravel_indices(bg_indices, output_shape)
        return fg_indices, bg_indices


class ClassesToIndices(Transform, MultiSampleTrait):
    backend = [TransformBackends.NUMPY, TransformBackends.TORCH]

    def __init__(
        self,
        num_classes: int | None = None,
        image_threshold: float = 0.0,
        output_shape: Sequence[int] | None = None,
        max_samples_per_class: int | None = None,
    ) -> None:
        """
        Compute indices of every class of the input label data, return a list of indices.
        If no output_shape specified, output data will be 1 dim indices after flattening.
        This transform can help pre-compute indices of the class regions for other transforms.
        A typical usage is to randomly select indices of classes to crop.
        The main logic is based on :py:class:`monai.transforms.utils.map_classes_to_indices`.

        Args:
            num_classes: number of classes for argmax label, not necessary for One-Hot label.
            image_threshold: if enabled `image` at runtime, use ``image > image_threshold`` to
                determine the valid image content area and select only the indices of classes in this area.
            output_shape: expected shape of output indices. if not None, unravel indices to specified shape.
            max_samples_per_class: maximum length of indices to sample in each class to reduce memory consumption.
                Default is None, no subsampling.

        """
        self.num_classes = num_classes
        self.image_threshold = image_threshold
        self.output_shape = output_shape
        self.max_samples_per_class = max_samples_per_class

    def __call__(
        self, label: NdarrayOrTensor, image: NdarrayOrTensor | None = None, output_shape: Sequence[int] | None = None
    ) -> list[NdarrayOrTensor]:
        """
        Args:
            label: input data to compute the indices of every class.
            image: if image is not None, use ``image > image_threshold`` to define valid region, and only select
                the indices within the valid region.
            output_shape: expected shape of output indices. if None, use `self.output_shape` instead.

        """

        if output_shape is None:
            output_shape = self.output_shape
        indices: list[NdarrayOrTensor]
        indices = map_classes_to_indices(
            label, self.num_classes, image, self.image_threshold, self.max_samples_per_class
        )
        if output_shape is not None:
            indices = [unravel_indices(cls_indices, output_shape) for cls_indices in indices]

        return indices


class ConvertToMultiChannelBasedOnBratsClasses(Transform):
    """
    Convert labels to multi channels based on brats18 classes:
    label 1 is the necrotic and non-enhancing tumor core
    label 2 is the peritumoral edema
    label 4 is the GD-enhancing tumor
    The possible classes are TC (Tumor core), WT (Whole tumor)
    and ET (Enhancing tumor).
    """

    backend = [TransformBackends.TORCH, TransformBackends.NUMPY]

    def __call__(self, img: NdarrayOrTensor) -> NdarrayOrTensor:
        # if img has channel dim, squeeze it
        if img.ndim == 4 and img.shape[0] == 1:
            img = img.squeeze(0)

        result = [(img == 1) | (img == 4), (img == 1) | (img == 4) | (img == 2), img == 4]
        # merge labels 1 (tumor non-enh) and 4 (tumor enh) and 2 (large edema) to WT
        # label 4 is ET
        return torch.stack(result, dim=0) if isinstance(img, torch.Tensor) else np.stack(result, axis=0)


class AddExtremePointsChannel(Randomizable, Transform):
    """
    Add extreme points of label to the image as a new channel. This transform generates extreme
    point from label and applies a gaussian filter. The pixel values in points image are rescaled
    to range [rescale_min, rescale_max] and added as a new channel to input image. The algorithm is
    described in Roth et al., Going to Extremes: Weakly Supervised Medical Image Segmentation
    https://arxiv.org/abs/2009.11988.

    This transform only supports single channel labels (1, spatial_dim1, [spatial_dim2, ...]). The
    background ``index`` is ignored when calculating extreme points.

    Args:
        background: Class index of background label, defaults to 0.
        pert: Random perturbation amount to add to the points, defaults to 0.0.

    Raises:
        ValueError: When no label image provided.
        ValueError: When label image is not single channel.
    """

    backend = [TransformBackends.TORCH]

    def __init__(self, background: int = 0, pert: float = 0.0) -> None:
        self._background = background
        self._pert = pert
        self._points: list[tuple[int, ...]] = []

    def randomize(self, label: NdarrayOrTensor) -> None:
        self._points = get_extreme_points(label, rand_state=self.R, background=self._background, pert=self._pert)

    def __call__(
        self,
        img: NdarrayOrTensor,
        label: NdarrayOrTensor | None = None,
        sigma: Sequence[float] | float | Sequence[torch.Tensor] | torch.Tensor = 3.0,
        rescale_min: float = -1.0,
        rescale_max: float = 1.0,
    ) -> NdarrayOrTensor:
        """
        Args:
            img: the image that we want to add new channel to.
            label: label image to get extreme points from. Shape must be
                (1, spatial_dim1, [, spatial_dim2, ...]). Doesn't support one-hot labels.
            sigma: if a list of values, must match the count of spatial dimensions of input data,
                and apply every value in the list to 1 spatial dimension. if only 1 value provided,
                use it for all spatial dimensions.
            rescale_min: minimum value of output data.
            rescale_max: maximum value of output data.
        """
        if label is None:
            raise ValueError("This transform requires a label array!")
        if label.shape[0] != 1:
            raise ValueError("Only supports single channel labels!")

        # Generate extreme points
        self.randomize(label[0, :])

        points_image = extreme_points_to_image(
            points=self._points, label=label, sigma=sigma, rescale_min=rescale_min, rescale_max=rescale_max
        )
        points_image, *_ = convert_to_dst_type(points_image, img)  # type: ignore
        return concatenate((img, points_image), axis=0)


class TorchVision:
    """
    This is a wrapper transform for PyTorch TorchVision transform based on the specified transform name and args.
    As most of the TorchVision transforms only work for PIL image and PyTorch Tensor, this transform expects input
    data to be PyTorch Tensor, users can easily call `ToTensor` transform to convert a Numpy array to Tensor.

    """

    backend = [TransformBackends.TORCH]

    def __init__(self, name: str, *args, **kwargs) -> None:
        """
        Args:
            name: The transform name in TorchVision package.
            args: parameters for the TorchVision transform.
            kwargs: parameters for the TorchVision transform.

        """
        super().__init__()
        self.name = name
        transform, _ = optional_import("torchvision.transforms", "0.8.0", min_version, name=name)
        self.trans = transform(*args, **kwargs)

    def __call__(self, img: NdarrayOrTensor):
        """
        Args:
            img: PyTorch Tensor data for the TorchVision transform.

        """
        img_t, *_ = convert_data_type(img, torch.Tensor)

        out = self.trans(img_t)
        out, *_ = convert_to_dst_type(src=out, dst=img)
        return out


class MapLabelValue:
    """
    Utility to map label values to another set of values.
    For example, map [3, 2, 1] to [0, 1, 2], [1, 2, 3] -> [0.5, 1.5, 2.5], ["label3", "label2", "label1"] -> [0, 1, 2],
    [3.5, 2.5, 1.5] -> ["label0", "label1", "label2"], etc.
    The label data must be numpy array or array-like data and the output data will be numpy array.

    """

    backend = [TransformBackends.NUMPY, TransformBackends.TORCH]

    def __init__(self, orig_labels: Sequence, target_labels: Sequence, dtype: DtypeLike = np.float32) -> None:
        """
        Args:
            orig_labels: original labels that map to others.
            target_labels: expected label values, 1: 1 map to the `orig_labels`.
            dtype: convert the output data to dtype, default to float32.
                if dtype is from PyTorch, the transform will use the pytorch backend, else with numpy backend.

        """
        if len(orig_labels) != len(target_labels):
            raise ValueError("orig_labels and target_labels must have the same length.")

        self.orig_labels = orig_labels
        self.target_labels = target_labels
        self.pair = tuple((o, t) for o, t in zip(self.orig_labels, self.target_labels) if o != t)
        type_dtype = type(dtype)
        if getattr(type_dtype, "__module__", "") == "torch":
            self.use_numpy = False
            self.dtype = get_equivalent_dtype(dtype, data_type=torch.Tensor)
        else:
            self.use_numpy = True
            self.dtype = get_equivalent_dtype(dtype, data_type=np.ndarray)

    def __call__(self, img: NdarrayOrTensor):
        if self.use_numpy:
            img_np, *_ = convert_data_type(img, np.ndarray)
            _out_shape = img_np.shape
            img_flat = img_np.flatten()
            try:
                out_flat = img_flat.astype(self.dtype)
            except ValueError:
                # can't copy unchanged labels as the expected dtype is not supported, must map all the label values
                out_flat = np.zeros(shape=img_flat.shape, dtype=self.dtype)
            for o, t in self.pair:
                out_flat[img_flat == o] = t
            out_t = out_flat.reshape(_out_shape)
        else:
            img_t, *_ = convert_data_type(img, torch.Tensor)
            out_t = img_t.detach().clone().to(self.dtype)  # type: ignore
            for o, t in self.pair:
                out_t[img_t == o] = t
        out, *_ = convert_to_dst_type(src=out_t, dst=img, dtype=self.dtype)
        return out


class IntensityStats(Transform):
    """
    Compute statistics for the intensity values of input image and store into the metadata dictionary.
    For example: if `ops=[lambda x: np.mean(x), "max"]` and `key_prefix="orig"`, may generate below stats:
    `{"orig_custom_0": 1.5, "orig_max": 3.0}`.

    Args:
        ops: expected operations to compute statistics for the intensity.
            if a string, will map to the predefined operations, supported: ["mean", "median", "max", "min", "std"]
            mapping to `np.nanmean`, `np.nanmedian`, `np.nanmax`, `np.nanmin`, `np.nanstd`.
            if a callable function, will execute the function on input image.
        key_prefix: the prefix to combine with `ops` name to generate the key to store the results in the
            metadata dictionary. if some `ops` are callable functions, will use "{key_prefix}_custom_{index}"
            as the key, where index counts from 0.
        channel_wise: whether to compute statistics for every channel of input image separately.
            if True, return a list of values for every operation, default to False.

    """

    backend = [TransformBackends.NUMPY]

    def __init__(self, ops: Sequence[str | Callable], key_prefix: str, channel_wise: bool = False) -> None:
        self.ops = ensure_tuple(ops)
        self.key_prefix = key_prefix
        self.channel_wise = channel_wise

    def __call__(
        self, img: NdarrayOrTensor, meta_data: dict | None = None, mask: np.ndarray | None = None
    ) -> tuple[NdarrayOrTensor, dict]:
        """
        Compute statistics for the intensity of input image.

        Args:
            img: input image to compute intensity stats.
            meta_data: metadata dictionary to store the statistics data, if None, will create an empty dictionary.
            mask: if not None, mask the image to extract only the interested area to compute statistics.
                mask must have the same shape as input `img`.

        """
        img_np, *_ = convert_data_type(img, np.ndarray)
        if meta_data is None:
            meta_data = {}

        if mask is not None:
            if mask.shape != img_np.shape:
                raise ValueError(f"mask must have the same shape as input `img`, got {mask.shape} and {img_np.shape}.")
            if mask.dtype != bool:
                raise TypeError(f"mask must be bool array, got type {mask.dtype}.")
            img_np = img_np[mask]

        supported_ops = {
            "mean": np.nanmean,
            "median": np.nanmedian,
            "max": np.nanmax,
            "min": np.nanmin,
            "std": np.nanstd,
        }

        def _compute(op: Callable, data: np.ndarray):
            if self.channel_wise:
                return [op(c) for c in data]
            return op(data)

        custom_index = 0
        for o in self.ops:
            if isinstance(o, str):
                o = look_up_option(o, supported_ops.keys())
                meta_data[self.key_prefix + "_" + o] = _compute(supported_ops[o], img_np)  # type: ignore
            elif callable(o):
                meta_data[self.key_prefix + "_custom_" + str(custom_index)] = _compute(o, img_np)
                custom_index += 1
            else:
                raise ValueError("ops must be key string for predefined operations or callable function.")

        return img, meta_data


class ToDevice(Transform):
    """
    Move PyTorch Tensor to the specified device.
    It can help cache data into GPU and execute following logic on GPU directly.

    Note:
        If moving data to GPU device in the multi-processing workers of DataLoader, may got below CUDA error:
        "RuntimeError: Cannot re-initialize CUDA in forked subprocess. To use CUDA with multiprocessing,
        you must use the 'spawn' start method."
        So usually suggest to set `num_workers=0` in the `DataLoader` or `ThreadDataLoader`.

    """

    backend = [TransformBackends.TORCH]

    def __init__(self, device: torch.device | str, **kwargs) -> None:
        """
        Args:
            device: target device to move the Tensor, for example: "cuda:1".
            kwargs: other args for the PyTorch `Tensor.to()` API, for more details:
                https://pytorch.org/docs/stable/generated/torch.Tensor.to.html.

        """
        self.device = device
        self.kwargs = kwargs

    def __call__(self, img: torch.Tensor):
        if not isinstance(img, torch.Tensor):
            raise ValueError("img must be PyTorch Tensor, consider converting img by `EnsureType` transform first.")

        return img.to(self.device, **self.kwargs)


class CuCIM(Transform):
    """
    Wrap a non-randomized cuCIM transform, defined based on the transform name and args.
    For randomized transforms use :py:class:`monai.transforms.RandCuCIM`.

    Args:
        name: the transform name in CuCIM package
        args: parameters for the CuCIM transform
        kwargs: parameters for the CuCIM transform

    Note:
        CuCIM transform only work with CuPy arrays, so this transform expects input data to be `cupy.ndarray`.
        Users can call `ToCuPy` transform to convert a numpy array or torch tensor to cupy array.
    """

    def __init__(self, name: str, *args, **kwargs) -> None:
        super().__init__()
        self.name = name
        self.transform, _ = optional_import("cucim.core.operations.expose.transform", name=name)
        self.args = args
        self.kwargs = kwargs

    def __call__(self, data):
        """
        Args:
            data: a CuPy array (`cupy.ndarray`) for the cuCIM transform

        Returns:
            `cupy.ndarray`

        """
        return self.transform(data, *self.args, **self.kwargs)


class RandCuCIM(CuCIM, RandomizableTrait):
    """
    Wrap a randomized cuCIM transform, defined based on the transform name and args
    For deterministic non-randomized transforms use :py:class:`monai.transforms.CuCIM`.

    Args:
        name: the transform name in CuCIM package.
        args: parameters for the CuCIM transform.
        kwargs: parameters for the CuCIM transform.

    Note:
        - CuCIM transform only work with CuPy arrays, so this transform expects input data to be `cupy.ndarray`.
          Users can call `ToCuPy` transform to convert a numpy array or torch tensor to cupy array.
        - If the random factor of the underlying cuCIM transform is not derived from `self.R`,
          the results may not be deterministic. See Also: :py:class:`monai.transforms.Randomizable`.
    """

    def __init__(self, name: str, *args, **kwargs) -> None:
        CuCIM.__init__(self, name, *args, **kwargs)


class AddCoordinateChannels(Transform):
    """
    Appends additional channels encoding coordinates of the input. Useful when e.g. training using patch-based sampling,
    to allow feeding of the patch's location into the network.

    This can be seen as a input-only version of CoordConv:

    Liu, R. et al. An Intriguing Failing of Convolutional Neural Networks and the CoordConv Solution, NeurIPS 2018.

    Args:
        spatial_dims: the spatial dimensions that are to have their coordinates encoded in a channel and
            appended to the input image. E.g., `(0, 1, 2)` represents `H, W, D` dims and append three channels
            to the input image, encoding the coordinates of the input's three spatial dimensions.

    """

    backend = [TransformBackends.NUMPY]

    def __init__(self, spatial_dims: Sequence[int]) -> None:
        self.spatial_dims = spatial_dims

    def __call__(self, img: NdarrayOrTensor) -> NdarrayOrTensor:
        """
        Args:
            img: data to be transformed, assuming `img` is channel first.
        """
        if max(self.spatial_dims) > img.ndim - 2 or min(self.spatial_dims) < 0:
            raise ValueError(f"`spatial_dims` values must be within [0, {img.ndim - 2}]")

        spatial_size = img.shape[1:]
        coord_channels = np.array(np.meshgrid(*tuple(np.linspace(-0.5, 0.5, s) for s in spatial_size), indexing="ij"))
        coord_channels, *_ = convert_to_dst_type(coord_channels, img)  # type: ignore
        coord_channels = coord_channels[list(self.spatial_dims)]
        return concatenate((img, coord_channels), axis=0)


class ImageFilter(Transform):
    """
    Applies a convolution filter to the input image.

    Args:
        filter:
            A string specifying the filter, a custom filter as ``torch.Tenor`` or ``np.ndarray`` or a ``nn.Module``.
            Available options for string are: ``mean``, ``laplace``, ``elliptical``, ``sobel``, ``sharpen``, ``median``, ``gauss``
            See below for short explanations on every filter.
        filter_size:
            A single integer value specifying the size of the quadratic or cubic filter.
            Computational complexity scales to the power of 2 (2D filter) or 3 (3D filter), which
            should be considered when choosing filter size.
        kwargs:
            Additional arguments passed to filter function, required by ``sobel`` and ``gauss``.
            See below for details.

    Raises:
        ValueError: When ``filter_size`` is not an uneven integer
        ValueError: When ``filter`` is an array and ``ndim`` is not in [1,2,3]
        ValueError: When ``filter`` is an array and any dimension has an even shape
        NotImplementedError: When ``filter`` is a string and not in ``self.supported_filters``
        KeyError: When necessary ``kwargs`` are not passed to a filter that requires additional arguments.


    **Mean Filtering:** ``filter='mean'``

    Mean filtering can smooth edges and remove aliasing artifacts in an segmentation image.
    See also py:func:`monai.networks.layers.simplelayers.MeanFilter`
    Example 2D filter (5 x 5)::

        [[1, 1, 1, 1, 1],
         [1, 1, 1, 1, 1],
         [1, 1, 1, 1, 1],
         [1, 1, 1, 1, 1],
         [1, 1, 1, 1, 1]]

    If smoothing labels with this filter, ensure they are in one-hot format.

    **Outline Detection:** ``filter='laplace'``

    Laplacian filtering for outline detection in images. Can be used to transform labels to contours.
    See also py:func:`monai.networks.layers.simplelayers.LaplaceFilter`

    Example 2D filter (5x5)::

        [[-1., -1., -1., -1., -1.],
         [-1., -1., -1., -1., -1.],
         [-1., -1., 24., -1., -1.],
         [-1., -1., -1., -1., -1.],
         [-1., -1., -1., -1., -1.]]


    **Dilation:** ``filter='elliptical'``

    An elliptical filter can be used to dilate labels or label-contours.
    Example 2D filter (5x5)::

        [[0., 0., 1., 0., 0.],
         [1., 1., 1., 1., 1.],
         [1., 1., 1., 1., 1.],
         [1., 1., 1., 1., 1.],
         [0., 0., 1., 0., 0.]]


    **Edge Detection:** ``filter='sobel'``

    This filter allows for additional arguments passed as ``kwargs`` during initialization.
    See also py:func:`monai.transforms.post.SobelGradients`

    *kwargs*

    * ``spatial_axes``: the axes that define the direction of the gradient to be calculated.
      It calculates the gradient along each of the provide axis.
      By default it calculate the gradient for all spatial axes.
    * ``normalize_kernels``: if normalize the Sobel kernel to provide proper gradients. Defaults to True.
    * ``normalize_gradients``: if normalize the output gradient to 0 and 1. Defaults to False.
    * ``padding_mode``: the padding mode of the image when convolving with Sobel kernels. Defaults to ``"reflect"``.
      Acceptable values are ``'zeros'``, ``'reflect'``, ``'replicate'`` or ``'circular'``.
      See ``torch.nn.Conv1d()`` for more information.
    * ``dtype``: kernel data type (torch.dtype). Defaults to ``torch.float32``.


    **Sharpening:** ``filter='sharpen'``

    Sharpen an image with a 2D or 3D filter.
    Example 2D filter (5x5)::

        [[ 0.,  0., -1.,  0.,  0.],
         [-1., -1., -1., -1., -1.],
         [-1., -1., 17., -1., -1.],
         [-1., -1., -1., -1., -1.],
         [ 0.,  0., -1.,  0.,  0.]]


    **Gaussian Smooth:** ``filter='gauss'``

    Blur/smooth an image with 2D or 3D gaussian filter.
    This filter requires additional arguments passed as ``kwargs`` during initialization.
    See also py:func:`monai.networks.layers.simplelayers.GaussianFilter`

    *kwargs*

    * ``sigma``: std. could be a single value, or spatial_dims number of values.
    * ``truncated``: spreads how many stds.
    * ``approx``: discrete Gaussian kernel type, available options are "erf", "sampled", and "scalespace".


    **Median Filter:** ``filter='median'``

    Blur an image with 2D or 3D median filter to remove noise.
    Useful in image preprocessing to improve results of later processing.
    See also py:func:`monai.networks.layers.simplelayers.MedianFilter`


    **Savitzky Golay Filter:** ``filter = 'savitzky_golay'``

    Convolve a Tensor along a particular axis with a Savitzky-Golay kernel.
    This filter requires additional arguments passed as ``kwargs`` during initialization.
    See also py:func:`monai.networks.layers.simplelayers.SavitzkyGolayFilter`

    *kwargs*

    * ``order``: Order of the polynomial to fit to each window, must be less than ``window_length``.
    * ``axis``: (optional): Axis along which to apply the filter kernel. Default 2 (first spatial dimension).
    * ``mode``: (string, optional): padding mode passed to convolution class. ``'zeros'``, ``'reflect'``, ``'replicate'`` or
      ``'circular'``. Default: ``'zeros'``. See torch.nn.Conv1d() for more information.

    """

    backend = [TransformBackends.TORCH, TransformBackends.NUMPY]
    supported_filters = sorted(
        ["mean", "laplace", "elliptical", "sobel", "sharpen", "median", "gauss", "savitzky_golay"]
    )

    def __init__(self, filter: str | NdarrayOrTensor | nn.Module, filter_size: int | None = None, **kwargs) -> None:
        self._check_filter_format(filter, filter_size)
        self._check_kwargs_are_present(filter, **kwargs)
        self.filter = filter
        self.filter_size = filter_size
        self.additional_args_for_filter = kwargs

    def __call__(
        self, img: NdarrayOrTensor, meta_dict: dict | None = None, applied_operations: list | None = None
    ) -> NdarrayOrTensor:
        """
        Args:
            img: torch tensor data to apply filter to with shape: [channels, height, width[, depth]]
            meta_dict: An optional dictionary with metadata
            applied_operations: An optional list of operations that have been applied to the data

        Returns:
            A MetaTensor with the same shape as `img` and identical metadata
        """
        if isinstance(img, MetaTensor):
            meta_dict = img.meta
            applied_operations = img.applied_operations

        img_, prev_type, device = convert_data_type(img, torch.Tensor)
        ndim = img_.ndim - 1  # assumes channel first format

        if isinstance(self.filter, str):
            self.filter = self._get_filter_from_string(self.filter, self.filter_size, ndim)  # type: ignore
        elif isinstance(self.filter, (torch.Tensor, np.ndarray)):
            self.filter = ApplyFilter(self.filter)

        img_ = self._apply_filter(img_)
        if meta_dict is not None or applied_operations is not None:
            img_ = MetaTensor(img_, meta=meta_dict, applied_operations=applied_operations)
        else:
            img_, *_ = convert_data_type(img_, prev_type, device)
        return img_

    def _check_all_values_uneven(self, x: tuple) -> None:
        for value in x:
            if value % 2 == 0:
                raise ValueError(f"Only uneven filters are supported, but filter size is {x}")

    def _check_filter_format(self, filter: str | NdarrayOrTensor | nn.Module, filter_size: int | None = None) -> None:
        if isinstance(filter, str):
            if not filter_size:
                raise ValueError("`filter_size` must be specified when specifying filters by string.")
            if filter_size % 2 == 0:
                raise ValueError("`filter_size` should be a single uneven integer.")
            if filter not in self.supported_filters:
                raise NotImplementedError(f"{filter}. Supported filters are {self.supported_filters}.")
        elif isinstance(filter, (torch.Tensor, np.ndarray)):
            if filter.ndim not in [1, 2, 3]:
                raise ValueError("Only 1D, 2D, and 3D filters are supported.")
            self._check_all_values_uneven(filter.shape)
        elif not isinstance(filter, (nn.Module, Transform)):
            raise TypeError(
                f"{type(filter)} is not supported."
                "Supported types are `class 'str'`, `class 'torch.Tensor'`, `class 'np.ndarray'`, "
                "`class 'torch.nn.modules.module.Module'`, `class 'monai.transforms.Transform'`"
            )

    def _check_kwargs_are_present(self, filter: str | NdarrayOrTensor | nn.Module, **kwargs: Any) -> None:
        """
        Perform sanity checks on the kwargs if the filter contains the required keys.
        If the filter is ``gauss``, kwargs should contain ``sigma``.
        If the filter is ``savitzky_golay``, kwargs should contain ``order``.

        Args:
            filter: A string specifying the filter, a custom filter as ``torch.Tenor`` or ``np.ndarray`` or a ``nn.Module``.
            kwargs: additional arguments defining the filter.

        Raises:
            KeyError if the filter doesn't contain the requirement key.
        """

        if not isinstance(filter, str):
            return
        if filter == "gauss" and "sigma" not in kwargs.keys():
            raise KeyError("`filter='gauss', requires the additional keyword argument `sigma`")
        if filter == "savitzky_golay" and "order" not in kwargs.keys():
            raise KeyError("`filter='savitzky_golay', requires the additional keyword argument `order`")

    def _get_filter_from_string(self, filter: str, size: int, ndim: int) -> nn.Module | Callable:
        if filter == "mean":
            return MeanFilter(ndim, size)
        elif filter == "laplace":
            return LaplaceFilter(ndim, size)
        elif filter == "elliptical":
            return EllipticalFilter(ndim, size)
        elif filter == "sobel":
            from monai.transforms.post.array import SobelGradients  # cannot import on top because of circular imports

            allowed_keys = SobelGradients.__init__.__annotations__.keys()
            kwargs = {k: v for k, v in self.additional_args_for_filter.items() if k in allowed_keys}
            return SobelGradients(size, **kwargs)
        elif filter == "sharpen":
            return SharpenFilter(ndim, size)
        elif filter == "gauss":
            allowed_keys = GaussianFilter.__init__.__annotations__.keys()
            kwargs = {k: v for k, v in self.additional_args_for_filter.items() if k in allowed_keys}
            return GaussianFilter(ndim, **kwargs)
        elif filter == "median":
            return partial(median_filter, kernel_size=size, spatial_dims=ndim)
        elif filter == "savitzky_golay":
            allowed_keys = SavitzkyGolayFilter.__init__.__annotations__.keys()
            kwargs = {k: v for k, v in self.additional_args_for_filter.items() if k in allowed_keys}
            return SavitzkyGolayFilter(size, **kwargs)
        else:
            raise NotImplementedError(f"Filter {filter} not implemented")

    def _apply_filter(self, img: torch.Tensor) -> torch.Tensor:
        if isinstance(self.filter, Transform):
            img = self.filter(img)
        else:
            img = self.filter(img.unsqueeze(0))  # type: ignore
            img = img[0]  # add and remove batch dim
        return img


class RandImageFilter(RandomizableTransform):
    """
    Randomly apply a convolutional filter to the input data.

    Args:
        filter:
            A string specifying the filter or a custom filter as `torch.Tenor` or `np.ndarray`.
            Available options are: `mean`, `laplace`, `elliptical`, `gaussian``
            See below for short explanations on every filter.
        filter_size:
            A single integer value specifying the size of the quadratic or cubic filter.
            Computational complexity scales to the power of 2 (2D filter) or 3 (3D filter), which
            should be considered when choosing filter size.
        prob:
            Probability the transform is applied to the data
    """

    backend = ImageFilter.backend

    def __init__(
        self, filter: str | NdarrayOrTensor, filter_size: int | None = None, prob: float = 0.1, **kwargs
    ) -> None:
        super().__init__(prob)
        self.filter = ImageFilter(filter, filter_size, **kwargs)

    def __call__(self, img: NdarrayOrTensor, meta_dict: Mapping | None = None) -> NdarrayOrTensor:
        """
        Args:
            img: torch tensor data to apply filter to with shape: [channels, height, width[, depth]]
            meta_dict: An optional dictionary with metadata
            kwargs: optional arguments required by specific filters. E.g. `sigma`if filter is `gauss`.
                see py:func:`monai.transforms.utility.array.ImageFilter` for more details

        Returns:
            A MetaTensor with the same shape as `img` and identical metadata
        """
        self.randomize(None)
        if self._do_transform:
            img = self.filter(img)
        return img


class CoordinateTransform(InvertibleTransform, Transform):
    """
    Transform points between image coordinates and world coordinates.

    Args:
        dtype: The desired data type for the output.
        mode: Specifies the direction of transformation. This should be an instance of
            :py:class:`CoordinateTransformMode` enum, with either 'IMAGE_TO_WORLD' or 'WORLD_TO_IMAGE' as the value.
        affine_lps_to_ras: Defaults to ``False``. Set this to ``True`` if: 1) The image is read by ITKReader,
            and 2) The ITKReader has `affine_lps_to_ras=True`, and 3) The data is in world coordinates.
            This ensures that the affine transformation between LPS (left-posterior-superior) and RAS
            (right-anterior-superior) coordinate systems is correctly applied.
    """

    def __init__(self, dtype: DtypeLike = torch.float64, mode=CoordinateTransformMode.IMAGE_TO_WORLD, affine_lps_to_ras: bool = False) -> None:
        self.dtype = dtype
        self.mode = mode
        self.affine_lps_to_ras = affine_lps_to_ras

    def transform_coordinates(self, data, affine, invert=False):
        """
        Transform coordinates using an affine transformation matrix.

        Args:
            data: The input coordinates.
            affine: A 3x3 or 4x4 affine transformation matrix.
            invert: Whether to invert the affine matrix.

        Returns:
            Transformed coordinates.
        """
        data = convert_to_tensor(data, track_meta=get_track_meta())
        data_: torch.Tensor = convert_to_tensor(data, track_meta=False, dtype=self.dtype)

        if self.affine_lps_to_ras:  # RAS affine
            affine = orientation_ras_lps(affine)

<<<<<<< HEAD
        affine_t = linalg_inv(affine)
        _affine = affine_t if invert else affine
        
=======
        if invert:
            affine = linalg_inv(affine)

>>>>>>> 52f4253d
        homogeneous = concatenate((data_, torch.ones((data_.shape[0], 1))), axis=1)
        transformed_homogeneous = torch.matmul(_affine, homogeneous.T)
        transformed_coordinates = transformed_homogeneous[:-1].T
        out, *_ = convert_to_dst_type(transformed_coordinates, data, dtype=self.dtype)
<<<<<<< HEAD
        
        extra_info = {
            "mode": self.mode,
            "dtype": str(self.dtype)[6:],  # dtype as string; remove "torch": torch.float32 -> float32
            "affine": affine if invert else affine_t,
            "affine_lps_to_ras": self.affine_lps_to_ras,
        }
        meta_info = TraceableTransform.track_transform_meta(
            data,
            affine=affine,
            extra_info=extra_info,
            transform_info=self.get_transform_info(),
        )

        return out, meta_info
=======

        return out
>>>>>>> 52f4253d

    def __call__(self, data: torch.Tensor, affine: torch.Tensor) -> torch.Tensor:
        invert = (self.mode == CoordinateTransformMode.WORLD_TO_IMAGE)
        out, meta_info = self.transform_coordinates(data, affine, invert=invert)
        return out.copy_meta_from(meta_info) if isinstance(out, MetaTensor) else out

    def inverse(self, data: torch.Tensor) -> torch.Tensor:
        transform = self.pop_transform(data)
        # Create inverse transform
        affine = transform[TraceKeys.EXTRA_INFO]["affine"]
        dtype = transform[TraceKeys.EXTRA_INFO]["dtype"]
        mode_ = transform[TraceKeys.EXTRA_INFO]["mode"]
        affine_lps_to_ras = not transform[TraceKeys.EXTRA_INFO]["affine_lps_to_ras"]
        mode = CoordinateTransformMode.WORLD_TO_IMAGE if mode_ == CoordinateTransformMode.IMAGE_TO_WORLD else CoordinateTransformMode.IMAGE_TO_WORLD
        inverse_transform = CoordinateTransform(dtype=dtype, mode=mode, affine_lps_to_ras=affine_lps_to_ras)
        # Apply inverse
        with inverse_transform.trace_transform(False):
            data = inverse_transform(data, affine=affine)

        return data<|MERGE_RESOLUTION|>--- conflicted
+++ resolved
@@ -1754,20 +1754,13 @@
         if self.affine_lps_to_ras:  # RAS affine
             affine = orientation_ras_lps(affine)
 
-<<<<<<< HEAD
         affine_t = linalg_inv(affine)
         _affine = affine_t if invert else affine
         
-=======
-        if invert:
-            affine = linalg_inv(affine)
-
->>>>>>> 52f4253d
         homogeneous = concatenate((data_, torch.ones((data_.shape[0], 1))), axis=1)
         transformed_homogeneous = torch.matmul(_affine, homogeneous.T)
         transformed_coordinates = transformed_homogeneous[:-1].T
         out, *_ = convert_to_dst_type(transformed_coordinates, data, dtype=self.dtype)
-<<<<<<< HEAD
         
         extra_info = {
             "mode": self.mode,
@@ -1783,10 +1776,6 @@
         )
 
         return out, meta_info
-=======
-
-        return out
->>>>>>> 52f4253d
 
     def __call__(self, data: torch.Tensor, affine: torch.Tensor) -> torch.Tensor:
         invert = (self.mode == CoordinateTransformMode.WORLD_TO_IMAGE)
