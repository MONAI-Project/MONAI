--- conflicted
+++ resolved
@@ -104,11 +104,8 @@
         "test_handler_metrics_saver_dist",
         "test_evenly_divisible_all_gather_dist",
         "test_handler_classification_saver_dist",
-<<<<<<< HEAD
         "test_deepgrow_transforms",
-=======
         "test_deepgrow_dataset",
->>>>>>> 1b170d86
     ]
     assert sorted(exclude_cases) == sorted(set(exclude_cases)), f"Duplicated items in {exclude_cases}"
 
