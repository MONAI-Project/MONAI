--- conflicted
+++ resolved
@@ -110,21 +110,9 @@
     max_len = max(all_lens)
     # pad the item to make sure the same length
     if length < max_len:
-<<<<<<< HEAD
-        strings = strings + ["" for _ in range(max_len - length)]
-
-    if get_torch_version_tuple() > (1, 6):
-        for s in strings:
-            gathered = idist.all_gather(s)
-            for i, g in enumerate(gathered):
-                if len(g) > 0:
-                    result[i].append(g)
-    else:
-=======
         strings += ["" for _ in range(max_len - length)]
 
-    if get_torch_version_tuple() <= (1, 6, 0):
->>>>>>> 813368b9
+    if get_torch_version_tuple() <= (1, 6):
         raise RuntimeError("string all_gather can not be supported in PyTorch < 1.7.0.")
 
     for s in strings:
