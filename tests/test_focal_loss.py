--- conflicted
+++ resolved
@@ -111,17 +111,10 @@
         target_one_hot = F.one_hot(target, num_classes=num_classes).permute(0, 3, 1, 2)  # test one hot
         target = target.unsqueeze(1)  # shape (1, 1, H, W)
 
-<<<<<<< HEAD
-        focal_loss_good = float(loss.forward(pred_very_good, target).cpu())
-=======
         focal_loss_good = float(loss(pred_very_good, target).cpu())
         self.assertAlmostEqual(focal_loss_good, 0.0, places=3)
 
         focal_loss_good = float(loss(pred_very_good, target_one_hot).cpu())
->>>>>>> 72e1726f
-        self.assertAlmostEqual(focal_loss_good, 0.0, places=3)
-
-        focal_loss_good = float(loss.forward(pred_very_good, target_one_hot).cpu())
         self.assertAlmostEqual(focal_loss_good, 0.0, places=3)
 
     def test_bin_seg_3d(self):
@@ -153,9 +146,6 @@
         focal_loss_good = float(loss(pred_very_good, target_one_hot).cpu())
         self.assertAlmostEqual(focal_loss_good, 0.0, places=3)
 
-        focal_loss_good = float(loss.forward(pred_very_good, target_one_hot).cpu())
-        self.assertAlmostEqual(focal_loss_good, 0.0, places=3)
-
     def test_ill_opts(self):
         chn_input = torch.ones((1, 2, 3))
         chn_target = torch.ones((1, 1, 3))
