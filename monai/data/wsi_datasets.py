--- conflicted
+++ resolved
@@ -212,7 +212,6 @@
         seed: int = 0,
         **kwargs,
     ):
-<<<<<<< HEAD
         super().__init__(
             data=data,
             patch_size=patch_size,
@@ -224,9 +223,6 @@
             reader=reader,
             **kwargs,
         )
-=======
-        super().__init__(data=[], size=size, level=level, transform=transform, reader=reader, **kwargs)
->>>>>>> 40373b2b
         self.overlap = overlap
         self.set_random_state(seed)
         # Set the offset config
@@ -256,7 +252,6 @@
         else:
             self.offset = ensure_tuple_rep(offset, 2)
 
-<<<<<<< HEAD
         self.mask_level = mask_level
         # Create single sample for each patch (in a sliding window manner)
         self.data = []
@@ -264,14 +259,6 @@
         self.counter = 0
         for i, sample in enumerate(self.image_data):
             patch_samples = self._evaluate_patch_locations(sample, i)
-=======
-        self.map_level = map_level
-        # Create single sample for each patch (in a sliding window manner)
-        self.data = []
-        self.image_data = data
-        for sample in self.image_data:
-            patch_samples = self._evaluate_patch_coordinates(sample)
->>>>>>> 40373b2b
             self.data.extend(patch_samples)
 
     def _get_offset(self, sample):
@@ -283,20 +270,14 @@
             return tuple(self.R.randint(low, high) for low, high in offset_limits)
         return self.offset
 
-<<<<<<< HEAD
     def _evaluate_patch_locations(self, sample, image_name):
         """Calculate the location for each patch in a sliding-window manner"""
-=======
-    def _evaluate_patch_coordinates(self, sample):
-        """Define the location for each patch in a sliding-window manner"""
->>>>>>> 40373b2b
         patch_size = self._get_size(sample)
         patch_level = self._get_level(sample)
         wsi_obj = self._get_wsi_object(sample)
 
         # calculate the locations
         wsi_size = self.wsi_reader.get_size(wsi_obj, 0)
-<<<<<<< HEAD
         mask_ratio = self.wsi_reader.get_downsample_ratio(wsi_obj, self.mask_level)
         patch_ratio = self.wsi_reader.get_downsample_ratio(wsi_obj, patch_level)
         patch_size_0 = np.array([p * patch_ratio for p in patch_size])  # patch size at level 0
@@ -327,32 +308,6 @@
     """
     This dataset extracts patches from whole slide images at the locations where foreground mask
     at a given level is non-zero.
-=======
-        ratio = self.wsi_reader.get_downsample_ratio(wsi_obj, level)
-        patch_size_ = tuple(p * ratio for p in patch_size)  # patch size at level 0
-        locations = list(
-            iter_patch_position(
-                image_size=wsi_size, patch_size=patch_size_, start_pos=offset, overlap=self.overlap, padded=False
-            )
-        )
-        n_patches = len(locations)
-        sample["size"] = np.array(patch_size)
-        sample["level"] = level
-        sample["num_patches"] = n_patches
-        sample["map_level"] = self.map_level
-        sample["map_size"] = np.array(self.wsi_reader.get_size(wsi_obj, self.map_level))
-        return [
-            {**sample, "location": np.array(loc), "map_center": self.downsample_center(loc, patch_size, ratio)}
-            for loc in locations
-        ]
-
-    def downsample_center(self, location: Tuple[int, int], patch_size: Tuple[int, int], ratio: float) -> np.ndarray:
-        """
-        For a given location at level=0, evaluate the corresponding center position of patch at level=`level`
-        """
-        center_location = [int((l + p // 2) / ratio) for l, p in zip(location, patch_size)]
-        return np.array(center_location)
->>>>>>> 40373b2b
 
     Args:
         data: the list of input samples including image, location, and label (see the note below for more details).
@@ -362,10 +317,9 @@
         transform: transforms to be executed on input data.
         include_label: whether to load and include labels in the output
         center_location: whether the input location information is the position of the center of the patch
-        additional_meta_keys: the list of keys for items to be copied to the output matadata from the input data
+        additional_meta_keys: the list of keys for items to be copied to the output metadata from the input data
         reader: the module to be used for loading whole slide imaging. Defaults to cuCIM. If `reader` is
 
-<<<<<<< HEAD
             - a string, it defines the backend of `monai.data.WSIReader`.
             - a class (inherited from `BaseWSIReader`), it is initialized and set as wsi_reader,
             - an instance of a a class inherited from `BaseWSIReader`, it is set as the wsi_reader.
@@ -446,16 +400,4 @@
         return [
             {**sample, WSIPatchKeys.LOCATION.value: np.array(loc), ProbMapKeys.LOCATION.value: mask_loc}
             for loc, mask_loc in zip(patch_locations, mask_locations)
-        ]
-=======
-    def _transform(self, index: int):
-        # Get a single entry of data
-        sample: Dict = self.data[index]
-        # Extract patch image and associated metadata
-        image, metadata = self._get_data(sample)
-        for k in ["num_patches", "map_level", "map_size", "map_center"]:
-            metadata[k] = sample[k]
-        # Create put all patch information together and apply transforms
-        patch = {"image": image, "metadata": metadata}
-        return apply_transform(self.transform, patch) if self.transform else patch
->>>>>>> 40373b2b
+        ]