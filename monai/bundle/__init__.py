--- conflicted
+++ resolved
@@ -12,9 +12,5 @@
 from .config_item import ComponentLocator, ConfigComponent, ConfigExpression, ConfigItem, Instantiable
 from .config_parser import ConfigParser
 from .reference_resolver import ReferenceResolver
-<<<<<<< HEAD
-from .utils import verify_metadata
-=======
-from .scripts import run
-from .utils import EXPR_KEY, ID_REF_KEY, ID_SEP_KEY, MACRO_KEY
->>>>>>> 38b64370
+from .scripts import run, verify_metadata
+from .utils import EXPR_KEY, ID_REF_KEY, ID_SEP_KEY, MACRO_KEY