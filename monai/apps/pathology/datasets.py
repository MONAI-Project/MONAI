# Copyright 2020 - 2021 MONAI Consortium
# Licensed under the Apache License, Version 2.0 (the "License");
# you may not use this file except in compliance with the License.
# You may obtain a copy of the License at
#     http://www.apache.org/licenses/LICENSE-2.0
# Unless required by applicable law or agreed to in writing, software
# distributed under the License is distributed on an "AS IS" BASIS,
# WITHOUT WARRANTIES OR CONDITIONS OF ANY KIND, either express or implied.
# See the License for the specific language governing permissions and
# limitations under the License.

import os
import sys
from typing import Callable, Dict, List, Optional, Sequence, Tuple, Union

import numpy as np

from monai.data import Dataset, SmartCacheDataset
from monai.data.image_reader import WSIReader

__all__ = ["PatchWSIDataset", "SmartCachePatchWSIDataset", "MaskedInferenceWSIDataset"]


class PatchWSIDataset(Dataset):
    """
    This dataset reads whole slide images, extracts regions, and creates patches.
    It also reads labels for each patch and provides each patch with its associated class labels.

    Args:
        data: the list of input samples including image, location, and label (see the note below for more details).
        region_size: the size of regions to be extracted from the whole slide image.
        grid_shape: the grid shape on which the patches should be extracted.
        patch_size: the size of patches extracted from the region on the grid.
        transform: transforms to be executed on input data.
        image_reader_name: the name of library to be used for loading whole slide imaging, either CuCIM or OpenSlide.
            Defaults to CuCIM.

    Note:
        The input data has the following form as an example:
        `[{"image": "path/to/image1.tiff", "location": [200, 500], "label": [0,0,0,1]}]`.

        This means from "image1.tiff" extract a region centered at the given location `location`
        with the size of `region_size`, and then extract patches with the size of `patch_size`
        from a square grid with the shape of `grid_shape`.
        Be aware the the `grid_shape` should construct a grid with the same number of element as `labels`,
        so for this example the `grid_shape` should be (2, 2).

    """

    def __init__(
        self,
        data: List,
        region_size: Union[int, Tuple[int, int]],
        grid_shape: Union[int, Tuple[int, int]],
        patch_size: int,
        transform: Optional[Callable] = None,
        image_reader_name: str = "cuCIM",
    ):
        super().__init__(data, transform)

        if isinstance(region_size, int):
            self.region_size = (region_size, region_size)
        else:
            self.region_size = region_size

        if isinstance(grid_shape, int):
            self.grid_shape = (grid_shape, grid_shape)
        else:
            self.grid_shape = grid_shape

        self.patch_size = patch_size
        self.sub_region_size = (self.region_size[0] / self.grid_shape[0], self.region_size[1] / self.grid_shape[1])

        self.image_path_list = list({x["image"] for x in self.data})
        self.image_reader_name = image_reader_name
        self.image_reader = WSIReader(image_reader_name)
        self.wsi_object_dict = None
        if self.image_reader_name != "openslide":
            # OpenSlide causes memory issue if we prefetch image objects
            self._fetch_wsi_objects()

    def _fetch_wsi_objects(self):
        """Load all the image objects and reuse them when asked for an item."""
        self.wsi_object_dict = {}
        for image_path in self.image_path_list:
            self.wsi_object_dict[image_path] = self.image_reader.read(image_path)

    def __getitem__(self, index):
        sample = self.data[index]
        if self.image_reader_name == "openslide":
            img_obj = self.image_reader.read(sample["image"])
        else:
            img_obj = self.wsi_object_dict[sample["image"]]
        location = [sample["location"][i] - self.region_size[i] // 2 for i in range(len(self.region_size))]
        images, _ = self.image_reader.get_data(
            img=img_obj,
            location=location,
            size=self.region_size,
            grid_shape=self.grid_shape,
            patch_size=self.patch_size,
        )
        labels = np.array(sample["label"], dtype=np.float32)
        # expand dimensions to have 4 dimension as batch, class, height, and width.
        for _ in range(4 - labels.ndim):
            labels = np.expand_dims(labels, 1)
        patches = [{"image": images[i], "label": labels[i]} for i in range(len(sample["label"]))]
        if self.transform:
            patches = self.transform(patches)
        return patches


class SmartCachePatchWSIDataset(SmartCacheDataset):
    """Add SmartCache functionality to `PatchWSIDataset`.

    Args:
        data: the list of input samples including image, location, and label (see `PatchWSIDataset` for more details)
        region_size: the region to be extracted from the whole slide image.
        grid_shape: the grid shape on which the patches should be extracted.
        patch_size: the patches extracted from the region on the grid.
        image_reader_name: the name of library to be used for loading whole slide imaging, either CuCIM or OpenSlide.
            Defaults to CuCIM.
        transform: transforms to be executed on input data.
        replace_rate: percentage of the cached items to be replaced in every epoch.
        cache_num: number of items to be cached. Default is `sys.maxsize`.
            will take the minimum of (cache_num, data_length x cache_rate, data_length).
        cache_rate: percentage of cached data in total, default is 1.0 (cache all).
            will take the minimum of (cache_num, data_length x cache_rate, data_length).
        num_init_workers: the number of worker threads to initialize the cache for first epoch.
            If num_init_workers is None then the number returned by os.cpu_count() is used.
        num_replace_workers: the number of worker threads to prepare the replacement cache for every epoch.
            If num_replace_workers is None then the number returned by os.cpu_count() is used.
        progress: whether to display a progress bar when caching for the first epoch.

    """

    def __init__(
        self,
        data: List,
        region_size: Union[int, Tuple[int, int]],
        grid_shape: Union[int, Tuple[int, int]],
        patch_size: int,
        transform: Union[Sequence[Callable], Callable],
        image_reader_name: str = "cuCIM",
        replace_rate: float = 0.5,
        cache_num: int = sys.maxsize,
        cache_rate: float = 1.0,
        num_init_workers: Optional[int] = None,
        num_replace_workers: Optional[int] = None,
        progress: bool = True,
    ):
        patch_wsi_dataset = PatchWSIDataset(
            data=data,
            region_size=region_size,
            grid_shape=grid_shape,
            patch_size=patch_size,
            image_reader_name=image_reader_name,
        )
        super().__init__(
            data=patch_wsi_dataset,  # type: ignore
            transform=transform,
            replace_rate=replace_rate,
            cache_num=cache_num,
            cache_rate=cache_rate,
            num_init_workers=num_init_workers,
            num_replace_workers=num_replace_workers,
            progress=progress,
<<<<<<< HEAD
        )


class MaskedInferenceWSIDataset(Dataset):
    """
    This dataset load the provided tissue masks at an arbitrary resolution level,
    and extract patches based on that mask from the associated whole slide image.

    Args:
        data: a list of sample including path to the mask and path to the whole slide image
            `[{"image": "path/to/image1.tiff", "label": "path/to/mask.npy}, ...]"`.
        patch_size: the size of patches to be extracted from the whole slide image for inference.
        transform: transforms to be executed on extracted patches.
        image_reader_name: the name of library to be used for loading whole slide imaging, either CuCIM or OpenSlide.
            Defaults to CuCIM.

    """

    def __init__(
        self,
        data: List,
        patch_size: Union[int, Tuple[int, int]],
        transform: Optional[Callable] = None,
        image_reader_name: str = "cuCIM",
    ) -> None:
        super().__init__(data, transform)

        if isinstance(patch_size, int):
            self.patch_size = np.array((patch_size, patch_size))
        else:
            self.patch_size = np.array(patch_size)
        self.image_reader_name = image_reader_name
        self.image_reader = WSIReader(image_reader_name)

        # process data and create a list of dictionaries containing all required data and metadata
        self.data_list = self._create_data_list(data)

        # calculate cummulative number of patches for all whole slide images
        self.cum_num_patches = np.cumsum([0] + [len(d["image_locations"]) for d in self.data_list])
        self.total_num_patches = self.cum_num_patches[-1]
        self.cum_num_patches = self.cum_num_patches[:-1]

    def _create_data_list(self, data: List[Dict]) -> List[Dict]:
        data_list = []
        print("Number of whole slide images: ", len(data))
        for sample in data:
            processed_data = self._preprocess_sample(sample)
            data_list.append(processed_data)
        return data_list

    def _preprocess_sample(self, sample: Dict) -> Dict:
        """
        Preprocess input data to load WSIReader object and the foreground mask,
        and define the locations where patches need to be extracted.
        """
        image = self.image_reader.read(sample["image"])
        mask = np.load(sample["label"]).T
        try:
            level, ratio = self._calculate_mask_level(image, mask)
        except ValueError as err:
            err.args = (sample["label"],) + err.args
            raise
        print(f"Mask ({sample['label']}) at level {int(level)}, with ratio {int(ratio)}")

        # get all indices for tissue region from the foreground mask
        # note: output same size as the foreground mask and not original wsi image size
        mask_locations = np.vstack(mask.nonzero()).T

        # convert mask locations to image locations to extract patches
        image_locations = (mask_locations + 0.5) * ratio - self.patch_size // 2

        return {
            "name": os.path.splitext(os.path.basename(sample["image"]))[0],
            "image": image,
            "mask_shape": mask.shape,
            "mask_locations": mask_locations.astype(int).tolist(),
            "image_locations": image_locations.astype(int).tolist(),
            "level": level,
        }

    def _calculate_mask_level(self, image, mask) -> Tuple[int, int]:
        """Calculate level of the mask and its ratio with respect to the whole slide image"""
        dim_y_img, dim_x_img, _ = image.shape
        dim_y_msk, dim_x_msk = mask.shape

        ratio_x = dim_x_img / dim_x_msk
        ratio_y = dim_y_img / dim_y_msk
        level_x = np.log2(ratio_x)

        if ratio_x != ratio_y:
            raise ValueError(
                "Image/Mask dimension does not match!"
                " dim_x_img / dim_x_msk : {} / {},"
                " dim_y_img / dim_y_msk : {} / {}".format(dim_x_img, dim_x_msk, dim_y_img, dim_y_msk)
            )
        elif not level_x.is_integer():
            raise ValueError(
                "Mask not at regular level (ratio not power of 2)," " image / mask ratio: {},".format(ratio_x)
            )
        return level_x, ratio_x

    def _load_a_sample(self, index: int) -> Dict:
        """
        Load sample given the index

        This method first, find the right patch to be extracted from the right whole slide image, and
        then load this patch and provide it with its image name and the corrsponding mask location.
        """
        sample_num = np.argmax(self.cum_num_patches > index) - 1
        sample = self.data_list[sample_num]
        patch_num = index - self.cum_num_patches[sample_num]
        image_location = sample["image_locations"][patch_num]
        mask_location = sample["mask_locations"][patch_num]

        image, _ = self.image_reader.get_data(
            img=sample["image"],
            location=image_location,
            size=self.patch_size.tolist(),
        )
        processed_sample = {"image": image, "name": sample["name"], "mask_location": mask_location}
        return processed_sample

    def __len__(self):
        return self.total_num_patches

    def __getitem__(self, index):
        try:
            sample = self._load_a_sample(index)
        except IndexError:
            raise
        if self.transform:
            sample = self.transform(sample)
        return sample
=======
            shuffle=False,
        )
>>>>>>> c157fb8e
<|MERGE_RESOLUTION|>--- conflicted
+++ resolved
@@ -164,7 +164,7 @@
             num_init_workers=num_init_workers,
             num_replace_workers=num_replace_workers,
             progress=progress,
-<<<<<<< HEAD
+            shuffle=False,
         )
 
 
@@ -297,8 +297,4 @@
             raise
         if self.transform:
             sample = self.transform(sample)
-        return sample
-=======
-            shuffle=False,
-        )
->>>>>>> c157fb8e
+        return sample