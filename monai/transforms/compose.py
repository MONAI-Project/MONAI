--- conflicted
+++ resolved
@@ -423,16 +423,12 @@
 
         # loop backwards over transforms
         for t in reversed(invertible_transforms):
-<<<<<<< HEAD
-            data = apply_transform(t.inverse, data, self.map_items, self.unpack_items)
-=======
             if isinstance(t, LazyTransform) and t.lazy_evaluation:
                 warnings.warn(
                     f"inversing {t.__class__.__name__} lazily may not implemented"
                     "please set `lazy_evaluation=False` before calling inverse."
                 )
-            data = apply_transform(t.inverse, data, self.map_items, self.unpack_items, self.log_stats)
->>>>>>> 9c977775
+            data = apply_transform(t.inverse, data, self.map_items, self.unpack_items)
         return data
 
 
