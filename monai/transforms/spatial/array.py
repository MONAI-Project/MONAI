--- conflicted
+++ resolved
@@ -357,14 +357,7 @@
         padding_mode: Optional[str] = None,
         align_corners: Optional[bool] = False,
         dtype: DtypeLike = None,
-<<<<<<< HEAD
     ) -> torch.Tensor:
-        if img_dst is None:
-            raise RuntimeError("`img_dst` is missing.")
-        dst_affine = img_dst.affine if isinstance(img_dst, MetaTensor) else torch.eye(4)
-        img = super().__call__(
-=======
-    ) -> Tuple[NdarrayOrTensor, Dict]:
         """
         Args:
             img: input image to be resampled to match ``dst_meta``. It currently supports channel-first arrays with
@@ -392,28 +385,17 @@
             dtype: data type for resampling computation. Defaults to ``self.dtype`` or
                 ``np.float64`` (for best precision). If ``None``, use the data type of input data.
                 To be compatible with other modules, the output data type is always `float32`.
-
         Raises:
             RuntimeError: When ``src_meta`` is missing.
             RuntimeError: When ``dst_meta`` is missing.
             ValueError: When the affine matrix of the source image is not invertible.
-
         Returns:
             Resampled input image, Metadata
-
-        """
-        if src_meta is None:
-            raise RuntimeError("`in_meta` is missing")
-        if dst_meta is None:
-            raise RuntimeError("`out_meta` is missing")
-        mode = mode or self.mode
-        padding_mode = padding_mode or self.padding_mode
-        align_corners = self.align_corners if align_corners is None else align_corners
-        dtype = dtype or self.dtype
-        src_affine = src_meta.get("affine")
-        dst_affine = dst_meta.get("affine")
-        img, updated_affine = super().__call__(
->>>>>>> 23d9b521
+        """
+        if img_dst is None:
+            raise RuntimeError("`img_dst` is missing.")
+        dst_affine = img_dst.affine if isinstance(img_dst, MetaTensor) else torch.eye(4)
+        img = super().__call__(
             img=img,
             dst_affine=dst_affine,
             spatial_size=img_dst.shape[1:],  # skip channel
@@ -1775,7 +1757,7 @@
         _dtype = self.dtype or grid_.dtype
         grid_: torch.Tensor = convert_to_tensor(grid_, dtype=_dtype, track_meta=get_track_meta())  # type: ignore
         _b = TransformBackends.TORCH
-        _device = grid_.device
+        _device = grid_.device  # type: ignore
         affine: NdarrayOrTensor
         if self.affine is None:
             spatial_dims = len(grid_.shape) - 1
@@ -1792,9 +1774,9 @@
             affine = self.affine
 
         affine = to_affine_nd(len(grid_) - 1, affine)
-        affine = convert_to_tensor(affine, device=grid_.device, dtype=grid_.dtype, track_meta=False)
+        affine = convert_to_tensor(affine, device=grid_.device, dtype=grid_.dtype, track_meta=False)  # type: ignore
         grid_ = (affine @ grid_.reshape((grid_.shape[0], -1))).reshape([-1] + list(grid_.shape[1:]))  # type: ignore
-        return grid_, affine
+        return grid_, affine  # type: ignore
 
 
 class RandAffineGrid(Randomizable, Transform):
@@ -1862,7 +1844,7 @@
         self.scale_params: Optional[List[float]] = None
 
         self.device = device
-        self.affine: Optional[NdarrayOrTensor] = torch.eye(4, dtype=torch.float64)
+        self.affine: Optional[torch.Tensor] = torch.eye(4, dtype=torch.float64)
 
     def _get_rand_param(self, param_range, add_scalar: float = 0.0):
         out_param = []
@@ -2010,7 +1992,7 @@
         self.device = device
         self.dtype = dtype
 
-    def __call__(
+    def __call__(  # type: ignore
         self,
         img: torch.Tensor,
         grid: torch.Tensor,
@@ -2221,7 +2203,7 @@
             return out if self.image_only else (out, affine)
         if not self.norm_coord:
             warnings.warn("customized transform may not work with the metadata operation.")
-        if get_track_meta():
+        if get_track_meta() and isinstance(img, MetaTensor):
             out.meta = img.meta
             self.update_meta(out, affine, img_size, sp_size)  # type: ignore
             self.push_transform(
@@ -2258,7 +2240,7 @@
         out = self.resampler(data, grid, mode, padding_mode)
         if not isinstance(out, MetaTensor):
             out = MetaTensor(out)
-        out.meta = data.meta
+        out.meta = data.meta  # type: ignore
         self.update_meta(out, inv_affine, data.shape[1:], orig_size)
         return out  # type: ignore
 
@@ -2492,7 +2474,7 @@
         out = self.resampler(data, grid, mode, padding_mode)
         if not isinstance(out, MetaTensor):
             out = MetaTensor(out)
-        out.meta = data.meta
+        out.meta = data.meta  # type: ignore
         self.update_meta(out, inv_affine, data.shape[1:], orig_size)
         return out  # type: ignore
 
@@ -2886,7 +2868,7 @@
         coords = meshgrid_ij(*all_ranges)
         grid = torch.stack([*coords, torch.ones_like(coords[0])])
 
-        return self.resampler(img, grid=grid, mode=mode, padding_mode=padding_mode)
+        return self.resampler(img, grid=grid, mode=mode, padding_mode=padding_mode)  # type: ignore
 
 
 class RandGridDistortion(RandomizableTransform):
@@ -2958,7 +2940,7 @@
         if randomize:
             self.randomize(img.shape[1:])
         if not self._do_transform:
-            return convert_to_tensor(img, track_meta=get_track_meta())
+            return convert_to_tensor(img, track_meta=get_track_meta())  # type: ignore
         return self.grid_distortion(img, distort_steps=self.distort_steps, mode=mode, padding_mode=padding_mode)
 
 
