# Copyright (c) MONAI Consortium
# Licensed under the Apache License, Version 2.0 (the "License");
# you may not use this file except in compliance with the License.
# You may obtain a copy of the License at
#     http://www.apache.org/licenses/LICENSE-2.0
# Unless required by applicable law or agreed to in writing, software
# distributed under the License is distributed on an "AS IS" BASIS,
# WITHOUT WARRANTIES OR CONDITIONS OF ANY KIND, either express or implied.
# See the License for the specific language governing permissions and
# limitations under the License.
"""
A collection of dictionary-based wrappers around the "vanilla" transforms for utility functions
defined in :py:class:`monai.transforms.utility.array`.

Class names are ended with 'd' to denote dictionary-based transforms.
"""

from __future__ import annotations

import re
from collections.abc import Callable, Hashable, Mapping, Sequence
from copy import deepcopy
from typing import Any, cast

import numpy as np
import torch

from monai.config import DtypeLike, KeysCollection
from monai.config.type_definitions import NdarrayOrTensor
from monai.data.meta_tensor import MetaObj, MetaTensor
from monai.data.utils import no_collation
from monai.transforms.inverse import InvertibleTransform
from monai.transforms.traits import MultiSampleTrait, RandomizableTrait
from monai.transforms.transform import MapTransform, Randomizable, RandomizableTransform
from monai.transforms.utility.array import (
    AddCoordinateChannels,
    AddExtremePointsChannel,
    ApplyTransformToPoints,
    AsChannelLast,
    CastToType,
    ClassesToIndices,
    ConvertToMultiChannelBasedOnBratsClasses,
    CuCIM,
    DataStats,
    EnsureChannelFirst,
    EnsureType,
    FgBgToIndices,
    Identity,
    ImageFilter,
    IntensityStats,
    LabelToMask,
    Lambda,
    MapLabelValue,
    RemoveRepeatedChannel,
    RepeatChannel,
    SimulateDelay,
    SplitDim,
    SqueezeDim,
    ToCupy,
    ToDevice,
    ToNumpy,
    ToPIL,
    TorchIO,
    TorchVision,
    ToTensor,
    Transpose,
)
from monai.transforms.utils import extreme_points_to_image, get_extreme_points
from monai.transforms.utils_pytorch_numpy_unification import concatenate
from monai.utils import ensure_tuple, ensure_tuple_rep
from monai.utils.enums import PostFix, TraceKeys, TransformBackends
from monai.utils.type_conversion import convert_to_dst_type

__all__ = [
    "AddCoordinateChannelsD",
    "AddCoordinateChannelsDict",
    "AddCoordinateChannelsd",
    "AddExtremePointsChannelD",
    "AddExtremePointsChannelDict",
    "AddExtremePointsChanneld",
    "AsChannelLastD",
    "AsChannelLastDict",
    "AsChannelLastd",
    "CastToTypeD",
    "CastToTypeDict",
    "CastToTyped",
    "ConcatItemsD",
    "ConcatItemsDict",
    "ConcatItemsd",
    "ConvertToMultiChannelBasedOnBratsClassesD",
    "ConvertToMultiChannelBasedOnBratsClassesDict",
    "ConvertToMultiChannelBasedOnBratsClassesd",
    "CopyItemsD",
    "CopyItemsDict",
    "CopyItemsd",
    "CuCIMd",
    "CuCIMD",
    "CuCIMDict",
    "DataStatsD",
    "DataStatsDict",
    "DataStatsd",
    "DeleteItemsD",
    "DeleteItemsDict",
    "DeleteItemsd",
    "EnsureChannelFirstD",
    "EnsureChannelFirstDict",
    "EnsureChannelFirstd",
    "EnsureTypeD",
    "EnsureTypeDict",
    "EnsureTyped",
    "FgBgToIndicesD",
    "FgBgToIndicesDict",
    "FgBgToIndicesd",
    "IdentityD",
    "IdentityDict",
    "Identityd",
    "IntensityStatsd",
    "IntensityStatsD",
    "IntensityStatsDict",
    "ImageFilterd",
    "LabelToMaskD",
    "LabelToMaskDict",
    "LabelToMaskd",
    "LambdaD",
    "LambdaDict",
    "Lambdad",
    "MapLabelValueD",
    "MapLabelValueDict",
    "MapLabelValued",
    "FlattenSubKeysd",
    "FlattenSubKeysD",
    "FlattenSubKeysDict",
    "RandCuCIMd",
    "RandCuCIMD",
    "RandCuCIMDict",
    "RandImageFilterd",
    "RandTorchIOd",
    "RandTorchIOD",
    "RandTorchIODict",
    "RandLambdaD",
    "RandLambdaDict",
    "RandLambdad",
    "RandTorchIOd",
    "RandTorchIOD",
    "RandTorchIODict",
    "RandTorchVisionD",
    "RandTorchVisionDict",
    "RandTorchVisiond",
    "RemoveRepeatedChannelD",
    "RemoveRepeatedChannelDict",
    "RemoveRepeatedChanneld",
    "RepeatChannelD",
    "RepeatChannelDict",
    "RepeatChanneld",
    "SelectItemsD",
    "SelectItemsDict",
    "SelectItemsd",
    "SimulateDelayD",
    "SimulateDelayDict",
    "SimulateDelayd",
    "SplitDimD",
    "SplitDimDict",
    "SplitDimd",
    "SqueezeDimD",
    "SqueezeDimDict",
    "SqueezeDimd",
    "ToCupyD",
    "ToCupyDict",
    "ToCupyd",
    "ToDeviced",
    "ToDeviceD",
    "ToDeviceDict",
    "ToNumpyD",
    "ToNumpyDict",
    "ToNumpyd",
    "ToPILD",
    "ToPILDict",
    "ToPILd",
    "ToTensorD",
    "ToTensorDict",
    "ToTensord",
    "TorchIOD",
    "TorchIODict",
    "TorchIOd",
    "TorchVisionD",
    "TorchVisionDict",
    "TorchVisiond",
    "Transposed",
    "TransposeDict",
    "TransposeD",
    "ClassesToIndicesd",
    "ClassesToIndicesD",
    "ClassesToIndicesDict",
    "ApplyTransformToPointsd",
    "ApplyTransformToPointsD",
    "ApplyTransformToPointsDict",
]

DEFAULT_POST_FIX = PostFix.meta()


class Identityd(MapTransform):
    """
    Dictionary-based wrapper of :py:class:`monai.transforms.Identity`.
    """

    backend = Identity.backend

    def __init__(self, keys: KeysCollection, allow_missing_keys: bool = False) -> None:
        """
        Args:
            keys: keys of the corresponding items to be transformed.
                See also: :py:class:`monai.transforms.compose.MapTransform`
            allow_missing_keys: don't raise exception if key is missing.

        """
        super().__init__(keys, allow_missing_keys)
        self.identity = Identity()

    def __call__(self, data: Mapping[Hashable, NdarrayOrTensor]) -> dict[Hashable, NdarrayOrTensor]:
        d = dict(data)
        for key in self.key_iterator(d):
            d[key] = self.identity(d[key])
        return d


class AsChannelLastd(MapTransform):
    """
    Dictionary-based wrapper of :py:class:`monai.transforms.AsChannelLast`.
    """

    backend = AsChannelLast.backend

    def __init__(self, keys: KeysCollection, channel_dim: int = 0, allow_missing_keys: bool = False) -> None:
        """
        Args:
            keys: keys of the corresponding items to be transformed.
                See also: :py:class:`monai.transforms.compose.MapTransform`
            channel_dim: which dimension of input image is the channel, default is the first dimension.
            allow_missing_keys: don't raise exception if key is missing.
        """
        super().__init__(keys, allow_missing_keys)
        self.converter = AsChannelLast(channel_dim=channel_dim)

    def __call__(self, data: Mapping[Hashable, NdarrayOrTensor]) -> dict[Hashable, NdarrayOrTensor]:
        d = dict(data)
        for key in self.key_iterator(d):
            d[key] = self.converter(d[key])
        return d


class EnsureChannelFirstd(MapTransform):
    """
    Dictionary-based wrapper of :py:class:`monai.transforms.EnsureChannelFirst`.
    """

    backend = EnsureChannelFirst.backend

    def __init__(
        self, keys: KeysCollection, strict_check: bool = True, allow_missing_keys: bool = False, channel_dim=None
    ) -> None:
        """
        Args:
            keys: keys of the corresponding items to be transformed.
                See also: :py:class:`monai.transforms.compose.MapTransform`
            strict_check: whether to raise an error when the meta information is insufficient.
            allow_missing_keys: don't raise exception if key is missing.
            channel_dim: This argument can be used to specify the original channel dimension (integer) of the input array.
                It overrides the `original_channel_dim` from provided MetaTensor input.
                If the input array doesn't have a channel dim, this value should be ``'no_channel'``.
                If this is set to `None`, this class relies on `img` or `meta_dict` to provide the channel dimension.
        """
        super().__init__(keys, allow_missing_keys)
        self.adjuster = EnsureChannelFirst(strict_check=strict_check, channel_dim=channel_dim)

    def __call__(self, data: Mapping[Hashable, torch.Tensor]) -> dict[Hashable, torch.Tensor]:
        d = dict(data)
        for key in self.key_iterator(d):
            meta_dict = d[key].meta if isinstance(d[key], MetaTensor) else None  # type: ignore[attr-defined]
            d[key] = self.adjuster(d[key], meta_dict)
        return d


class RepeatChanneld(MapTransform):
    """
    Dictionary-based wrapper of :py:class:`monai.transforms.RepeatChannel`.
    """

    backend = RepeatChannel.backend

    def __init__(self, keys: KeysCollection, repeats: int, allow_missing_keys: bool = False) -> None:
        """
        Args:
            keys: keys of the corresponding items to be transformed.
                See also: :py:class:`monai.transforms.compose.MapTransform`
            repeats: the number of repetitions for each element.
            allow_missing_keys: don't raise exception if key is missing.
        """
        super().__init__(keys, allow_missing_keys)
        self.repeater = RepeatChannel(repeats)

    def __call__(self, data: Mapping[Hashable, NdarrayOrTensor]) -> dict[Hashable, NdarrayOrTensor]:
        d = dict(data)
        for key in self.key_iterator(d):
            d[key] = self.repeater(d[key])
        return d


class RemoveRepeatedChanneld(MapTransform):
    """
    Dictionary-based wrapper of :py:class:`monai.transforms.RemoveRepeatedChannel`.
    """

    backend = RemoveRepeatedChannel.backend

    def __init__(self, keys: KeysCollection, repeats: int, allow_missing_keys: bool = False) -> None:
        """
        Args:
            keys: keys of the corresponding items to be transformed.
                See also: :py:class:`monai.transforms.compose.MapTransform`
            repeats: the number of repetitions for each element.
            allow_missing_keys: don't raise exception if key is missing.
        """
        super().__init__(keys, allow_missing_keys)
        self.repeater = RemoveRepeatedChannel(repeats)

    def __call__(self, data: Mapping[Hashable, NdarrayOrTensor]) -> dict[Hashable, NdarrayOrTensor]:
        d = dict(data)
        for key in self.key_iterator(d):
            d[key] = self.repeater(d[key])
        return d


class SplitDimd(MapTransform, MultiSampleTrait):
    backend = SplitDim.backend

    def __init__(
        self,
        keys: KeysCollection,
        output_postfixes: Sequence[str] | None = None,
        dim: int = 0,
        keepdim: bool = True,
        update_meta: bool = True,
        list_output: bool = False,
        allow_missing_keys: bool = False,
    ) -> None:
        """
        Args:
            keys: keys of the corresponding items to be transformed.
                See also: :py:class:`monai.transforms.compose.MapTransform`
            output_postfixes: the postfixes to construct keys to store split data.
                for example: if the key of input data is `pred` and split 2 classes, the output
                data keys will be: pred_(output_postfixes[0]), pred_(output_postfixes[1])
                if None, using the index number: `pred_0`, `pred_1`, ... `pred_N`.
            dim: which dimension of input image is the channel, default to 0.
            keepdim: if `True`, output will have singleton in the split dimension. If `False`, this
                dimension will be squeezed.
            update_meta: if `True`, copy `[key]_meta_dict` for each output and update affine to
                reflect the cropped image
            list_output: it `True`, the output will be a list of dictionaries with the same keys as original.
            allow_missing_keys: don't raise exception if key is missing.
        """
        super().__init__(keys, allow_missing_keys)
        self.output_postfixes = output_postfixes
        self.splitter = SplitDim(dim, keepdim, update_meta)
        self.list_output = list_output
        if self.list_output is None and self.output_postfixes is not None:
            raise ValueError("`output_postfixes` should not be provided when `list_output` is `True`.")

    def __call__(
        self, data: Mapping[Hashable, torch.Tensor]
    ) -> dict[Hashable, torch.Tensor] | list[dict[Hashable, torch.Tensor]]:
        d = dict(data)
        all_keys = list(set(self.key_iterator(d)))

        if self.list_output:
            output = []
            results = [self.splitter(d[key]) for key in all_keys]
            for row in zip(*results):
                new_dict = dict(zip(all_keys, row))
                # fill in the extra keys with unmodified data
                for k in set(d.keys()).difference(set(all_keys)):
                    new_dict[k] = deepcopy(d[k])
                output.append(new_dict)
            return output

        for key in all_keys:
            rets = self.splitter(d[key])
            postfixes: Sequence = list(range(len(rets))) if self.output_postfixes is None else self.output_postfixes
            if len(postfixes) != len(rets):
                raise ValueError(f"count of splits must match output_postfixes, {len(postfixes)} != {len(rets)}.")
            for i, r in enumerate(rets):
                split_key = f"{key}_{postfixes[i]}"
                if split_key in d:
                    raise RuntimeError(f"input data already contains key {split_key}.")
                d[split_key] = r
        return d


class CastToTyped(MapTransform):
    """
    Dictionary-based wrapper of :py:class:`monai.transforms.CastToType`.
    """

    backend = CastToType.backend

    def __init__(
        self,
        keys: KeysCollection,
        dtype: Sequence[DtypeLike | torch.dtype] | DtypeLike | torch.dtype = np.float32,
        allow_missing_keys: bool = False,
    ) -> None:
        """
        Args:
            keys: keys of the corresponding items to be transformed.
                See also: :py:class:`monai.transforms.compose.MapTransform`
            dtype: convert image to this data type, default is `np.float32`.
                it also can be a sequence of dtypes or torch.dtype,
                each element corresponds to a key in ``keys``.
            allow_missing_keys: don't raise exception if key is missing.

        """
        MapTransform.__init__(self, keys, allow_missing_keys)
        self.dtype = ensure_tuple_rep(dtype, len(self.keys))
        self.converter = CastToType()

    def __call__(self, data: Mapping[Hashable, NdarrayOrTensor]) -> dict[Hashable, NdarrayOrTensor]:
        d = dict(data)
        for key, dtype in self.key_iterator(d, self.dtype):
            d[key] = self.converter(d[key], dtype=dtype)

        return d


class ToTensord(MapTransform, InvertibleTransform):
    """
    Dictionary-based wrapper of :py:class:`monai.transforms.ToTensor`.
    """

    backend = ToTensor.backend

    def __init__(
        self,
        keys: KeysCollection,
        dtype: torch.dtype | None = None,
        device: torch.device | str | None = None,
        wrap_sequence: bool = True,
        track_meta: bool | None = None,
        allow_missing_keys: bool = False,
    ) -> None:
        """
        Args:
            keys: keys of the corresponding items to be transformed.
                See also: :py:class:`monai.transforms.compose.MapTransform`
            dtype: target data content type to convert, for example: torch.float, etc.
            device: specify the target device to put the Tensor data.
            wrap_sequence: if `False`, then lists will recursively call this function, default to `True`.
                E.g., if `False`, `[1, 2]` -> `[tensor(1), tensor(2)]`, if `True`, then `[1, 2]` -> `tensor([1, 2])`.
            track_meta: if `True` convert to ``MetaTensor``, otherwise to Pytorch ``Tensor``,
                if ``None`` behave according to return value of py:func:`monai.data.meta_obj.get_track_meta`.
            allow_missing_keys: don't raise exception if key is missing.

        """
        super().__init__(keys, allow_missing_keys)
        self.converter = ToTensor(dtype=dtype, device=device, wrap_sequence=wrap_sequence, track_meta=track_meta)

    def __call__(self, data: Mapping[Hashable, NdarrayOrTensor]) -> dict[Hashable, NdarrayOrTensor]:
        d = dict(data)
        for key in self.key_iterator(d):
            d[key] = self.converter(d[key])
            self.push_transform(d, key)
        return d

    def inverse(self, data: Mapping[Hashable, NdarrayOrTensor]) -> dict[Hashable, NdarrayOrTensor]:
        d = dict(data)
        for key in self.key_iterator(d):
            # Remove the applied transform
            self.pop_transform(d, key)
            # Create inverse transform
            inverse_transform = ToNumpy()
            # Apply inverse
            d[key] = inverse_transform(d[key])
        return d


class EnsureTyped(MapTransform):
    """
    Dictionary-based wrapper of :py:class:`monai.transforms.EnsureType`.

    Ensure the input data to be a PyTorch Tensor or numpy array, support: `numpy array`, `PyTorch Tensor`,
    `float`, `int`, `bool`, `string` and `object` keep the original.
    If passing a dictionary, list or tuple, still return dictionary, list or tuple and recursively convert
    every item to the expected data type if `wrap_sequence=False`.

    Note: Currently, we only convert tensor data to numpy array or scalar number in the inverse operation.

    """

    backend = EnsureType.backend

    def __init__(
        self,
        keys: KeysCollection,
        data_type: str = "tensor",
        dtype: Sequence[DtypeLike | torch.dtype] | DtypeLike | torch.dtype = None,
        device: torch.device | None = None,
        wrap_sequence: bool = True,
        track_meta: bool | None = None,
        allow_missing_keys: bool = False,
    ) -> None:
        """
        Args:
            keys: keys of the corresponding items to be transformed.
                See also: :py:class:`monai.transforms.compose.MapTransform`
            data_type: target data type to convert, should be "tensor" or "numpy".
            dtype: target data content type to convert, for example: np.float32, torch.float, etc.
                It also can be a sequence of dtype, each element corresponds to a key in ``keys``.
            device: for Tensor data type, specify the target device.
            wrap_sequence: if `False`, then lists will recursively call this function, default to `True`.
                E.g., if `False`, `[1, 2]` -> `[tensor(1), tensor(2)]`, if `True`, then `[1, 2]` -> `tensor([1, 2])`.
            track_meta: whether to convert to `MetaTensor` when `data_type` is "tensor".
                If False, the output data type will be `torch.Tensor`. Default to the return value of `get_track_meta`.
            allow_missing_keys: don't raise exception if key is missing.
        """
        super().__init__(keys, allow_missing_keys)
        self.dtype = ensure_tuple_rep(dtype, len(self.keys))
        self.converter = EnsureType(
            data_type=data_type, device=device, wrap_sequence=wrap_sequence, track_meta=track_meta
        )

    def __call__(self, data: Mapping[Hashable, NdarrayOrTensor]) -> dict[Hashable, NdarrayOrTensor]:
        d = dict(data)
        for key, dtype in self.key_iterator(d, self.dtype):
            d[key] = self.converter(d[key], dtype)
        return d


class ToNumpyd(MapTransform):
    """
    Dictionary-based wrapper of :py:class:`monai.transforms.ToNumpy`.
    """

    backend = ToNumpy.backend

    def __init__(
        self,
        keys: KeysCollection,
        dtype: DtypeLike = None,
        wrap_sequence: bool = True,
        allow_missing_keys: bool = False,
    ) -> None:
        """
        Args:
            keys: keys of the corresponding items to be transformed.
                See also: :py:class:`monai.transforms.compose.MapTransform`
            dtype: target data type when converting to numpy array.
            wrap_sequence: if `False`, then lists will recursively call this function, default to `True`.
                E.g., if `False`, `[1, 2]` -> `[array(1), array(2)]`, if `True`, then `[1, 2]` -> `array([1, 2])`.
            allow_missing_keys: don't raise exception if key is missing.
        """
        super().__init__(keys, allow_missing_keys)
        self.converter = ToNumpy(dtype=dtype, wrap_sequence=wrap_sequence)

    def __call__(self, data: Mapping[Hashable, Any]) -> dict[Hashable, Any]:
        d = dict(data)
        for key in self.key_iterator(d):
            d[key] = self.converter(d[key])
        return d


class ToCupyd(MapTransform):
    """
    Dictionary-based wrapper of :py:class:`monai.transforms.ToCupy`.

    Args:
        keys: keys of the corresponding items to be transformed.
            See also: :py:class:`monai.transforms.compose.MapTransform`
        dtype: data type specifier. It is inferred from the input by default.
            if not None, must be an argument of `numpy.dtype`, for more details:
            https://docs.cupy.dev/en/stable/reference/generated/cupy.array.html.
        wrap_sequence: if `False`, then lists will recursively call this function, default to `True`.
            E.g., if `False`, `[1, 2]` -> `[array(1), array(2)]`, if `True`, then `[1, 2]` -> `array([1, 2])`.
        allow_missing_keys: don't raise exception if key is missing.
    """

    backend = ToCupy.backend

    def __init__(
        self,
        keys: KeysCollection,
        dtype: np.dtype | None = None,
        wrap_sequence: bool = True,
        allow_missing_keys: bool = False,
    ) -> None:
        super().__init__(keys, allow_missing_keys)
        self.converter = ToCupy(dtype=dtype, wrap_sequence=wrap_sequence)

    def __call__(self, data: Mapping[Hashable, NdarrayOrTensor]) -> dict[Hashable, NdarrayOrTensor]:
        d = dict(data)
        for key in self.key_iterator(d):
            d[key] = self.converter(d[key])
        return d


class ToPILd(MapTransform):
    """
    Dictionary-based wrapper of :py:class:`monai.transforms.ToNumpy`.
    """

    backend = ToPIL.backend

    def __init__(self, keys: KeysCollection, allow_missing_keys: bool = False) -> None:
        """
        Args:
            keys: keys of the corresponding items to be transformed.
                See also: :py:class:`monai.transforms.compose.MapTransform`
            allow_missing_keys: don't raise exception if key is missing.
        """
        super().__init__(keys, allow_missing_keys)
        self.converter = ToPIL()

    def __call__(self, data: Mapping[Hashable, Any]) -> dict[Hashable, Any]:
        d = dict(data)
        for key in self.key_iterator(d):
            d[key] = self.converter(d[key])
        return d


class Transposed(MapTransform, InvertibleTransform):
    """
    Dictionary-based wrapper of :py:class:`monai.transforms.Transpose`.
    """

    backend = Transpose.backend

    def __init__(self, keys: KeysCollection, indices: Sequence[int] | None, allow_missing_keys: bool = False) -> None:
        super().__init__(keys, allow_missing_keys)
        self.transform = Transpose(indices)

    def __call__(self, data: Mapping[Hashable, NdarrayOrTensor]) -> dict[Hashable, NdarrayOrTensor]:
        d = dict(data)
        for key in self.key_iterator(d):
            d[key] = self.transform(d[key])
            # if None was supplied then numpy uses range(a.ndim)[::-1]
            indices = self.transform.indices or range(d[key].ndim)[::-1]
            self.push_transform(d, key, extra_info={"indices": indices})
        return d

    def inverse(self, data: Mapping[Hashable, Any]) -> dict[Hashable, Any]:
        d = dict(data)
        for key in self.key_iterator(d):
            transform = self.get_most_recent_transform(d, key)
            # Create inverse transform
            fwd_indices = np.array(transform[TraceKeys.EXTRA_INFO]["indices"])
            inv_indices = np.argsort(fwd_indices)
            inverse_transform = Transpose(inv_indices.tolist())
            # Apply inverse
            d[key] = inverse_transform(d[key])
            # Remove the applied transform
            self.pop_transform(d, key)
        return d


class DeleteItemsd(MapTransform):
    """
    Delete specified items from data dictionary to release memory.
    It will remove the key-values and copy the others to construct a new dictionary.
    """

    backend = [TransformBackends.TORCH, TransformBackends.NUMPY]

    def __init__(self, keys: KeysCollection, sep: str = ".", use_re: Sequence[bool] | bool = False) -> None:
        """
        Args:
            keys: keys of the corresponding items to delete, can be "A{sep}B{sep}C"
                to delete key `C` in nested dictionary, `C` can be regular expression.
                See also: :py:class:`monai.transforms.compose.MapTransform`
            sep: the separator tag to define nested dictionary keys, default to ".".
            use_re: whether the specified key is a regular expression, it also can be
                a list of bool values, mapping them to `keys`.
        """
        super().__init__(keys)
        self.sep = sep
        self.use_re = ensure_tuple_rep(use_re, len(self.keys))

    def __call__(self, data):

        def _delete_item(keys, d, use_re: bool = False):
            key = keys[0]
            if len(keys) > 1:
                d[key] = _delete_item(keys[1:], d[key], use_re)
                return d
            return {k: v for k, v in d.items() if (use_re and not re.search(key, f"{k}")) or (not use_re and k != key)}

        d = dict(data)
        for key, use_re in zip(cast(Sequence[str], self.keys), self.use_re):
            d = _delete_item(key.split(self.sep), d, use_re)

        return d


class SelectItemsd(MapTransform):
    """
    Select only specified items from data dictionary to release memory.
    It will copy the selected key-values and construct a new dictionary.
    """

    backend = [TransformBackends.TORCH, TransformBackends.NUMPY]

    def __call__(self, data):
        return {key: data[key] for key in self.key_iterator(data)}


class FlattenSubKeysd(MapTransform):
    """
    If an item is dictionary, it flatten the item by moving the sub-items (defined by sub-keys) to the top level.
    {"pred": {"a": ..., "b", ... }} --> {"a": ..., "b", ... }

    Args:
        keys: keys of the corresponding items to be flatten
        sub_keys: the sub-keys of items to be flatten. If not provided all the sub-keys are flattened.
        delete_keys: whether to delete the key of the items that their sub-keys are flattened. Default to True.
        prefix: optional prefix to be added to the sub-keys when moving to the top level.
            By default no prefix will be added.
    """

    backend = [TransformBackends.TORCH, TransformBackends.NUMPY]

    def __init__(
        self,
        keys: KeysCollection,
        sub_keys: KeysCollection | None = None,
        delete_keys: bool = True,
        prefix: str | None = None,
    ) -> None:
        super().__init__(keys)
        self.sub_keys = sub_keys
        self.delete_keys = delete_keys
        self.prefix = prefix

    def __call__(self, data):
        d = dict(data)
        for key in self.key_iterator(d):
            # set the sub-keys for the specified key
            sub_keys = d[key].keys() if self.sub_keys is None else self.sub_keys

            # move all the sub-keys to the top level
            for sk in sub_keys:
                # set the top-level key for the sub-key
                sk_top = f"{self.prefix}_{sk}" if self.prefix else sk
                if sk_top in d:
                    raise ValueError(
                        f"'{sk_top}' already exists in the top-level keys. Please change `prefix` to avoid duplicity."
                    )
                d[sk_top] = d[key][sk]

            # delete top level key that is flattened
            if self.delete_keys:
                del d[key]
        return d


class SqueezeDimd(MapTransform):
    """
    Dictionary-based wrapper of :py:class:`monai.transforms.SqueezeDim`.
    """

    backend = SqueezeDim.backend

    def __init__(
        self, keys: KeysCollection, dim: int = 0, update_meta: bool = True, allow_missing_keys: bool = False
    ) -> None:
        """
        Args:
            keys: keys of the corresponding items to be transformed.
                See also: :py:class:`monai.transforms.compose.MapTransform`
            dim: dimension to be squeezed. Default: 0 (the first dimension)
            update_meta: whether to update the meta info if the input is a metatensor. Default is ``True``.
            allow_missing_keys: don't raise exception if key is missing.
        """
        super().__init__(keys, allow_missing_keys)
        self.converter = SqueezeDim(dim=dim, update_meta=update_meta)

    def __call__(self, data: Mapping[Hashable, NdarrayOrTensor]) -> dict[Hashable, NdarrayOrTensor]:
        d = dict(data)
        for key in self.key_iterator(d):
            d[key] = self.converter(d[key])
        return d


class DataStatsd(MapTransform):
    """
    Dictionary-based wrapper of :py:class:`monai.transforms.DataStats`.
    """

    backend = DataStats.backend

    def __init__(
        self,
        keys: KeysCollection,
        prefix: Sequence[str] | str = "Data",
        data_type: Sequence[bool] | bool = True,
        data_shape: Sequence[bool] | bool = True,
        value_range: Sequence[bool] | bool = True,
        data_value: Sequence[bool] | bool = False,
        meta_info: Sequence[bool] | bool = False,
        additional_info: Sequence[Callable] | Callable | None = None,
        name: str = "DataStats",
        allow_missing_keys: bool = False,
    ) -> None:
        """
        Args:
            keys: keys of the corresponding items to be transformed.
                See also: :py:class:`monai.transforms.compose.MapTransform`
            prefix: will be printed in format: "{prefix} statistics".
                it also can be a sequence of string, each element corresponds to a key in ``keys``.
            data_type: whether to show the type of input data.
                it also can be a sequence of bool, each element corresponds to a key in ``keys``.
            data_shape: whether to show the shape of input data.
                it also can be a sequence of bool, each element corresponds to a key in ``keys``.
            value_range: whether to show the value range of input data.
                it also can be a sequence of bool, each element corresponds to a key in ``keys``.
            data_value: whether to show the raw value of input data.
                it also can be a sequence of bool, each element corresponds to a key in ``keys``.
                a typical example is to print some properties of Nifti image: affine, pixdim, etc.
            meta_info: whether to show the data of MetaTensor.
                it also can be a sequence of bool, each element corresponds to a key in ``keys``.
            additional_info: user can define callable function to extract
                additional info from input data. it also can be a sequence of string, each element
                corresponds to a key in ``keys``.
            name: identifier of `logging.logger` to use, defaulting to "DataStats".
            allow_missing_keys: don't raise exception if key is missing.

        """
        super().__init__(keys, allow_missing_keys)
        self.prefix = ensure_tuple_rep(prefix, len(self.keys))
        self.data_type = ensure_tuple_rep(data_type, len(self.keys))
        self.data_shape = ensure_tuple_rep(data_shape, len(self.keys))
        self.value_range = ensure_tuple_rep(value_range, len(self.keys))
        self.data_value = ensure_tuple_rep(data_value, len(self.keys))
        self.meta_info = ensure_tuple_rep(meta_info, len(self.keys))
        self.additional_info = ensure_tuple_rep(additional_info, len(self.keys))
        self.printer = DataStats(name=name)

    def __call__(self, data: Mapping[Hashable, NdarrayOrTensor]) -> dict[Hashable, NdarrayOrTensor]:
        d = dict(data)
        for (
            key,
            prefix,
            data_type,
            data_shape,
            value_range,
            data_value,
            meta_info,
            additional_info,
        ) in self.key_iterator(
            d,
            self.prefix,
            self.data_type,
            self.data_shape,
            self.value_range,
            self.data_value,
            self.meta_info,
            self.additional_info,
        ):
            d[key] = self.printer(
                d[key], prefix, data_type, data_shape, value_range, data_value, meta_info, additional_info
            )
        return d


class SimulateDelayd(MapTransform):
    """
    Dictionary-based wrapper of :py:class:`monai.transforms.SimulateDelay`.
    """

    backend = SimulateDelay.backend

    def __init__(
        self, keys: KeysCollection, delay_time: Sequence[float] | float = 0.0, allow_missing_keys: bool = False
    ) -> None:
        """
        Args:
            keys: keys of the corresponding items to be transformed.
                See also: :py:class:`monai.transforms.compose.MapTransform`
            delay_time: The minimum amount of time, in fractions of seconds, to accomplish this identity task.
                It also can be a sequence of string, each element corresponds to a key in ``keys``.
            allow_missing_keys: don't raise exception if key is missing.

        """
        super().__init__(keys, allow_missing_keys)
        self.delay_time = ensure_tuple_rep(delay_time, len(self.keys))
        self.delayer = SimulateDelay()

    def __call__(self, data: Mapping[Hashable, NdarrayOrTensor]) -> dict[Hashable, NdarrayOrTensor]:
        d = dict(data)
        for key, delay_time in self.key_iterator(d, self.delay_time):
            d[key] = self.delayer(d[key], delay_time=delay_time)
        return d


class CopyItemsd(MapTransform):
    """
    Copy specified items from data dictionary and save with different key names.
    It can copy several items together and copy several times.
    """

    backend = [TransformBackends.TORCH, TransformBackends.NUMPY]

    def __init__(
        self,
        keys: KeysCollection,
        times: int = 1,
        names: KeysCollection | None = None,
        allow_missing_keys: bool = False,
    ) -> None:
        """
        Args:
            keys: keys of the corresponding items to be transformed.
                See also: :py:class:`monai.transforms.compose.MapTransform`
            times: expected copy times, for example, if keys is "img", times is 3,
                it will add 3 copies of "img" data to the dictionary, default to 1.
            names: the names corresponding to the newly copied data,
                the length should match `len(keys) x times`. for example, if keys is ["img", "seg"]
                and times is 2, names can be: ["img_1", "seg_1", "img_2", "seg_2"].
                if None, use "{key}_{index}" as key for copy times `N`, index from `0` to `N-1`.
            allow_missing_keys: don't raise exception if key is missing.

        Raises:
            ValueError: When ``times`` is nonpositive.
            ValueError: When ``len(names)`` is not ``len(keys) * times``. Incompatible values.

        """
        super().__init__(keys, allow_missing_keys)
        if times < 1:
            raise ValueError(f"times must be positive, got {times}.")
        self.times = times
        names = [f"{k}_{i}" for k in self.keys for i in range(self.times)] if names is None else ensure_tuple(names)
        if len(names) != (len(self.keys) * times):
            raise ValueError(
                "len(names) must match len(keys) * times, "
                f"got len(names)={len(names)} len(keys) * times={len(self.keys) * times}."
            )
        self.names = names

    def __call__(self, data: Mapping[Hashable, NdarrayOrTensor]) -> dict[Hashable, NdarrayOrTensor]:
        """
        Raises:
            KeyError: When a key in ``self.names`` already exists in ``data``.

        """
        d = dict(data)
        key_len = len(self.keys)
        for i in range(self.times):
            for key, new_key in self.key_iterator(d, self.names[i * key_len : (i + 1) * key_len]):
                if new_key in d:
                    raise KeyError(f"Key {new_key} already exists in data.")
                val = d[key]
                d[new_key] = MetaObj.copy_items(val) if isinstance(val, (torch.Tensor, np.ndarray)) else deepcopy(val)
        return d


class ConcatItemsd(MapTransform):
    """
    Concatenate specified items from data dictionary together on the first dim to construct a big array.
    Expect all the items are numpy array or PyTorch Tensor or MetaTensor.
    Return the first input's meta information when items are MetaTensor.
    """

    backend = [TransformBackends.TORCH, TransformBackends.NUMPY]

    def __init__(self, keys: KeysCollection, name: str, dim: int = 0, allow_missing_keys: bool = False) -> None:
        """
        Args:
            keys: keys of the corresponding items to be concatenated together.
                See also: :py:class:`monai.transforms.compose.MapTransform`
            name: the name corresponding to the key to store the concatenated data.
            dim: on which dimension to concatenate the items, default is 0.
            allow_missing_keys: don't raise exception if key is missing.
        """
        super().__init__(keys, allow_missing_keys)
        self.name = name
        self.dim = dim

    def __call__(self, data: Mapping[Hashable, NdarrayOrTensor]) -> dict[Hashable, NdarrayOrTensor]:
        """
        Raises:
            TypeError: When items in ``data`` differ in type.
            TypeError: When the item type is not in ``Union[numpy.ndarray, torch.Tensor, MetaTensor]``.

        """
        d = dict(data)
        output = []
        data_type = None
        for key in self.key_iterator(d):
            if data_type is None:
                data_type = type(d[key])
            elif not isinstance(d[key], data_type):
                raise TypeError("All items in data must have the same type.")
            output.append(d[key])

        if len(output) == 0:
            return d

        if data_type is np.ndarray:
            d[self.name] = np.concatenate(output, axis=self.dim)
        elif issubclass(data_type, torch.Tensor):  # type: ignore
            d[self.name] = torch.cat(output, dim=self.dim)  # type: ignore
        else:
            raise TypeError(
                f"Unsupported data type: {data_type}, available options are (numpy.ndarray, torch.Tensor, MetaTensor)."
            )
        return d


class Lambdad(MapTransform, InvertibleTransform):
    """
    Dictionary-based wrapper of :py:class:`monai.transforms.Lambda`.

    For example:

    .. code-block:: python
        :emphasize-lines: 2

        input_data={'image': np.zeros((10, 2, 2)), 'label': np.ones((10, 2, 2))}
        lambd = Lambdad(keys='label', func=lambda x: x[:4, :, :])
        print(lambd(input_data)['label'].shape)
        (4, 2, 2)


    Args:
        keys: keys of the corresponding items to be transformed.
            See also: :py:class:`monai.transforms.compose.MapTransform`
        func: Lambda/function to be applied. It also can be a sequence of Callable,
            each element corresponds to a key in ``keys``.
        inv_func: Lambda/function of inverse operation if want to invert transforms, default to `lambda x: x`.
            It also can be a sequence of Callable, each element corresponds to a key in ``keys``.
        track_meta:  If `False`, then standard data objects will be returned (e.g., torch.Tensor` and `np.ndarray`)
            as opposed to MONAI's enhanced objects. By default, this is `True`.
        overwrite: whether to overwrite the original data in the input dictionary with lambda function output. it
            can be bool or str, when setting to str, it will create a new key for the output and keep the value of
            key intact. default to True. it also can be a sequence of bool or str, each element corresponds to a key
            in ``keys``.
        allow_missing_keys: don't raise exception if key is missing.

    Note: The inverse operation doesn't allow to define `extra_info` or access other information, such as the
        image's original size. If need these complicated information, please write a new InvertibleTransform directly.

    """

    backend = Lambda.backend

    def __init__(
        self,
        keys: KeysCollection,
        func: Sequence[Callable] | Callable,
        inv_func: Sequence[Callable] | Callable = no_collation,
        track_meta: bool = True,
        overwrite: Sequence[bool] | bool | Sequence[str] | str = True,
        allow_missing_keys: bool = False,
    ) -> None:
        super().__init__(keys, allow_missing_keys)
        self.func = ensure_tuple_rep(func, len(self.keys))
        self.inv_func = ensure_tuple_rep(inv_func, len(self.keys))
        self.overwrite = ensure_tuple_rep(overwrite, len(self.keys))
        self._lambd = Lambda(track_meta=track_meta)

    def __call__(self, data: Mapping[Hashable, torch.Tensor]) -> dict[Hashable, torch.Tensor]:
        d = dict(data)
        for key, func, overwrite in self.key_iterator(d, self.func, self.overwrite):
            ret = self._lambd(img=d[key], func=func)
            if overwrite and isinstance(overwrite, bool):
                d[key] = ret
            elif isinstance(overwrite, str):
                d[overwrite] = ret
        return d

    def inverse(self, data):
        d = dict(data)
        for key, overwrite in self.key_iterator(d, self.overwrite):
            ret = self._lambd.inverse(data=d[key])
            if overwrite:
                d[key] = ret
        return d


class RandLambdad(Lambdad, RandomizableTransform):
    """
    Randomizable version :py:class:`monai.transforms.Lambdad`, the input `func` may contain random logic,
    or randomly execute the function based on `prob`. so `CacheDataset` will not execute it and cache the results.

    Args:
        keys: keys of the corresponding items to be transformed.
            See also: :py:class:`monai.transforms.compose.MapTransform`
        func: Lambda/function to be applied. It also can be a sequence of Callable,
            each element corresponds to a key in ``keys``.
        inv_func: Lambda/function of inverse operation if want to invert transforms, default to `lambda x: x`.
            It also can be a sequence of Callable, each element corresponds to a key in ``keys``.
        track_meta:  If `False`, then standard data objects will be returned (e.g., torch.Tensor` and `np.ndarray`)
            as opposed to MONAI's enhanced objects. By default, this is `True`.
        overwrite: whether to overwrite the original data in the input dictionary with lambda function output.
            default to True. it also can be a sequence of bool, each element corresponds to a key in ``keys``.
        prob: probability of executing the random function, default to 1.0, with 100% probability to execute.
            note that all the data specified by `keys` will share the same random probability to execute or not.
        allow_missing_keys: don't raise exception if key is missing.

    For more details, please check :py:class:`monai.transforms.Lambdad`.

    Note: The inverse operation doesn't allow to define `extra_info` or access other information, such as the
        image's original size. If need these complicated information, please write a new InvertibleTransform directly.
    """

    backend = Lambda.backend

    def __init__(
        self,
        keys: KeysCollection,
        func: Sequence[Callable] | Callable,
        inv_func: Sequence[Callable] | Callable = no_collation,
        track_meta: bool = True,
        overwrite: Sequence[bool] | bool = True,
        prob: float = 1.0,
        allow_missing_keys: bool = False,
    ) -> None:
        Lambdad.__init__(
            self=self,
            keys=keys,
            func=func,
            inv_func=inv_func,
            track_meta=track_meta,
            overwrite=overwrite,
            allow_missing_keys=allow_missing_keys,
        )
        RandomizableTransform.__init__(self=self, prob=prob, do_transform=True)

    def __call__(self, data):
        self.randomize(data)
        d = dict(data)
        for key, func, overwrite in self.key_iterator(d, self.func, self.overwrite):
            ret = d[key]
            if not isinstance(ret, MetaTensor):
                ret = MetaTensor(ret)
            if self._do_transform:
                ret = self._lambd(ret, func=func)
                self.push_transform(ret, extra_info={"lambda_info": self._lambd.pop_transform(ret)})
            else:
                self.push_transform(ret)
            if overwrite:
                d[key] = ret
        return d

    def inverse(self, data: Mapping[Hashable, torch.Tensor]) -> dict[Hashable, torch.Tensor]:
        d = dict(data)
        for key, overwrite in self.key_iterator(d, self.overwrite):
            if isinstance(d[key], MetaTensor):
                tr = self.pop_transform(d[key])
                if tr[TraceKeys.DO_TRANSFORM]:
                    d[key].applied_operations.append(tr[TraceKeys.EXTRA_INFO]["lambda_info"])  # type: ignore
                    ret = self._lambd.inverse(d[key])
                    if overwrite:
                        d[key] = ret
        return d


class LabelToMaskd(MapTransform):
    """
    Dictionary-based wrapper of :py:class:`monai.transforms.LabelToMask`.

    Args:
        keys: keys of the corresponding items to be transformed.
            See also: :py:class:`monai.transforms.compose.MapTransform`
        select_labels: labels to generate mask from. for 1 channel label, the `select_labels`
            is the expected label values, like: [1, 2, 3]. for One-Hot format label, the
            `select_labels` is the expected channel indices.
        merge_channels: whether to use `np.any()` to merge the result on channel dim.
            if yes, will return a single channel mask with binary data.
        allow_missing_keys: don't raise exception if key is missing.

    """

    backend = LabelToMask.backend

    def __init__(  # pytype: disable=annotation-type-mismatch
        self,
        keys: KeysCollection,
        select_labels: Sequence[int] | int,
        merge_channels: bool = False,
        allow_missing_keys: bool = False,
    ) -> None:  # pytype: disable=annotation-type-mismatch
        super().__init__(keys, allow_missing_keys)
        self.converter = LabelToMask(select_labels=select_labels, merge_channels=merge_channels)

    def __call__(self, data: Mapping[Hashable, NdarrayOrTensor]) -> dict[Hashable, NdarrayOrTensor]:
        d = dict(data)
        for key in self.key_iterator(d):
            d[key] = self.converter(d[key])

        return d


class FgBgToIndicesd(MapTransform, MultiSampleTrait):
    """
    Dictionary-based wrapper of :py:class:`monai.transforms.FgBgToIndices`.

    Args:
        keys: keys of the corresponding items to be transformed.
            See also: :py:class:`monai.transforms.compose.MapTransform`
        fg_postfix: postfix to save the computed foreground indices in dict.
            for example, if computed on `label` and `postfix = "_fg_indices"`, the key will be `label_fg_indices`.
        bg_postfix: postfix to save the computed background indices in dict.
            for example, if computed on `label` and `postfix = "_bg_indices"`, the key will be `label_bg_indices`.
        image_key: if image_key is not None, use ``label == 0 & image > image_threshold`` to determine
            the negative sample(background). so the output items will not map to all the voxels in the label.
        image_threshold: if enabled image_key, use ``image > image_threshold`` to determine
            the valid image content area and select background only in this area.
        output_shape: expected shape of output indices. if not None, unravel indices to specified shape.
        allow_missing_keys: don't raise exception if key is missing.

    """

    backend = FgBgToIndices.backend

    def __init__(
        self,
        keys: KeysCollection,
        fg_postfix: str = "_fg_indices",
        bg_postfix: str = "_bg_indices",
        image_key: str | None = None,
        image_threshold: float = 0.0,
        output_shape: Sequence[int] | None = None,
        allow_missing_keys: bool = False,
    ) -> None:
        super().__init__(keys, allow_missing_keys)
        self.fg_postfix = fg_postfix
        self.bg_postfix = bg_postfix
        self.image_key = image_key
        self.converter = FgBgToIndices(image_threshold, output_shape)

    def __call__(self, data: Mapping[Hashable, NdarrayOrTensor]) -> dict[Hashable, NdarrayOrTensor]:
        d = dict(data)
        image = d[self.image_key] if self.image_key else None
        for key in self.key_iterator(d):
            d[str(key) + self.fg_postfix], d[str(key) + self.bg_postfix] = self.converter(d[key], image)

        return d


class ClassesToIndicesd(MapTransform, MultiSampleTrait):
    """
    Dictionary-based wrapper of :py:class:`monai.transforms.ClassesToIndices`.

    Args:
        keys: keys of the corresponding items to be transformed.
            See also: :py:class:`monai.transforms.compose.MapTransform`
        indices_postfix: postfix to save the computed indices of all classes in dict.
            for example, if computed on `label` and `postfix = "_cls_indices"`, the key will be `label_cls_indices`.
        num_classes: number of classes for argmax label, not necessary for One-Hot label.
        image_key: if image_key is not None, use ``image > image_threshold`` to define valid region, and only select
            the indices within the valid region.
        image_threshold: if enabled image_key, use ``image > image_threshold`` to determine the valid image content
            area and select only the indices of classes in this area.
        output_shape: expected shape of output indices. if not None, unravel indices to specified shape.
        max_samples_per_class: maximum length of indices to sample in each class to reduce memory consumption.
            Default is None, no subsampling.
        allow_missing_keys: don't raise exception if key is missing.

    """

    backend = ClassesToIndices.backend

    def __init__(
        self,
        keys: KeysCollection,
        indices_postfix: str = "_cls_indices",
        num_classes: int | None = None,
        image_key: str | None = None,
        image_threshold: float = 0.0,
        output_shape: Sequence[int] | None = None,
        max_samples_per_class: int | None = None,
        allow_missing_keys: bool = False,
    ) -> None:
        super().__init__(keys, allow_missing_keys)
        self.indices_postfix = indices_postfix
        self.image_key = image_key
        self.converter = ClassesToIndices(num_classes, image_threshold, output_shape, max_samples_per_class)

    def __call__(self, data: Mapping[Hashable, Any]):
        d = dict(data)
        image = d[self.image_key] if self.image_key else None
        for key in self.key_iterator(d):
            d[str(key) + self.indices_postfix] = self.converter(d[key], image)

        return d


class ConvertToMultiChannelBasedOnBratsClassesd(MapTransform):
    """
    Dictionary-based wrapper of :py:class:`monai.transforms.ConvertToMultiChannelBasedOnBratsClasses`.
    Convert labels to multi channels based on brats18 classes:
    label 1 is the necrotic and non-enhancing tumor core
    label 2 is the peritumoral edema
    label 4 is the GD-enhancing tumor
    The possible classes are TC (Tumor core), WT (Whole tumor)
    and ET (Enhancing tumor).
    """

    backend = ConvertToMultiChannelBasedOnBratsClasses.backend

    def __init__(self, keys: KeysCollection, allow_missing_keys: bool = False):
        super().__init__(keys, allow_missing_keys)
        self.converter = ConvertToMultiChannelBasedOnBratsClasses()

    def __call__(self, data: Mapping[Hashable, NdarrayOrTensor]) -> dict[Hashable, NdarrayOrTensor]:
        d = dict(data)
        for key in self.key_iterator(d):
            d[key] = self.converter(d[key])
        return d


class AddExtremePointsChanneld(Randomizable, MapTransform):
    """
    Dictionary-based wrapper of :py:class:`monai.transforms.AddExtremePointsChannel`.

    Args:
        keys: keys of the corresponding items to be transformed.
            See also: :py:class:`monai.transforms.compose.MapTransform`
        label_key: key to label source to get the extreme points.
        background: Class index of background label, defaults to 0.
        pert: Random perturbation amount to add to the points, defaults to 0.0.
        sigma: if a list of values, must match the count of spatial dimensions of input data,
            and apply every value in the list to 1 spatial dimension. if only 1 value provided,
            use it for all spatial dimensions.
        rescale_min: minimum value of output data.
        rescale_max: maximum value of output data.
        allow_missing_keys: don't raise exception if key is missing.

    """

    backend = AddExtremePointsChannel.backend

    def __init__(
        self,
        keys: KeysCollection,
        label_key: str,
        background: int = 0,
        pert: float = 0.0,
        sigma: Sequence[float] | float | Sequence[torch.Tensor] | torch.Tensor = 3.0,
        rescale_min: float = -1.0,
        rescale_max: float = 1.0,
        allow_missing_keys: bool = False,
    ):
        MapTransform.__init__(self, keys, allow_missing_keys)
        self.background = background
        self.pert = pert
        self.points: list[tuple[int, ...]] = []
        self.label_key = label_key
        self.sigma = sigma
        self.rescale_min = rescale_min
        self.rescale_max = rescale_max

    def randomize(self, label: NdarrayOrTensor) -> None:
        self.points = get_extreme_points(label, rand_state=self.R, background=self.background, pert=self.pert)

    def __call__(self, data: Mapping[Hashable, NdarrayOrTensor]) -> dict[Hashable, NdarrayOrTensor]:
        d = dict(data)
        label = d[self.label_key]
        if label.shape[0] != 1:
            raise ValueError("Only supports single channel labels!")

        # Generate extreme points
        self.randomize(label[0, :])

        for key in self.key_iterator(d):
            img = d[key]
            points_image = extreme_points_to_image(
                points=self.points,
                label=label,
                sigma=self.sigma,
                rescale_min=self.rescale_min,
                rescale_max=self.rescale_max,
            )
            points_image, *_ = convert_to_dst_type(points_image, img)  # type: ignore
            d[key] = concatenate([img, points_image], axis=0)
        return d


class TorchVisiond(MapTransform):
    """
    Dictionary-based wrapper of :py:class:`monai.transforms.TorchVision` for non-randomized transforms.
    For randomized transforms of TorchVision use :py:class:`monai.transforms.RandTorchVisiond`.

    Note:
        As most of the TorchVision transforms only work for PIL image and PyTorch Tensor, this transform expects input
        data to be dict of PyTorch Tensors, users can easily call `ToTensord` transform to convert Numpy to Tensor.
    """

    backend = TorchVision.backend

    def __init__(self, keys: KeysCollection, name: str, allow_missing_keys: bool = False, *args, **kwargs) -> None:
        """
        Args:
            keys: keys of the corresponding items to be transformed.
                See also: :py:class:`monai.transforms.compose.MapTransform`
            name: The transform name in TorchVision package.
            allow_missing_keys: don't raise exception if key is missing.
            args: parameters for the TorchVision transform.
            kwargs: parameters for the TorchVision transform.

        """
        super().__init__(keys, allow_missing_keys)
        self.name = name
        self.trans = TorchVision(name, *args, **kwargs)

    def __call__(self, data: Mapping[Hashable, NdarrayOrTensor]) -> dict[Hashable, NdarrayOrTensor]:
        d = dict(data)
        for key in self.key_iterator(d):
            d[key] = self.trans(d[key])
        return d


class RandTorchVisiond(MapTransform, RandomizableTrait):
    """
    Dictionary-based wrapper of :py:class:`monai.transforms.TorchVision` for randomized transforms.
    For deterministic non-randomized transforms of TorchVision use :py:class:`monai.transforms.TorchVisiond`.

    Args:
        keys: keys of the corresponding items to be transformed.
            See also: :py:class:`monai.transforms.compose.MapTransform`
        name: The transform name in TorchVision package.
        allow_missing_keys: don't raise exception if key is missing.
        args: parameters for the TorchVision transform.
        kwargs: parameters for the TorchVision transform.

    Note:

        - As most of the TorchVision transforms only work for PIL image and PyTorch Tensor, this transform expects input
          data to be dict of PyTorch Tensors. Users should call `ToTensord` transform first to convert Numpy to Tensor.
        - This class inherits the ``Randomizable`` purely to prevent any dataset caching to skip the transform
          computation. If the random factor of the underlying torchvision transform is not derived from `self.R`,
          the results may not be deterministic. See Also: :py:class:`monai.transforms.Randomizable`.

    """

    backend = TorchVision.backend

    def __init__(self, keys: KeysCollection, name: str, allow_missing_keys: bool = False, *args, **kwargs) -> None:
        MapTransform.__init__(self, keys, allow_missing_keys)
        self.name = name
        self.trans = TorchVision(name, *args, **kwargs)

    def __call__(self, data: Mapping[Hashable, NdarrayOrTensor]) -> dict[Hashable, NdarrayOrTensor]:
        d = dict(data)
        for key in self.key_iterator(d):
            d[key] = self.trans(d[key])
        return d


class TorchIOd(MapTransform):
    """
    Dictionary-based wrapper of :py:class:`monai.transforms.TorchIO` for non-randomized transforms.
    For randomized transforms of TorchIO use :py:class:`monai.transforms.RandTorchIOd`.
    """

    backend = TorchIO.backend

    def __init__(
        self,
        keys: KeysCollection,
        name: str,
        allow_missing_keys: bool = False,
        *args,
        **kwargs,
    ) -> None:
        """
        Args:
            keys: keys of the corresponding items to be transformed.
                See also: :py:class:`monai.transforms.compose.MapTransform`
            name: The transform name in TorchIO package.
            apply_same_transform: whether to apply the same transform for all the items specified by `keys`.
            allow_missing_keys: don't raise exception if key is missing.
            args: parameters for the TorchIO transform.
            kwargs: parameters for the TorchIO transform.

        """
        super().__init__(keys, allow_missing_keys)
        self.name = name
        kwargs["include"] = self.keys

        self.trans = TorchIO(name, *args, **kwargs)

    def __call__(self, data: Mapping[NdarrayOrTensor]) -> dict[NdarrayOrTensor]:
        return self.trans(dict(data))


class RandTorchIOd(MapTransform, RandomizableTrait):
    """
    Dictionary-based wrapper of :py:class:`monai.transforms.TorchIO` for randomized transforms.
    For non-randomized transforms of TorchIO use :py:class:`monai.transforms.TorchIOd`.
    """

    backend = TorchIO.backend

    def __init__(
        self,
        keys: KeysCollection,
        name: str,
        allow_missing_keys: bool = False,
        *args,
        **kwargs,
    ) -> None:
        """
        Args:
            keys: keys of the corresponding items to be transformed.
                See also: :py:class:`monai.transforms.compose.MapTransform`
            name: The transform name in TorchIO package.
            apply_same_transform: whether to apply the same transform for all the items specified by `keys`.
            allow_missing_keys: don't raise exception if key is missing.
            args: parameters for the TorchIO transform.
            kwargs: parameters for the TorchIO transform.

        """
        super().__init__(keys, allow_missing_keys)
        self.name = name
        kwargs["include"] = self.keys

        self.trans = TorchIO(name, *args, **kwargs)

    def __call__(self, data: Mapping[NdarrayOrTensor]) -> dict[NdarrayOrTensor]:
        return self.trans(dict(data))


class MapLabelValued(MapTransform):
    """
    Dictionary-based wrapper of :py:class:`monai.transforms.MapLabelValue`.
    """

    backend = MapLabelValue.backend

    def __init__(
        self,
        keys: KeysCollection,
        orig_labels: Sequence,
        target_labels: Sequence,
        dtype: DtypeLike = np.float32,
        allow_missing_keys: bool = False,
    ) -> None:
        """
        Args:
            keys: keys of the corresponding items to be transformed.
                See also: :py:class:`monai.transforms.compose.MapTransform`
            orig_labels: original labels that map to others.
            target_labels: expected label values, 1: 1 map to the `orig_labels`.
            dtype: convert the output data to dtype, default to float32.
                if dtype is from PyTorch, the transform will use the pytorch backend, else with numpy backend.
            allow_missing_keys: don't raise exception if key is missing.

        """
        super().__init__(keys, allow_missing_keys)
        self.mapper = MapLabelValue(orig_labels=orig_labels, target_labels=target_labels, dtype=dtype)

    def __call__(self, data: Mapping[Hashable, NdarrayOrTensor]) -> dict[Hashable, NdarrayOrTensor]:
        d = dict(data)
        for key in self.key_iterator(d):
            d[key] = self.mapper(d[key])
        return d


class IntensityStatsd(MapTransform):
    """
    Dictionary-based wrapper of :py:class:`monai.transforms.IntensityStats`.
    Compute statistics for the intensity values of input image and store into the metadata dictionary.
    For example: if `ops=[lambda x: np.mean(x), "max"]` and `key_prefix="orig"`, may generate below stats:
    `{"orig_custom_0": 1.5, "orig_max": 3.0}`.

    Args:
        keys: keys of the corresponding items to be transformed.
            See also: :py:class:`monai.transforms.compose.MapTransform`
        ops: expected operations to compute statistics for the intensity.
            if a string, will map to the predefined operations, supported: ["mean", "median", "max", "min", "std"]
            mapping to `np.nanmean`, `np.nanmedian`, `np.nanmax`, `np.nanmin`, `np.nanstd`.
            if a callable function, will execute the function on input image.
        key_prefix: the prefix to combine with `ops` name to generate the key to store the results in the
            metadata dictionary. if some `ops` are callable functions, will use "{key_prefix}_custom_{index}"
            as the key, where index counts from 0.
        mask_keys: if not None, specify the mask array for the image to extract only the interested area to compute
            statistics, mask must have the same shape as the image.
            it should be a sequence of strings or None, map to the `keys`.
        channel_wise: whether to compute statistics for every channel of input image separately.
            if True, return a list of values for every operation, default to False.
        meta_keys: explicitly indicate the key of the corresponding metadata dictionary.
            used to store the computed statistics to the meta dict.
            for example, for data with key `image`, the metadata by default is in `image_meta_dict`.
            the metadata is a dictionary object which contains: filename, original_shape, etc.
            it can be a sequence of string, map to the `keys`.
            if None, will try to construct meta_keys by `key_{meta_key_postfix}`.
        meta_key_postfix: if meta_keys is None, use `key_{postfix}` to fetch the metadata according
            to the key data, default is `meta_dict`, the metadata is a dictionary object.
            used to store the computed statistics to the meta dict.
        allow_missing_keys: don't raise exception if key is missing.

    """

    backend = IntensityStats.backend

    def __init__(
        self,
        keys: KeysCollection,
        ops: Sequence[str | Callable],
        key_prefix: str,
        mask_keys: KeysCollection | None = None,
        channel_wise: bool = False,
        meta_keys: KeysCollection | None = None,
        meta_key_postfix: str = DEFAULT_POST_FIX,
        allow_missing_keys: bool = False,
    ) -> None:
        super().__init__(keys, allow_missing_keys)
        self.stats = IntensityStats(ops=ops, key_prefix=key_prefix, channel_wise=channel_wise)
        self.mask_keys = ensure_tuple_rep(None, len(self.keys)) if mask_keys is None else ensure_tuple(mask_keys)
        self.meta_keys = ensure_tuple_rep(None, len(self.keys)) if meta_keys is None else ensure_tuple(meta_keys)
        if len(self.keys) != len(self.meta_keys):
            raise ValueError("meta_keys should have the same length as keys.")
        self.meta_key_postfix = ensure_tuple_rep(meta_key_postfix, len(self.keys))

    def __call__(self, data) -> dict[Hashable, NdarrayOrTensor]:
        d = dict(data)
        for key, mask_key, meta_key, meta_key_postfix in self.key_iterator(
            d, self.mask_keys, self.meta_keys, self.meta_key_postfix
        ):
            meta_key = meta_key or f"{key}_{meta_key_postfix}"
            d[key], d[meta_key] = self.stats(
                img=d[key], meta_data=d.get(meta_key), mask=d.get(mask_key) if mask_key is not None else None
            )
        return d


class ToDeviced(MapTransform):
    """
    Dictionary-based wrapper of :py:class:`monai.transforms.ToDevice`.
    """

    backend = ToDevice.backend

    def __init__(
        self, keys: KeysCollection, device: torch.device | str, allow_missing_keys: bool = False, **kwargs
    ) -> None:
        """
        Args:
            keys: keys of the corresponding items to be transformed.
                See also: :py:class:`monai.transforms.compose.MapTransform`
            device: target device to move the Tensor, for example: "cuda:1".
            allow_missing_keys: don't raise exception if key is missing.
            kwargs: other args for the PyTorch `Tensor.to()` API, for more details:
                https://pytorch.org/docs/stable/generated/torch.Tensor.to.html.
        """
        super().__init__(keys, allow_missing_keys)
        self.converter = ToDevice(device=device, **kwargs)

    def __call__(self, data: Mapping[Hashable, torch.Tensor]) -> dict[Hashable, torch.Tensor]:
        d = dict(data)
        for key in self.key_iterator(d):
            d[key] = self.converter(d[key])
        return d


class CuCIMd(MapTransform):
    """
    Dictionary-based wrapper of :py:class:`monai.transforms.CuCIM` for non-randomized transforms.
    For randomized transforms of CuCIM use :py:class:`monai.transforms.RandCuCIMd`.

    Args:
        keys: keys of the corresponding items to be transformed.
            See also: :py:class:`monai.transforms.compose.MapTransform`
        name: The transform name in CuCIM package.
        allow_missing_keys: don't raise exception if key is missing.
        args: parameters for the CuCIM transform.
        kwargs: parameters for the CuCIM transform.

    Note:
        CuCIM transforms only work with CuPy arrays, this transform expects input data to be `cupy.ndarray`.
        Users can call `ToCuPy` transform to convert a numpy array or torch tensor to cupy array.
    """

    def __init__(self, keys: KeysCollection, name: str, allow_missing_keys: bool = False, *args, **kwargs) -> None:
        super().__init__(keys=keys, allow_missing_keys=allow_missing_keys)
        self.name = name
        self.trans = CuCIM(name, *args, **kwargs)

    def __call__(self, data):
        """
        Args:
            data: Dict[Hashable, `cupy.ndarray`]

        Returns:
            Dict[Hashable, `cupy.ndarray`]

        """
        d = dict(data)
        for key in self.key_iterator(d):
            d[key] = self.trans(d[key])
        return d


class RandCuCIMd(MapTransform, RandomizableTrait):
    """
    Dictionary-based wrapper of :py:class:`monai.transforms.CuCIM` for randomized transforms.
    For deterministic non-randomized transforms of CuCIM use :py:class:`monai.transforms.CuCIMd`.

    Args:
        keys: keys of the corresponding items to be transformed.
            See also: :py:class:`monai.transforms.compose.MapTransform`
        name: The transform name in CuCIM package.
        allow_missing_keys: don't raise exception if key is missing.
        args: parameters for the CuCIM transform.
        kwargs: parameters for the CuCIM transform.

    Note:
        - CuCIM transform only work with CuPy arrays, so this transform expects input data to be `cupy.ndarray`.
          Users should call `ToCuPy` transform first to convert a numpy array or torch tensor to cupy array.
        - This class inherits the ``Randomizable`` purely to prevent any dataset caching to skip the transform
          computation. If the random factor of the underlying cuCIM transform is not derived from `self.R`,
          the results may not be deterministic. See Also: :py:class:`monai.transforms.Randomizable`.
    """

    def __init__(self, keys: KeysCollection, name: str, allow_missing_keys: bool = False, *args, **kwargs) -> None:
        MapTransform.__init__(self, keys, allow_missing_keys)
        self.name = name
        self.trans = CuCIM(name, *args, **kwargs)

    def __call__(self, data):
        """
        Args:
            data: Dict[Hashable, `cupy.ndarray`]

        Returns:
            Dict[Hashable, `cupy.ndarray`]

        """
        d = dict(data)
        for key in self.key_iterator(d):
            d[key] = self.trans(d[key])
        return d


class AddCoordinateChannelsd(MapTransform):
    """
    Dictionary-based wrapper of :py:class:`monai.transforms.AddCoordinateChannels`.

    Args:
        keys: keys of the corresponding items to be transformed.
            See also: :py:class:`monai.transforms.compose.MapTransform`
        spatial_dims: the spatial dimensions that are to have their coordinates encoded in a channel and
            appended to the input image. E.g., `(0, 1, 2)` represents `H, W, D` dims and append three channels
            to the input image, encoding the coordinates of the input's three spatial dimensions.
        allow_missing_keys: don't raise exception if key is missing.

    """

    backend = AddCoordinateChannels.backend

    def __init__(self, keys: KeysCollection, spatial_dims: Sequence[int], allow_missing_keys: bool = False) -> None:
        super().__init__(keys, allow_missing_keys)
        self.add_coordinate_channels = AddCoordinateChannels(spatial_dims=spatial_dims)

    def __call__(self, data: Mapping[Hashable, NdarrayOrTensor]) -> dict[Hashable, NdarrayOrTensor]:
        d = dict(data)
        for key in self.key_iterator(d):
            d[key] = self.add_coordinate_channels(d[key])
        return d


class ImageFilterd(MapTransform):
    """
    Dictionary-based wrapper of :py:class:`monai.transforms.ImageFilter`.

    Args:
        keys: keys of the corresponding items to be transformed.
            See also: monai.transforms.MapTransform
        kernel:
            A string specifying the kernel or a custom kernel as `torch.Tenor` or `np.ndarray`.
            Available options are: `mean`, `laplacian`, `elliptical`, `sobel_{w,h,d}``
        kernel_size:
            A single integer value specifying the size of the quadratic or cubic kernel.
            Computational complexity increases exponentially with kernel_size, which
            should be considered when choosing the kernel size.
        allow_missing_keys:
            Don't raise exception if key is missing.
    """

    backend = ImageFilter.backend

    def __init__(
        self,
        keys: KeysCollection,
        kernel: str | NdarrayOrTensor,
        kernel_size: int | None = None,
        allow_missing_keys: bool = False,
        **kwargs,
    ) -> None:
        super().__init__(keys, allow_missing_keys)
        self.filter = ImageFilter(kernel, kernel_size, **kwargs)

    def __call__(self, data: Mapping[Hashable, NdarrayOrTensor]) -> dict[Hashable, NdarrayOrTensor]:
        d = dict(data)
        for key in self.key_iterator(d):
            d[key] = self.filter(d[key])
        return d


class RandImageFilterd(MapTransform, RandomizableTransform):
    """
    Dictionary-based wrapper of :py:class:`monai.transforms.RandomFilterKernel`.

    Args:
        keys: keys of the corresponding items to be transformed.
            See also: monai.transforms.MapTransform
        kernel:
            A string specifying the kernel or a custom kernel as `torch.Tenor` or `np.ndarray`.
            Available options are: `mean`, `laplacian`, `elliptical`, `sobel_{w,h,d}``
        kernel_size:
            A single integer value specifying the size of the quadratic or cubic kernel.
            Computational complexity increases exponentially with kernel_size, which
            should be considered when choosing the kernel size.
        prob:
            Probability the transform is applied to the data
        allow_missing_keys:
            Don't raise exception if key is missing.

    Note:
        - This transform does not scale output image values automatically to match the range of the input.
          The output should be scaled by later transforms to match the input if this is desired.
    """

    backend = ImageFilter.backend

    def __init__(
        self,
        keys: KeysCollection,
        kernel: str | NdarrayOrTensor,
        kernel_size: int | None = None,
        prob: float = 0.1,
        allow_missing_keys: bool = False,
        **kwargs,
    ) -> None:
        MapTransform.__init__(self, keys, allow_missing_keys)
        RandomizableTransform.__init__(self, prob)
        self.filter = ImageFilter(kernel, kernel_size, **kwargs)

    def __call__(self, data: Mapping[Hashable, NdarrayOrTensor]) -> dict[Hashable, NdarrayOrTensor]:
        d = dict(data)
        self.randomize(None)
        if self._do_transform:
            for key in self.key_iterator(d):
                d[key] = self.filter(d[key])
        return d


class ApplyTransformToPointsd(MapTransform, InvertibleTransform):
    """
    Dictionary-based wrapper of :py:class:`monai.transforms.ApplyTransformToPoints`.
    The input coordinates are assumed to be in the shape (C, N, 2 or 3),
    where C represents the number of channels and N denotes the number of points.
    The output has the same shape as the input.

    Args:
        keys: keys of the corresponding items to be transformed.
            See also: monai.transforms.MapTransform
        refer_keys: The key of the reference item used for transformation.
            It can directly refer to an affine or an image from which the affine can be derived. It can also be a
            sequence of keys, in which case each refers to the affine applied to the matching points in `keys`.
        dtype: The desired data type for the output.
        affine: A 3x3 or 4x4 affine transformation matrix applied to points. This matrix typically originates
            from the image. For 2D points, a 3x3 matrix can be provided, avoiding the need to add an unnecessary
            Z dimension. While a 4x4 matrix is required for 3D transformations, it's important to note that when
            applying a 4x4 matrix to 2D points, the additional dimensions are handled accordingly.
            The matrix is always converted to float64 for computation, which can be computationally
            expensive when applied to a large number of points.
            If None, will try to use the affine matrix from the refer data.
        invert_affine: Whether to invert the affine transformation matrix applied to the points. Defaults to ``True``.
            Typically, the affine matrix is derived from the image, while the points are in world coordinates.
            If you want to align the points with the image, set this to ``True``. Otherwise, set it to ``False``.
        affine_lps_to_ras: Defaults to ``False``. Set to `True` if your point data is in the RAS coordinate system
            or you're using `ITKReader` with `affine_lps_to_ras=True`.
            This ensures the correct application of the affine transformation between LPS (left-posterior-superior)
            and RAS (right-anterior-superior) coordinate systems. This argument ensures the points and the affine
            matrix are in the same coordinate system.
        allow_missing_keys: Don't raise exception if key is missing.
    """

    def __init__(
        self,
        keys: KeysCollection,
        refer_keys: KeysCollection | None = None,
        dtype: DtypeLike | torch.dtype = torch.float64,
        affine: torch.Tensor | None = None,
        invert_affine: bool = True,
        affine_lps_to_ras: bool = False,
        allow_missing_keys: bool = False,
    ):
        MapTransform.__init__(self, keys, allow_missing_keys)
        self.refer_keys = ensure_tuple_rep(refer_keys, len(self.keys))
        self.converter = ApplyTransformToPoints(
            dtype=dtype, affine=affine, invert_affine=invert_affine, affine_lps_to_ras=affine_lps_to_ras
        )

    def __call__(self, data: Mapping[Hashable, torch.Tensor]):
        d = dict(data)
        for key, refer_key in self.key_iterator(d, self.refer_keys):
            coords = d[key]
            affine = None  # represents using affine given in constructor
            if refer_key is not None:
                if refer_key in d:
                    refer_data = d[refer_key]
                else:
                    raise KeyError(f"The refer_key '{refer_key}' is not found in the data.")

                # use the "affine" member of refer_data, or refer_data itself, as the affine matrix
                affine = getattr(refer_data, "affine", refer_data)
            d[key] = self.converter(coords, affine)
        return d

    def inverse(self, data: Mapping[Hashable, torch.Tensor]) -> dict[Hashable, torch.Tensor]:
        d = dict(data)
        for key in self.key_iterator(d):
            d[key] = self.converter.inverse(d[key])
        return d


RandImageFilterD = RandImageFilterDict = RandImageFilterd
ImageFilterD = ImageFilterDict = ImageFilterd
IdentityD = IdentityDict = Identityd
AsChannelLastD = AsChannelLastDict = AsChannelLastd
EnsureChannelFirstD = EnsureChannelFirstDict = EnsureChannelFirstd
RemoveRepeatedChannelD = RemoveRepeatedChannelDict = RemoveRepeatedChanneld
RepeatChannelD = RepeatChannelDict = RepeatChanneld
SplitDimD = SplitDimDict = SplitDimd
CastToTypeD = CastToTypeDict = CastToTyped
ToTensorD = ToTensorDict = ToTensord
EnsureTypeD = EnsureTypeDict = EnsureTyped
ToNumpyD = ToNumpyDict = ToNumpyd
ToCupyD = ToCupyDict = ToCupyd
ToPILD = ToPILDict = ToPILd
TransposeD = TransposeDict = Transposed
DeleteItemsD = DeleteItemsDict = DeleteItemsd
SelectItemsD = SelectItemsDict = SelectItemsd
SqueezeDimD = SqueezeDimDict = SqueezeDimd
DataStatsD = DataStatsDict = DataStatsd
SimulateDelayD = SimulateDelayDict = SimulateDelayd
CopyItemsD = CopyItemsDict = CopyItemsd
ConcatItemsD = ConcatItemsDict = ConcatItemsd
LambdaD = LambdaDict = Lambdad
LabelToMaskD = LabelToMaskDict = LabelToMaskd
FgBgToIndicesD = FgBgToIndicesDict = FgBgToIndicesd
ClassesToIndicesD = ClassesToIndicesDict = ClassesToIndicesd
ConvertToMultiChannelBasedOnBratsClassesD = ConvertToMultiChannelBasedOnBratsClassesDict = (
    ConvertToMultiChannelBasedOnBratsClassesd
)
AddExtremePointsChannelD = AddExtremePointsChannelDict = AddExtremePointsChanneld
TorchIOD = TorchIODict = TorchIOd
TorchVisionD = TorchVisionDict = TorchVisiond
RandTorchVisionD = RandTorchVisionDict = RandTorchVisiond
<<<<<<< HEAD
RandTorchIOD = RandTorchIODict = RandTorchIOd
=======
RandTorchIOd = RandTorchIODict = RandTorchIOD
>>>>>>> a64d2a19
RandLambdaD = RandLambdaDict = RandLambdad
MapLabelValueD = MapLabelValueDict = MapLabelValued
IntensityStatsD = IntensityStatsDict = IntensityStatsd
ToDeviceD = ToDeviceDict = ToDeviced
CuCIMD = CuCIMDict = CuCIMd
RandCuCIMD = RandCuCIMDict = RandCuCIMd
AddCoordinateChannelsD = AddCoordinateChannelsDict = AddCoordinateChannelsd
FlattenSubKeysD = FlattenSubKeysDict = FlattenSubKeysd
ApplyTransformToPointsD = ApplyTransformToPointsDict = ApplyTransformToPointsd<|MERGE_RESOLUTION|>--- conflicted
+++ resolved
@@ -1958,11 +1958,7 @@
 TorchIOD = TorchIODict = TorchIOd
 TorchVisionD = TorchVisionDict = TorchVisiond
 RandTorchVisionD = RandTorchVisionDict = RandTorchVisiond
-<<<<<<< HEAD
 RandTorchIOD = RandTorchIODict = RandTorchIOd
-=======
-RandTorchIOd = RandTorchIODict = RandTorchIOD
->>>>>>> a64d2a19
 RandLambdaD = RandLambdaDict = RandLambdad
 MapLabelValueD = MapLabelValueDict = MapLabelValued
 IntensityStatsD = IntensityStatsDict = IntensityStatsd
