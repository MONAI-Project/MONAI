# Copyright (c) MONAI Consortium
# Licensed under the Apache License, Version 2.0 (the "License");
# you may not use this file except in compliance with the License.
# You may obtain a copy of the License at
#     http://www.apache.org/licenses/LICENSE-2.0
# Unless required by applicable law or agreed to in writing, software
# distributed under the License is distributed on an "AS IS" BASIS,
# WITHOUT WARRANTIES OR CONDITIONS OF ANY KIND, either express or implied.
# See the License for the specific language governing permissions and
# limitations under the License.

from __future__ import annotations

import os
import warnings
from collections.abc import Hashable, Mapping
from contextlib import contextmanager
from typing import Any

import torch

from monai import transforms
from monai.data.meta_obj import MetaObj, get_track_meta
from monai.data.meta_tensor import MetaTensor
from monai.data.utils import to_affine_nd
from monai.transforms.transform import LazyTransform, Transform
from monai.utils import LazyAttr, MetaKeys, TraceKeys, convert_to_dst_type, convert_to_numpy, convert_to_tensor

__all__ = ["TraceableTransform", "InvertibleTransform"]


class TraceableTransform(Transform):
    """
    Maintains a stack of applied transforms to data.

    Data can be one of two types:
        1. A `MetaTensor` (this is the preferred data type).
        2. A dictionary of data containing arrays/tensors and auxiliary metadata. In
            this case, a key must be supplied (this dictionary-based approach is deprecated).

    If `data` is of type `MetaTensor`, then the applied transform will be added to ``data.applied_operations``.

    If `data` is a dictionary, then one of two things can happen:
        1. If data[key] is a `MetaTensor`, the applied transform will be added to ``data[key].applied_operations``.
        2. Else, the applied transform will be appended to an adjacent list using
            `trace_key`. If, for example, the key is `image`, then the transform
            will be appended to `image_transforms` (this dictionary-based approach is deprecated).

    Hopefully it is clear that there are three total possibilities:
        1. data is `MetaTensor`
        2. data is dictionary, data[key] is `MetaTensor`
        3. data is dictionary, data[key] is not `MetaTensor` (this is a deprecated approach).

    The ``__call__`` method of this transform class must be implemented so
    that the transformation information is stored during the data transformation.

    The information in the stack of applied transforms must be compatible with the
    default collate, by only storing strings, numbers and arrays.

    `tracing` could be enabled by `self.set_tracing` or setting
    `MONAI_TRACE_TRANSFORM` when initializing the class.
    """

    tracing = os.environ.get("MONAI_TRACE_TRANSFORM", "1") != "0"

    def set_tracing(self, tracing: bool) -> None:
        """Set whether to trace transforms."""
        self.tracing = tracing

    @staticmethod
    def trace_key(key: Hashable = None):
        """The key to store the stack of applied transforms."""
        if key is None:
            return f"{TraceKeys.KEY_SUFFIX}"
        return f"{key}{TraceKeys.KEY_SUFFIX}"

    @staticmethod
    def transform_info_keys():
        """The keys to store necessary info of an applied transform."""
        return (
            TraceKeys.CLASS_NAME,
            TraceKeys.ID,
            TraceKeys.TRACING,
            TraceKeys.LAZY_EVALUATION,
            TraceKeys.DO_TRANSFORM,
        )

    def get_transform_info(self) -> dict:
        """
        Return a dictionary with the relevant information pertaining to an applied transform.
        """
        vals = (
            self.__class__.__name__,
            id(self),
            self.tracing,
            self.lazy_evaluation if isinstance(self, LazyTransform) else False,
            self._do_transform if hasattr(self, "_do_transform") else True,
        )
        return dict(zip(self.transform_info_keys(), vals))

    def push_transform(self, data, *args, **kwargs):
        """
        Push to a stack of applied transforms of ``data``.

        Args:
            data: dictionary of data or `MetaTensor`.
            args: additional positional arguments to track_transform_meta.
            kwargs: additional keyword arguments to track_transform_meta,
                set ``replace=True`` (default False) to rewrite the last transform infor in
                applied_operation/pending_operation based on ``self.get_transform_info()``.
        """
        transform_info = self.get_transform_info()
        lazy_eval = transform_info.get(TraceKeys.LAZY_EVALUATION, False)
        do_transform = transform_info.get(TraceKeys.DO_TRANSFORM, True)
        kwargs = kwargs or {}
        replace = kwargs.pop("replace", False)  # whether to rewrite the most recently pushed transform info
        if replace and get_track_meta() and isinstance(data, MetaTensor):
            if not lazy_eval:
                xform = self.pop_transform(data, check=False) if do_transform else {}
                meta_obj = self.push_transform(data, orig_size=xform.get(TraceKeys.ORIG_SIZE), extra_info=xform)
                return data.copy_meta_from(meta_obj)
            if do_transform:
                xform = data.pending_operations.pop()
                extra = xform.copy()
                xform.update(transform_info)
                meta_obj = self.push_transform(data, transform_info=xform, lazy_evaluation=lazy_eval, extra_info=extra)
                return data.copy_meta_from(meta_obj)
            return data
        kwargs["lazy_evaluation"] = lazy_eval
        if "transform_info" in kwargs and isinstance(kwargs["transform_info"], dict):
            kwargs["transform_info"].update(transform_info)
        else:
            kwargs["transform_info"] = transform_info
        meta_obj = TraceableTransform.track_transform_meta(data, *args, **kwargs)
        return data.copy_meta_from(meta_obj) if isinstance(data, MetaTensor) else data

    @classmethod
    def track_transform_meta(
        cls,
        data,
        key: Hashable = None,
        sp_size=None,
        affine=None,
        extra_info: dict | None = None,
        orig_size: tuple | None = None,
        transform_info=None,
        lazy_evaluation=False,
    ):
        """
        Update a stack of applied/pending transforms metadata of ``data``.

        Args:
            data: dictionary of data or `MetaTensor`.
            key: if data is a dictionary, data[key] will be modified.
            sp_size: the expected output spatial size when the transform is applied.
                it can be tensor or numpy, but will be converted to a list of integers.
            affine: the affine representation of the (spatial) transform in the image space.
                When the transform is applied, meta_tensor.affine will be updated to ``meta_tensor.affine @ affine``.
            extra_info: if desired, any extra information pertaining to the applied
                transform can be stored in this dictionary. These are often needed for
                computing the inverse transformation.
            orig_size: sometimes during the inverse it is useful to know what the size
                of the original image was, in which case it can be supplied here.
            transform_info: info from self.get_transform_info().
            lazy_evaluation: whether to push the transform to pending_operations or applied_operations.

        Returns:

            For backward compatibility, if ``data`` is a dictionary, it returns the dictionary with
            updated ``data[key]``. Otherwise, this function returns a MetaObj with updated transform metadata.
        """
        data_t = data[key] if key is not None else data  # compatible with the dict data representation
        out_obj = MetaObj()
        # after deprecating metadict, we should always convert data_t to metatensor here
        if isinstance(data_t, MetaTensor):
            out_obj.copy_meta_from(data_t, keys=out_obj.__dict__.keys())

        if not lazy_evaluation and affine is not None and isinstance(data_t, MetaTensor):
            # not lazy evaluation, directly update the metatensor affine (don't push to the stack)
            orig_affine = data_t.peek_pending_affine()
<<<<<<< HEAD
            orig_affine = convert_to_dst_type(orig_affine, affine, dtype=torch.double)[0]
            affine = orig_affine @ to_affine_nd(len(orig_affine) - 1, affine, dtype=torch.double)
            out_obj.meta[MetaKeys.AFFINE] = convert_to_tensor(affine, device=torch.device("cpu"), dtype=torch.double)
=======
            orig_affine = convert_to_dst_type(orig_affine, affine, dtype=torch.float64)[0]
            affine = orig_affine @ to_affine_nd(len(orig_affine) - 1, affine, dtype=torch.float64)
            out_obj.meta[MetaKeys.AFFINE] = convert_to_tensor(affine, device=torch.device("cpu"), dtype=torch.float64)
>>>>>>> d7a8774e

        if not (get_track_meta() and transform_info and transform_info.get(TraceKeys.TRACING)):
            if isinstance(data, Mapping):
                if not isinstance(data, dict):
                    data = dict(data)
                data[key] = data_t.copy_meta_from(out_obj) if isinstance(data_t, MetaTensor) else data_t
                return data
            return out_obj  # return with data_t as tensor if get_track_meta() is False

        info = transform_info
        # track the current spatial shape
        if orig_size is not None:
            info[TraceKeys.ORIG_SIZE] = orig_size
        elif isinstance(data_t, MetaTensor):
            info[TraceKeys.ORIG_SIZE] = data_t.peek_pending_shape()
        elif hasattr(data_t, "shape"):
            info[TraceKeys.ORIG_SIZE] = data_t.shape[1:]
        # include extra_info
        if extra_info is not None:
            extra_info.pop(LazyAttr.SHAPE, None)
            extra_info.pop(LazyAttr.AFFINE, None)
            info[TraceKeys.EXTRA_INFO] = extra_info

        # push the transform info to the applied_operation or pending_operation stack
        if lazy_evaluation:
            if sp_size is None:
                if LazyAttr.SHAPE not in info:
                    warnings.warn("spatial size is None in push transform.")
            else:
                info[LazyAttr.SHAPE] = tuple(convert_to_numpy(sp_size, wrap_sequence=True).tolist())
            if affine is None:
                if LazyAttr.AFFINE not in info:
                    warnings.warn("affine is None in push transform.")
            else:
                info[LazyAttr.AFFINE] = convert_to_tensor(affine, device=torch.device("cpu"))
            out_obj.push_pending_operation(info)
        else:
            out_obj.push_applied_operation(info)
        if isinstance(data, Mapping):
            if not isinstance(data, dict):
                data = dict(data)
            if isinstance(data_t, MetaTensor):
                data[key] = data_t.copy_meta_from(out_obj)
            else:
                x_k = TraceableTransform.trace_key(key)
                if x_k not in data:
                    data[x_k] = []  # If this is the first, create list
                data[x_k].append(info)
            return data
        return out_obj

    def check_transforms_match(self, transform: Mapping) -> None:
        """Check transforms are of same instance."""
        xform_id = transform.get(TraceKeys.ID, "")
        if xform_id == id(self):
            return
        # TraceKeys.NONE to skip the id check
        if xform_id == TraceKeys.NONE:
            return
        xform_name = transform.get(TraceKeys.CLASS_NAME, "")
        # basic check if multiprocessing uses 'spawn' (objects get recreated so don't have same ID)
        if torch.multiprocessing.get_start_method() in ("spawn", None) and xform_name == self.__class__.__name__:
            return
        raise RuntimeError(
            f"Error {self.__class__.__name__} getting the most recently "
            f"applied invertible transform {xform_name} {xform_id} != {id(self)}."
        )

    def get_most_recent_transform(self, data, key: Hashable = None, check: bool = True, pop: bool = False):
        """
        Get most recent transform for the stack.

        Args:
            data: dictionary of data or `MetaTensor`.
            key: if data is a dictionary, data[key] will be modified.
            check: if true, check that `self` is the same type as the most recently-applied transform.
            pop: if true, remove the transform as it is returned.

        Returns:
            Dictionary of most recently applied transform

        Raises:
            - RuntimeError: data is neither `MetaTensor` nor dictionary
        """
        if not self.tracing:
            raise RuntimeError("Transform Tracing must be enabled to get the most recent transform.")
        if isinstance(data, MetaTensor):
            all_transforms = data.applied_operations
        elif isinstance(data, Mapping):
            if key in data and isinstance(data[key], MetaTensor):
                all_transforms = data[key].applied_operations
            else:
                all_transforms = data.get(self.trace_key(key), MetaTensor.get_default_applied_operations())
        else:
            raise ValueError(f"`data` should be either `MetaTensor` or dictionary, got {type(data)}.")
        if check:
            self.check_transforms_match(all_transforms[-1])
        return all_transforms.pop() if pop else all_transforms[-1]

    def pop_transform(self, data, key: Hashable = None, check: bool = True):
        """
        Return and pop the most recent transform.

        Args:
            data: dictionary of data or `MetaTensor`
            key: if data is a dictionary, data[key] will be modified
            check: if true, check that `self` is the same type as the most recently-applied transform.

        Returns:
            Dictionary of most recently applied transform

        Raises:
            - RuntimeError: data is neither `MetaTensor` nor dictionary
        """
        return self.get_most_recent_transform(data, key, check, pop=True)

    @contextmanager
    def trace_transform(self, to_trace: bool):
        """Temporarily set the tracing status of a transform with a context manager."""
        prev = self.tracing
        self.tracing = to_trace
        yield
        self.tracing = prev


class InvertibleTransform(TraceableTransform):
    """Classes for invertible transforms.

    This class exists so that an ``invert`` method can be implemented. This allows, for
    example, images to be cropped, rotated, padded, etc., during training and inference,
    and after be returned to their original size before saving to file for comparison in
    an external viewer.

    When the ``inverse`` method is called:

        - the inverse is called on each key individually, which allows for
          different parameters being passed to each label (e.g., different
          interpolation for image and label).

        - the inverse transforms are applied in a last-in-first-out order. As
          the inverse is applied, its entry is removed from the list detailing
          the applied transformations. That is to say that during the forward
          pass, the list of applied transforms grows, and then during the
          inverse it shrinks back down to an empty list.

    We currently check that the ``id()`` of the transform is the same in the forward and
    inverse directions. This is a useful check to ensure that the inverses are being
    processed in the correct order.

    Note to developers: When converting a transform to an invertible transform, you need to:

        #. Inherit from this class.
        #. In ``__call__``, add a call to ``push_transform``.
        #. Any extra information that might be needed for the inverse can be included with the
           dictionary ``extra_info``. This dictionary should have the same keys regardless of
           whether ``do_transform`` was `True` or `False` and can only contain objects that are
           accepted in pytorch data loader's collate function (e.g., `None` is not allowed).
        #. Implement an ``inverse`` method. Make sure that after performing the inverse,
           ``pop_transform`` is called.

    """

    def inverse_update(self, data):
        """
        This function is to be called before every `self.inverse(data)`,
        update each MetaTensor `data[key]` using `data[key_transforms]` and `data[key_meta_dict]`,
        for MetaTensor backward compatibility 0.9.0.
        """
        if not isinstance(data, dict) or not isinstance(self, transforms.MapTransform):
            return data
        d = dict(data)
        for k in self.key_iterator(data):
            transform_key = transforms.TraceableTransform.trace_key(k)
            if transform_key not in data or not data[transform_key]:
                continue
            d = transforms.sync_meta_info(k, data, t=False)
        return d

    def inverse(self, data: Any) -> Any:
        """
        Inverse of ``__call__``.

        Raises:
            NotImplementedError: When the subclass does not override this method.

        """
        raise NotImplementedError(f"Subclass {self.__class__.__name__} must implement this method.")<|MERGE_RESOLUTION|>--- conflicted
+++ resolved
@@ -178,15 +178,9 @@
         if not lazy_evaluation and affine is not None and isinstance(data_t, MetaTensor):
             # not lazy evaluation, directly update the metatensor affine (don't push to the stack)
             orig_affine = data_t.peek_pending_affine()
-<<<<<<< HEAD
-            orig_affine = convert_to_dst_type(orig_affine, affine, dtype=torch.double)[0]
-            affine = orig_affine @ to_affine_nd(len(orig_affine) - 1, affine, dtype=torch.double)
-            out_obj.meta[MetaKeys.AFFINE] = convert_to_tensor(affine, device=torch.device("cpu"), dtype=torch.double)
-=======
             orig_affine = convert_to_dst_type(orig_affine, affine, dtype=torch.float64)[0]
             affine = orig_affine @ to_affine_nd(len(orig_affine) - 1, affine, dtype=torch.float64)
             out_obj.meta[MetaKeys.AFFINE] = convert_to_tensor(affine, device=torch.device("cpu"), dtype=torch.float64)
->>>>>>> d7a8774e
 
         if not (get_track_meta() and transform_info and transform_info.get(TraceKeys.TRACING)):
             if isinstance(data, Mapping):
