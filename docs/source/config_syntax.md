--- conflicted
+++ resolved
@@ -181,15 +181,10 @@
 _Description:_ Multiple config files may be specified on the command line.
 The content of those config files is being merged. When same keys are specifiled in more than one config file,
 the value associated with the key is being overridden, in the order config files are specified.
-<<<<<<< HEAD
 If the desired behaviour is to merge values from both files, the key in second config file should be prefixed with `+`.
 Both values associated with `+`-prefixed key pair must be of `dict` or `list` type.
 `dict` values will be merged via update(), `list` values - concatenated. 
 Here's an example. In this case, "amp" value will be overridden by json2 config, and "imports" list will be merged: 
-=======
-If the desired behaviour is to merge values from both files, the key in second config file should be prefixed with '-'.
-Here's an example. In this case, "amp" value will be overridden by json2 config, and "imports" list will me merged:
->>>>>>> ceff0184
 ```json1
 {
     "amp": True
