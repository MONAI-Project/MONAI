# Copyright 2020 MONAI Consortium
# Licensed under the Apache License, Version 2.0 (the "License");
# you may not use this file except in compliance with the License.
# You may obtain a copy of the License at
#     http://www.apache.org/licenses/LICENSE-2.0
# Unless required by applicable law or agreed to in writing, software
# distributed under the License is distributed on an "AS IS" BASIS,
# WITHOUT WARRANTIES OR CONDITIONS OF ANY KIND, either express or implied.
# See the License for the specific language governing permissions and
# limitations under the License.
"""
A collection of dictionary-based wrappers around the "vanilla" transforms for spatial operations
defined in :py:class:`monai.transforms.spatial.array`.

Class names are ended with 'd' to denote dictionary-based transforms.
"""

from typing import Optional

import numpy as np
import torch

from monai.config.type_definitions import KeysCollection
from monai.data.utils import InterpolationCode

from monai.networks.layers.simplelayers import GaussianFilter
from monai.transforms.compose import MapTransform, Randomizable
from monai.transforms.spatial.array import (
    Flip,
    Orientation,
    Rand2DElastic,
    Rand3DElastic,
    RandAffine,
    Resize,
    Rotate,
    Rotate90,
    Spacing,
    Zoom,
    _torch_interp,
)
from monai.transforms.utils import create_grid
from monai.utils.misc import ensure_tuple_rep


class Spacingd(MapTransform):
    """
    Dictionary-based wrapper of :py:class:`monai.transforms.Spacing`.

    This transform assumes the ``data`` dictionary has a key for the input
    data's metadata and contains `affine` field.  The key is formed by ``key_{meta_key_postfix}``.

    After resampling the input array, this transform will write the new affine
    to the `affine` field of metadata which is formed by ``key_{meta_key_postfix}``.

    see also:
        :py:class:`monai.transforms.Spacing`
    """

    def __init__(
        self,
        keys: KeysCollection,
        pixdim,
        diagonal: bool = False,
        interp_order: str = "bilinear",
        mode: str = "border",
        dtype: Optional[np.dtype] = None,
        meta_key_postfix: str = "meta",
    ):
        """
        Args:
            pixdim (sequence of floats): output voxel spacing.
            diagonal: whether to resample the input to have a diagonal affine matrix.
                If True, the input data is resampled to the following affine::

                    np.diag((pixdim_0, pixdim_1, pixdim_2, 1))

                This effectively resets the volume to the world coordinate system (RAS+ in nibabel).
                The original orientation, rotation, shearing are not preserved.

                If False, the axes orientation, orthogonal rotation and
                translations components from the original affine will be
                preserved in the target affine. This option will not flip/swap
                axes against the original ones.
            interp_order (`nearest|bilinear` or a sequence of str): str: the same interpolation order
                for all data indexed by `self.keys`; sequence of str, should
                correspond to an interpolation order for each data item indexed
                by `self.keys` respectively. Defaults to `bilinear`.
            mode (str or sequence of str):
                Available options are `zeros|border|reflection`.
                The mode parameter determines how the input array is extended beyond its boundaries.
                Default is 'border'.
            dtype (None or np.dtype or sequence of np.dtype): output array data type.
                Defaults to None to use input data's dtype.
            meta_key_postfix (str): use `key_{postfix}` to to fetch the meta data according to the key data,
                default is `meta`, the meta data is a dictionary object.
                For example, to handle key `image`,  read/write affine matrices from the
                metadata `image_meta` dictionary's `affine` field.
        """
        super().__init__(keys)
        self.spacing_transform = Spacing(pixdim, diagonal=diagonal)
        self.interp_order = ensure_tuple_rep(interp_order, len(self.keys))
        self.mode = ensure_tuple_rep(mode, len(self.keys))
        self.dtype = ensure_tuple_rep(dtype, len(self.keys))
        if not isinstance(meta_key_postfix, str):
            raise ValueError("meta_key_postfix must be a string.")
        self.meta_key_postfix = meta_key_postfix

    def __call__(self, data):
        d = dict(data)
        for idx, key in enumerate(self.keys):
            meta_data = d[f"{key}_{self.meta_key_postfix}"]
            # resample array of each corresponding key
            # using affine fetched from d[affine_key]
            d[key], _, new_affine = self.spacing_transform(
                data_array=d[key],
                affine=meta_data["affine"],
                interp_order=self.interp_order[idx],
                mode=self.mode[idx],
                dtype=self.dtype[idx],
            )
            # set the 'affine' key
            meta_data["affine"] = new_affine
        return d


class Orientationd(MapTransform):
    """
    Dictionary-based wrapper of :py:class:`monai.transforms.Orientation`.

    This transform assumes the ``data`` dictionary has a key for the input
    data's metadata and contains `affine` field.  The key is formed by ``key_{meta_key_postfix}``.

    After reorienting the input array, this transform will write the new affine
    to the `affine` field of metadata which is formed by ``key_{meta_key_postfix}``.
    """

    def __init__(
        self,
        keys: KeysCollection,
        axcodes=None,
        as_closest_canonical: bool = False,
        labels=tuple(zip("LPI", "RAS")),
        meta_key_postfix: str = "meta",
    ):
        """
        Args:
            axcodes (N elements sequence): for spatial ND input's orientation.
                e.g. axcodes='RAS' represents 3D orientation:
                (Left, Right), (Posterior, Anterior), (Inferior, Superior).
                default orientation labels options are: 'L' and 'R' for the first dimension,
                'P' and 'A' for the second, 'I' and 'S' for the third.
            as_closest_canonical (boo): if True, load the image as closest to canonical axis format.
            labels : optional, None or sequence of (2,) sequences
                (2,) sequences are labels for (beginning, end) of output axis.
                Defaults to ``(('L', 'R'), ('P', 'A'), ('I', 'S'))``.
            meta_key_postfix (str): use `key_{postfix}` to to fetch the meta data according to the key data,
                default is `meta`, the meta data is a dictionary object.
                For example, to handle key `image`,  read/write affine matrices from the
                metadata `image_meta` dictionary's `affine` field.

        See Also:
            `nibabel.orientations.ornt2axcodes`.
        """
        super().__init__(keys)
        self.ornt_transform = Orientation(axcodes=axcodes, as_closest_canonical=as_closest_canonical, labels=labels)
        if not isinstance(meta_key_postfix, str):
            raise ValueError("meta_key_postfix must be a string.")
        self.meta_key_postfix = meta_key_postfix

    def __call__(self, data):
        d = dict(data)
        for key in self.keys:
            meta_data = d[f"{key}_{self.meta_key_postfix}"]
            d[key], _, new_affine = self.ornt_transform(d[key], affine=meta_data["affine"])
            meta_data["affine"] = new_affine
        return d


class Rotate90d(MapTransform):
    """
    Dictionary-based wrapper of :py:class:`monai.transforms.Rotate90`.
    """

    def __init__(self, keys: KeysCollection, k: int = 1, spatial_axes=(0, 1)):
        """
        Args:
            k: number of times to rotate by 90 degrees.
            spatial_axes (2 ints): defines the plane to rotate with 2 spatial axes.
                Default: (0, 1), this is the first two axis in spatial dimensions.
        """
        super().__init__(keys)
        self.rotator = Rotate90(k, spatial_axes)

    def __call__(self, data):
        d = dict(data)
        for key in self.keys:
            d[key] = self.rotator(d[key])
        return d


class RandRotate90d(Randomizable, MapTransform):
    """Dictionary-based version :py:class:`monai.transforms.RandRotate90`.
    With probability `prob`, input arrays are rotated by 90 degrees
    in the plane specified by `spatial_axes`.
    """

    def __init__(self, keys: KeysCollection, prob: float = 0.1, max_k: int = 3, spatial_axes=(0, 1)):
        """
        Args:
            keys: keys of the corresponding items to be transformed.
                See also: :py:class:`monai.transforms.compose.MapTransform`
            prob: probability of rotating.
                (Default 0.1, with 10% probability it returns a rotated array.)
            max_k: number of rotations will be sampled from `np.random.randint(max_k) + 1`.
                (Default 3)
            spatial_axes (2 ints): defines the plane to rotate with 2 spatial axes.
                Default: (0, 1), this is the first two axis in spatial dimensions.
        """
        super().__init__(keys)

        self.prob = min(max(prob, 0.0), 1.0)
        self.max_k = max_k
        self.spatial_axes = spatial_axes

        self._do_transform = False
        self._rand_k = 0

    def randomize(self):
        self._rand_k = self.R.randint(self.max_k) + 1
        self._do_transform = self.R.random() < self.prob

    def __call__(self, data):
        self.randomize()
        if not self._do_transform:
            return data

        rotator = Rotate90(self._rand_k, self.spatial_axes)
        d = dict(data)
        for key in self.keys:
            d[key] = rotator(d[key])
        return d


class Resized(MapTransform):
    """
    Dictionary-based wrapper of :py:class:`monai.transforms.Resize`.

    Args:
        keys: keys of the corresponding items to be transformed.
            See also: :py:class:`monai.transforms.compose.MapTransform`
        spatial_size (tuple or list): expected shape of spatial dimensions after resize operation.
        interp_order (str of sequence of str):
            the interpolation mode. Available options are nearest, linear, bilinear, bicubic,
            trilinear, area. Default="area".
            See also: https://pytorch.org/docs/stable/nn.functional.html#interpolate
        align_corners (optional bool): This only has an effect when mode is
            'linear', 'bilinear', 'bicubic' or 'trilinear'. Default: None.
            See also: https://pytorch.org/docs/stable/nn.functional.html#interpolate
    """

    def __init__(
        self, keys: KeysCollection, spatial_size, interp_order: str = "area", align_corners: Optional[bool] = None
    ):
        super().__init__(keys)
        self.interp_order = ensure_tuple_rep(interp_order, len(self.keys))
        self.resizer = Resize(spatial_size=spatial_size, align_corners=align_corners)

    def __call__(self, data):
        d = dict(data)
        for idx, key in enumerate(self.keys):
            d[key] = self.resizer(d[key], interp_order=self.interp_order[idx])
        return d


class RandAffined(Randomizable, MapTransform):
    """
    Dictionary-based wrapper of :py:class:`monai.transforms.RandAffine`.
    """

    def __init__(
        self,
        keys: KeysCollection,
        spatial_size,
        prob: float = 0.1,
        rotate_range=None,
        shear_range=None,
        translate_range=None,
        scale_range=None,
        mode="bilinear",
        padding_mode="zeros",
        as_tensor_output: bool = True,
        device: Optional[torch.device] = None,
    ):
        """
        Args:
            keys: keys of the corresponding items to be transformed.
            spatial_size (list or tuple of int): output image spatial size.
                if ``data`` component has two spatial dimensions, ``spatial_size`` should have 2 elements [h, w].
                if ``data`` component has three spatial dimensions, ``spatial_size`` should have 3 elements [h, w, d].
            prob: probability of returning a randomized affine grid.
                defaults to 0.1, with 10% chance returns a randomized grid.
            mode (str or sequence of str): interpolation order.
                Available options are 'nearest', 'bilinear'. Defaults to ``'bilinear'``.
                if mode is a tuple of interpolation mode strings, each string corresponds to a key in ``keys``.
                this is useful to set different modes for different data items.
            padding_mode (str or sequence of str): mode of handling out of range indices.
                Available options are 'zeros', 'border', 'reflection'.  Defaults to ``'zeros'``.
            as_tensor_output: the computation is implemented using pytorch tensors, this option specifies
                whether to convert it back to numpy arrays.
            device (torch.device): device on which the tensor will be allocated.

        See also:
            - :py:class:`monai.transforms.compose.MapTransform`
            - :py:class:`RandAffineGrid` for the random affine parameters configurations.
        """
        super().__init__(keys)
        self.rand_affine = RandAffine(
            prob=prob,
            rotate_range=rotate_range,
            shear_range=shear_range,
            translate_range=translate_range,
            scale_range=scale_range,
            spatial_size=spatial_size,
            as_tensor_output=as_tensor_output,
            device=device,
        )
        self.padding_mode = ensure_tuple_rep(padding_mode, len(self.keys))
        self.mode = ensure_tuple_rep(mode, len(self.keys))

    def set_random_state(self, seed=None, state=None):
        self.rand_affine.set_random_state(seed, state)
        super().set_random_state(seed, state)
        return self

    def randomize(self):
        self.rand_affine.randomize()

    def __call__(self, data):
        d = dict(data)
        self.randomize()

        spatial_size = self.rand_affine.spatial_size
        if self.rand_affine.do_transform:
            grid = self.rand_affine.rand_affine_grid(spatial_size=spatial_size)
        else:
            grid = create_grid(spatial_size=spatial_size)

        for idx, key in enumerate(self.keys):
            d[key] = self.rand_affine.resampler(d[key], grid, padding_mode=self.padding_mode[idx], mode=self.mode[idx])
        return d


class Rand2DElasticd(Randomizable, MapTransform):
    """
    Dictionary-based wrapper of :py:class:`monai.transforms.Rand2DElastic`.
    """

    def __init__(
        self,
        keys: KeysCollection,
        spatial_size,
        spacing,
        magnitude_range,
        prob: float = 0.1,
        rotate_range=None,
        shear_range=None,
        translate_range=None,
        scale_range=None,
        mode="bilinear",
        padding_mode="zeros",
        as_tensor_output: bool = False,
        device: Optional[torch.device] = None,
    ):
        """
        Args:
            keys: keys of the corresponding items to be transformed.
            spatial_size (2 ints): specifying output image spatial size [h, w].
            spacing (2 ints): distance in between the control points.
            magnitude_range (2 ints): the random offsets will be generated from
                ``uniform[magnitude[0], magnitude[1])``.
            prob: probability of returning a randomized affine grid.
                defaults to 0.1, with 10% chance returns a randomized grid,
                otherwise returns a ``spatial_size`` centered area extracted from the input image.
            mode (str or sequence of str): interpolation order.
                Available options are 'nearest', 'bilinear'. Defaults to ``'bilinear'``.
                if mode is a tuple of interpolation mode strings, each string corresponds to a key in ``keys``.
                this is useful to set different modes for different data items.
            padding_mode (str or sequence of str): mode of handling out of range indices.
                Available options are 'zeros', 'border', 'reflection'.  Defaults to ``'zeros'``.
            as_tensor_output: the computation is implemented using pytorch tensors, this option specifies
                whether to convert it back to numpy arrays.
            device (torch.device): device on which the tensor will be allocated.
        See also:
            - :py:class:`RandAffineGrid` for the random affine parameters configurations.
            - :py:class:`Affine` for the affine transformation parameters configurations.
        """
        super().__init__(keys)
        self.rand_2d_elastic = Rand2DElastic(
            spacing=spacing,
            magnitude_range=magnitude_range,
            prob=prob,
            rotate_range=rotate_range,
            shear_range=shear_range,
            translate_range=translate_range,
            scale_range=scale_range,
            spatial_size=spatial_size,
            as_tensor_output=as_tensor_output,
            device=device,
        )
        self.padding_mode = ensure_tuple_rep(padding_mode, len(self.keys))
        self.mode = ensure_tuple_rep(mode, len(self.keys))

    def set_random_state(self, seed: Optional[int] = None, state: Optional[np.random.RandomState] = None):
        self.rand_2d_elastic.set_random_state(seed, state)
        super().set_random_state(seed, state)
        return self

    def randomize(self, spatial_size):
        self.rand_2d_elastic.randomize(spatial_size)

    def __call__(self, data):
        d = dict(data)
        spatial_size = self.rand_2d_elastic.spatial_size
        self.randomize(spatial_size)

        if self.rand_2d_elastic.do_transform:
            grid = self.rand_2d_elastic.deform_grid(spatial_size)
            grid = self.rand_2d_elastic.rand_affine_grid(grid=grid)
            grid = _torch_interp(input=grid[None], size=spatial_size, mode="bicubic", align_corners=False)[0]
        else:
            grid = create_grid(spatial_size)

        for idx, key in enumerate(self.keys):
            d[key] = self.rand_2d_elastic.resampler(
                d[key], grid, padding_mode=self.padding_mode[idx], mode=self.mode[idx]
            )
        return d


class Rand3DElasticd(Randomizable, MapTransform):
    """
    Dictionary-based wrapper of :py:class:`monai.transforms.Rand3DElastic`.
    """

    def __init__(
        self,
        keys: KeysCollection,
        spatial_size,
        sigma_range,
        magnitude_range,
        prob: float = 0.1,
        rotate_range=None,
        shear_range=None,
        translate_range=None,
        scale_range=None,
        mode="bilinear",
        padding_mode="zeros",
        as_tensor_output: bool = False,
        device: Optional[torch.device] = None,
    ):
        """
        Args:
            keys: keys of the corresponding items to be transformed.
            spatial_size (3 ints): specifying output image spatial size [h, w, d].
            sigma_range (2 ints): a Gaussian kernel with standard deviation sampled
                 from ``uniform[sigma_range[0], sigma_range[1])`` will be used to smooth the random offset grid.
            magnitude_range (2 ints): the random offsets on the grid will be generated from
                ``uniform[magnitude[0], magnitude[1])``.
            prob: probability of returning a randomized affine grid.
                defaults to 0.1, with 10% chance returns a randomized grid,
                otherwise returns a ``spatial_size`` centered area extracted from the input image.
            mode (str or sequence of str): interpolation order.
                Available options are 'nearest', 'bilinear'. Defaults to ``'bilinear'``.
                if mode is a tuple of interpolation mode strings, each string corresponds to a key in ``keys``.
                this is useful to set different modes for different data items.
            padding_mode (str or sequence of str): mode of handling out of range indices.
                Available options are 'zeros', 'border', 'reflection'.  Defaults to ``'zeros'``.
            as_tensor_output: the computation is implemented using pytorch tensors, this option specifies
                whether to convert it back to numpy arrays.
            device (torch.device): device on which the tensor will be allocated.
        See also:
            - :py:class:`RandAffineGrid` for the random affine parameters configurations.
            - :py:class:`Affine` for the affine transformation parameters configurations.
        """
        super().__init__(keys)
        self.rand_3d_elastic = Rand3DElastic(
            sigma_range=sigma_range,
            magnitude_range=magnitude_range,
            prob=prob,
            rotate_range=rotate_range,
            shear_range=shear_range,
            translate_range=translate_range,
            scale_range=scale_range,
            spatial_size=spatial_size,
            as_tensor_output=as_tensor_output,
            device=device,
        )
        self.padding_mode = ensure_tuple_rep(padding_mode, len(self.keys))
        self.mode = ensure_tuple_rep(mode, len(self.keys))

    def set_random_state(self, seed: Optional[int] = None, state: Optional[np.random.RandomState] = None):
        self.rand_3d_elastic.set_random_state(seed, state)
        super().set_random_state(seed, state)
        return self

    def randomize(self, grid_size):
        self.rand_3d_elastic.randomize(grid_size)

    def __call__(self, data):
        d = dict(data)
        spatial_size = self.rand_3d_elastic.spatial_size
        self.randomize(spatial_size)
        grid = create_grid(spatial_size)
        if self.rand_3d_elastic.do_transform:
            device = self.rand_3d_elastic.device
            grid = torch.tensor(grid).to(device)
            gaussian = GaussianFilter(spatial_dims=3, sigma=self.rand_3d_elastic.sigma, truncated=3.0).to(device)
            offset = torch.tensor(self.rand_3d_elastic.rand_offset[None], device=device)
            grid[:3] += gaussian(offset)[0] * self.rand_3d_elastic.magnitude
            grid = self.rand_3d_elastic.rand_affine_grid(grid=grid)

        for idx, key in enumerate(self.keys):
            d[key] = self.rand_3d_elastic.resampler(
                d[key], grid, padding_mode=self.padding_mode[idx], mode=self.mode[idx]
            )
        return d


class Flipd(MapTransform):
    """Dictionary-based wrapper of :py:class:`monai.transforms.Flip`.

    See `numpy.flip` for additional details.
    https://docs.scipy.org/doc/numpy/reference/generated/numpy.flip.html

    Args:
        keys (dict): Keys to pick data for transformation.
        spatial_axis (None, int or tuple of ints): Spatial axes along which to flip over. Default is None.
    """

    def __init__(self, keys: KeysCollection, spatial_axis=None):
        super().__init__(keys)
        self.flipper = Flip(spatial_axis=spatial_axis)

    def __call__(self, data):
        d = dict(data)
        for key in self.keys:
            d[key] = self.flipper(d[key])
        return d


class RandFlipd(Randomizable, MapTransform):
    """Dictionary-based version :py:class:`monai.transforms.RandFlip`.

    See `numpy.flip` for additional details.
    https://docs.scipy.org/doc/numpy/reference/generated/numpy.flip.html

    Args:
        prob: Probability of flipping.
        spatial_axis (None, int or tuple of ints): Spatial axes along which to flip over. Default is None.
    """

    def __init__(self, keys: KeysCollection, prob: float = 0.1, spatial_axis=None):
        super().__init__(keys)
        self.spatial_axis = spatial_axis
        self.prob = prob

        self._do_transform = False
        self.flipper = Flip(spatial_axis=spatial_axis)

    def randomize(self):
        self._do_transform = self.R.random_sample() < self.prob

    def __call__(self, data):
        self.randomize()
        d = dict(data)
        if not self._do_transform:
            return d
        for key in self.keys:
            d[key] = self.flipper(d[key])
        return d


class Rotated(MapTransform):
    """Dictionary-based wrapper of :py:class:`monai.transforms.Rotate`.

    Args:
        keys (dict): Keys to pick data for transformation.
        angle: Rotation angle in degrees.
        spatial_axes (tuple of 2 ints): Spatial axes of rotation. Default: (0, 1).
            This is the first two axis in spatial dimensions.
        reshape: If reshape is true, the output shape is adapted so that the
            input array is contained completely in the output. Default is True.
        interp_order (int or sequence of int): Order of spline interpolation. Range 0-5.
            Default: InterpolationCode.LINEAR. This is different from scipy where default interpolation
            is InterpolationCode.SPLINE3.
        mode (str or sequence of str): Points outside boundary filled according to this mode. Options are
            'constant', 'nearest', 'reflect', 'wrap'. Default: 'constant'.
        cval (scalar or sequence of scalar): Values to fill outside boundary. Default: 0.
        prefilter (bool or sequence of bool): Apply spline_filter before interpolation. Default: True.
    """

    def __init__(
        self,
        keys: KeysCollection,
        angle: float,
        spatial_axes=(0, 1),
        reshape: bool = True,
        interp_order=InterpolationCode.LINEAR,
        mode="constant",
        cval=0,
        prefilter=True,
    ):
        super().__init__(keys)
        self.rotator = Rotate(angle=angle, spatial_axes=spatial_axes, reshape=reshape)

        self.interp_order = ensure_tuple_rep(interp_order, len(self.keys))
        self.mode = ensure_tuple_rep(mode, len(self.keys))
        self.cval = ensure_tuple_rep(cval, len(self.keys))
        self.prefilter = ensure_tuple_rep(prefilter, len(self.keys))

    def __call__(self, data):
        d = dict(data)
        for idx, key in enumerate(self.keys):
            d[key] = self.rotator(
                d[key],
                order=self.interp_order[idx],
                mode=self.mode[idx],
                cval=self.cval[idx],
                prefilter=self.prefilter[idx],
            )
        return d


class RandRotated(Randomizable, MapTransform):
    """Dictionary-based version :py:class:`monai.transforms.RandRotate`
    Randomly rotates the input arrays.

    Args:
        prob: Probability of rotation.
        degrees (tuple of float or float): Range of rotation in degrees. If single number,
            angle is picked from (-degrees, degrees).
        spatial_axes (tuple of 2 ints): Spatial axes of rotation. Default: (0, 1).
            This is the first two axis in spatial dimensions.
        reshape: If reshape is true, the output shape is adapted so that the
            input array is contained completely in the output. Default is True.
        interp_order (int or sequence of int): Order of spline interpolation. Range 0-5.
            Default: InterpolationCode.LINEAR. This is different from scipy where default
            interpolation is InterpolationCode.SPLINE3.
        mode (str or sequence of str): Points outside boundary filled according to this mode. Options are
            'constant', 'nearest', 'reflect', 'wrap'. Default: 'constant'.
        cval (scalar or sequence of scalar): Value to fill outside boundary. Default: 0.
        prefilter (bool or sequence of bool): Apply spline_filter before interpolation. Default: True.
    """

    def __init__(
        self,
        keys: KeysCollection,
        degrees,
        prob: float = 0.1,
        spatial_axes=(0, 1),
        reshape: bool = True,
        interp_order=InterpolationCode.LINEAR,
        mode="constant",
        cval=0,
        prefilter=True,
    ):
        super().__init__(keys)
        self.prob = prob
        self.degrees = degrees
        self.reshape = reshape
        self.spatial_axes = spatial_axes

        self.interp_order = ensure_tuple_rep(interp_order, len(self.keys))
        self.mode = ensure_tuple_rep(mode, len(self.keys))
        self.cval = ensure_tuple_rep(cval, len(self.keys))
        self.prefilter = ensure_tuple_rep(prefilter, len(self.keys))

        if not hasattr(self.degrees, "__iter__"):
            self.degrees = (-self.degrees, self.degrees)
        assert len(self.degrees) == 2, "degrees should be a number or pair of numbers."

        self._do_transform = False
        self.angle = None

    def randomize(self):
        self._do_transform = self.R.random_sample() < self.prob
        self.angle = self.R.uniform(low=self.degrees[0], high=self.degrees[1])

    def __call__(self, data):
        self.randomize()
        d = dict(data)
        if not self._do_transform:
            return d
        rotator = Rotate(angle=self.angle, spatial_axes=self.spatial_axes, reshape=self.reshape)
        for idx, key in enumerate(self.keys):
            d[key] = rotator(
                d[key],
                order=self.interp_order[idx],
                mode=self.mode[idx],
                cval=self.cval[idx],
                prefilter=self.prefilter[idx],
            )
        return d


class Zoomd(MapTransform):
    """Dictionary-based wrapper of :py:class:`monai.transforms.Zoom`.

    Args:
        zoom (float or sequence): The zoom factor along the spatial axes.
            If a float, zoom is the same for each spatial axis.
            If a sequence, zoom should contain one value for each spatial axis.
        interp_order (str or sequence of str): the interpolation mode. Default="area".
            Available options are nearest, linear, bilinear, bicubic, trilinear, area.
            See also: https://pytorch.org/docs/stable/nn.functional.html#interpolate
        align_corners (optional bool): This only has an effect when mode is
            'linear', 'bilinear', 'bicubic' or 'trilinear'. Default: None.
            See also: https://pytorch.org/docs/stable/nn.functional.html#interpolate
        keep_size (bool): Should keep original size (pad if needed), default is True.
    """

    def __init__(
        self,
        keys: KeysCollection,
        zoom,
        interp_order: str = "area",
        align_corners: Optional[bool] = None,
        keep_size: bool = True,
    ):
        super().__init__(keys)
        self.zoomer = Zoom(zoom=zoom, align_corners=align_corners, keep_size=keep_size)
        self.interp_order = ensure_tuple_rep(interp_order, len(self.keys))

    def __call__(self, data):
        d = dict(data)
        for idx, key in enumerate(self.keys):
            d[key] = self.zoomer(d[key], interp_order=self.interp_order[idx])
        return d


class RandZoomd(Randomizable, MapTransform):
    """Dict-based version :py:class:`monai.transforms.RandZoom`.

    Args:
        keys: Keys to pick data for transformation.
        prob: Probability of zooming.
        min_zoom (float or sequence): Min zoom factor. Can be float or sequence same size as image.
            If a float, min_zoom is the same for each spatial axis.
            If a sequence, min_zoom should contain one value for each spatial axis.
        max_zoom (float or sequence): Max zoom factor. Can be float or sequence same size as image.
            If a float, max_zoom is the same for each spatial axis.
            If a sequence, max_zoom should contain one value for each spatial axis.
        interp_order (str or sequence of str): the interpolation mode. Default="area".
            Available options are nearest, linear, bilinear, bicubic, trilinear, area.
            See also: https://pytorch.org/docs/stable/nn.functional.html#interpolate
        align_corners (optional bool): This only has an effect when mode is
            'linear', 'bilinear', 'bicubic' or 'trilinear'. Default: None.
            See also: https://pytorch.org/docs/stable/nn.functional.html#interpolate
        keep_size: Should keep original size (pad if needed), default is True.
    """

    def __init__(
        self,
        keys: KeysCollection,
        prob: float = 0.1,
        min_zoom=0.9,
        max_zoom=1.1,
<<<<<<< HEAD
        interp_order: str = "area",
        align_corners: Optional[bool] = None,
=======
        interp_order=InterpolationCode.SPLINE3,
        mode="constant",
        cval: float = 0.0,
        prefilter=True,
        use_gpu: bool = False,
>>>>>>> 7444466c
        keep_size: bool = True,
    ):
        super().__init__(keys)
        if hasattr(min_zoom, "__iter__") and hasattr(max_zoom, "__iter__"):
            assert len(min_zoom) == len(max_zoom), "min_zoom and max_zoom must have same length."
        self.min_zoom = min_zoom
        self.max_zoom = max_zoom
        self.prob = prob

        self.interp_order = ensure_tuple_rep(interp_order, len(self.keys))
        self.align_corners = align_corners
        self.keep_size = keep_size

        self._do_transform = False
        self._zoom = None

    def randomize(self):
        self._do_transform = self.R.random_sample() < self.prob
        if hasattr(self.min_zoom, "__iter__"):
            self._zoom = (self.R.uniform(l, h) for l, h in zip(self.min_zoom, self.max_zoom))
        else:
            self._zoom = self.R.uniform(self.min_zoom, self.max_zoom)

    def __call__(self, data):
        self.randomize()
        d = dict(data)
        if not self._do_transform:
            return d
        zoomer = Zoom(self._zoom, align_corners=self.align_corners, keep_size=self.keep_size)
        for idx, key in enumerate(self.keys):
            d[key] = zoomer(d[key], interp_order=self.interp_order[idx])
        return d


SpacingD = SpacingDict = Spacingd
OrientationD = OrientationDict = Orientationd
Rotate90D = Rotate90Dict = Rotate90d
RandRotate90D = RandRotate90Dict = RandRotate90d
ResizeD = ResizeDict = Resized
RandAffineD = RandAffineDict = RandAffined
Rand2DElasticD = Rand2DElasticDict = Rand2DElasticd
Rand3DElasticD = Rand3DElasticDict = Rand3DElasticd
FlipD = FlipDict = Flipd
RandFlipD = RandFlipDict = RandFlipd
RotateD = RotateDict = Rotated
RandRotateD = RandRotateDict = RandRotated
ZoomD = ZoomDict = Zoomd
RandZoomD = RandZoomDict = RandZoomd<|MERGE_RESOLUTION|>--- conflicted
+++ resolved
@@ -765,16 +765,8 @@
         prob: float = 0.1,
         min_zoom=0.9,
         max_zoom=1.1,
-<<<<<<< HEAD
         interp_order: str = "area",
         align_corners: Optional[bool] = None,
-=======
-        interp_order=InterpolationCode.SPLINE3,
-        mode="constant",
-        cval: float = 0.0,
-        prefilter=True,
-        use_gpu: bool = False,
->>>>>>> 7444466c
         keep_size: bool = True,
     ):
         super().__init__(keys)
