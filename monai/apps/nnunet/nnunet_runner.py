# Copyright (c) MONAI Consortium
# Licensed under the Apache License, Version 2.0 (the "License");
# you may not use this file except in compliance with the License.
# You may obtain a copy of the License at
#     http://www.apache.org/licenses/LICENSE-2.0
# Unless required by applicable law or agreed to in writing, software
# distributed under the License is distributed on an "AS IS" BASIS,
# WITHOUT WARRANTIES OR CONDITIONS OF ANY KIND, either express or implied.
# See the License for the specific language governing permissions and
# limitations under the License.

from __future__ import annotations

import copy
import glob
import os
<<<<<<< HEAD
=======
import shutil
>>>>>>> 19d45d49

import nibabel as nib
import numpy as np
import torch
from batchgenerators.utilities.file_and_folder_operations import join, load_pickle

import monai
from monai.bundle import ConfigParser


class nnUNetRunner:
    def __init__(self, input):
        self.input_info = []
        self.input_config_or_dict = input

        if isinstance(self.input_config_or_dict, dict):
            self.input_info = self.input_config_or_dict
        elif isinstance(self.input_config_or_dict, str) and os.path.isfile(self.input_config_or_dict):
            self.input_info = ConfigParser.load_config_file(self.input_config_or_dict)
        else:
            raise ValueError(f"{input} is not a valid file or dict")

        self.nnunet_raw = self.input_info.pop("nnunet_raw", os.path.join(".", "work_dir", "nnUNet_raw_data_base"))
        self.nnunet_preprocessed = self.input_info.pop(
            "nnunet_preprocessed", os.path.join(".", "work_dir", "nnUNet_preprocessed")
        )
        self.nnunet_results = self.input_info.pop(
            "nnunet_results", os.path.join(".", "work_dir", "nnUNet_trained_models")
        )

        if not os.path.exists(self.nnunet_raw):
            os.makedirs(self.nnunet_raw)

        if not os.path.exists(self.nnunet_preprocessed):
            os.makedirs(self.nnunet_preprocessed)

        if not os.path.exists(self.nnunet_results):
            os.makedirs(self.nnunet_results)

        # claim environment variable
        os.environ["nnUNet_raw"] = self.nnunet_raw
        os.environ["nnUNet_preprocessed"] = self.nnunet_preprocessed
        os.environ["nnUNet_results"] = self.nnunet_results
        os.environ["OMP_NUM_THREADS"] = str(1)

        # dataset_name_or_id has to be a string
        self.dataset_name_or_id = str(self.input_info.pop("dataset_name_or_id", 1))

        from nnunetv2.utilities.dataset_name_id_conversion import maybe_convert_to_dataset_name

        try:
            self.dataset_name = maybe_convert_to_dataset_name(int(self.dataset_name_or_id))
        except:
            print("Dataset ID does not exist! Check input '.yaml' if this is unexpected.")

        from nnunetv2.configuration import default_num_processes

        self.default_num_processes = default_num_processes

        self.num_folds = 5
        self.best_configuration = None

    def convert_dataset(self):
<<<<<<< HEAD
        try:
            raw_data_foldername_perfix = str(int(self.dataset_name_or_id) + 1000)
            raw_data_foldername_perfix = "Dataset" + raw_data_foldername_perfix[-3:]

            # check if dataset is created
            subdirs = glob.glob(f"{self.nnunet_raw}/*")
            dataset_ids = [_item.split(os.sep)[-1] for _item in subdirs]
            dataset_ids = [_item.split("_")[0] for _item in dataset_ids]
            if raw_data_foldername_perfix in dataset_ids:
                print("Dataset with the same ID exists!")
                return

            data_dir = self.input_info.pop("dataroot")
            if data_dir[-1] == os.sep:
                data_dir = data_dir[:-1]

            raw_data_foldername = raw_data_foldername_perfix + "_" + data_dir.split(os.sep)[-1]
            raw_data_foldername = os.path.join(self.nnunet_raw, raw_data_foldername)
            if not os.path.exists(raw_data_foldername):
                os.makedirs(raw_data_foldername)

            datalist_json = ConfigParser.load_config_file(self.input_info.pop("datalist"))

            if "training" in datalist_json:
                os.makedirs(os.path.join(raw_data_foldername, "imagesTs"))
                os.makedirs(os.path.join(raw_data_foldername, "labelsTs"))
            else:
                print("Input '.json' data list is incorrect.")
                return

            test_key = None
            if "test" in datalist_json or "testing" in datalist_json:
                os.makedirs(os.path.join(raw_data_foldername, "imagesTr"))
                test_key = "test" if "test" in datalist_json else "testing"

            img = monai.transforms.LoadImage(image_only=True, ensure_channel_first=True, simple_keys=True)(
                os.path.join(data_dir, datalist_json["training"][0]["image"])
            )
            num_input_channels = img.size()[0] if img.dim() == 4 else 1
            print(f"num_input_channels: {num_input_channels}")

            num_foreground_classes = 0
            for _i in range(len(datalist_json["training"])):
                seg = monai.transforms.LoadImage(image_only=True, ensure_channel_first=True, simple_keys=True)(
                    os.path.join(data_dir, datalist_json["training"][_i]["label"])
=======
        # try:
        raw_data_foldername_perfix = str(int(self.dataset_name_or_id) + 1000)
        raw_data_foldername_perfix = "Dataset" + raw_data_foldername_perfix[-3:]

        # check if dataset is created
        subdirs = glob.glob(f"{self.nnunet_raw}/*")
        dataset_ids = [_item.split(os.sep)[-1] for _item in subdirs]
        dataset_ids = [_item.split("_")[0] for _item in dataset_ids]
        if raw_data_foldername_perfix in dataset_ids:
            print("Dataset with the same ID exists!")
            return

        data_dir = self.input_info.pop("dataroot")
        if data_dir[-1] == os.sep:
            data_dir = data_dir[:-1]

        raw_data_foldername = raw_data_foldername_perfix + "_" + data_dir.split(os.sep)[-1]
        raw_data_foldername = os.path.join(self.nnunet_raw, raw_data_foldername)
        if not os.path.exists(raw_data_foldername):
            os.makedirs(raw_data_foldername)

        datalist_json = ConfigParser.load_config_file(self.input_info.pop("datalist"))

        if "training" in datalist_json:
            os.makedirs(os.path.join(raw_data_foldername, "imagesTs"))
            os.makedirs(os.path.join(raw_data_foldername, "labelsTs"))

        if "test" in datalist_json or "testing" in datalist_json:
            os.makedirs(os.path.join(raw_data_foldername, "imagesTr"))
            test_key = "test" if "test" in datalist_json else "testing"

        img = monai.transforms.LoadImage(image_only=True, ensure_channel_first=True, simple_keys=True)(os.path.join(data_dir, datalist_json["training"][0]["image"]))
        num_input_channels = img.size()[0] if img.dim() == 4 else 1
        print(f"num_input_channels: {num_input_channels}")

        num_foreground_classes = 0
        for _i in range(len(datalist_json["training"])):
            seg = monai.transforms.LoadImage(image_only=True, ensure_channel_first=True, simple_keys=True)(os.path.join(data_dir, datalist_json["training"][_i]["label"]))
            num_foreground_classes = max(num_foreground_classes, int(seg.max()))
        print(f"num_foreground_classes: {num_foreground_classes}")

        new_json_data = {}

        modality = self.input_info.pop("modality")
        if type(modality) != list:
            modality = [modality]

        new_json_data["channel_names"] = {}
        for _j in range(num_input_channels):
            new_json_data["channel_names"][str(_j)] = modality[_j]

        new_json_data["labels"] = {}
        new_json_data["labels"]["background"] = 0
        for _j in range(num_foreground_classes):
            new_json_data["labels"][f"class{_j + 1}"] = _j + 1

        new_json_data["numTraining"] = len(datalist_json["training"])
        name_parts = datalist_json["training"][0]["image"].split(".")
        new_json_data["file_ending"] = name_parts[-1] if name_parts[-1] != "gz" else f".{name_parts[-2]}.{name_parts[-1]}"

        ConfigParser.export_config_file(
            config=new_json_data, filepath=os.path.join(raw_data_foldername, "dataset.json"), fmt="json", sort_keys=True, indent=4, ensure_ascii=False
        )

        for _k in range(len(datalist_json["training"])):
            img_name = datalist_json["training"][_k]["image"]
            while img_name[:2] == "./" or img_name[0] == "/":
                if img_name[:2] == "./":
                    img_name = img_name[2:]
                if img_name[0] == "/":
                    img_name = img_name[1:]
            img_name = img_name[:-len(new_json_data["file_ending"])].replace(os.sep, "") + new_json_data["file_ending"]

            # copy image
            if num_input_channels == 1:
                shutil.copy2(
                    os.path.join(data_dir, datalist_json["training"][_i]["image"]),
                    os.path.join(raw_data_foldername, "imagesTs", img_name.replace(new_json_data["file_ending"], "_0000" + new_json_data["file_ending"])),
>>>>>>> 19d45d49
                )
                num_foreground_classes = max(num_foreground_classes, int(seg.max()))
            print(f"num_foreground_classes: {num_foreground_classes}")

            new_json_data = {}

            modality = self.input_info.pop("modality")
            if type(modality) != list:
                modality = [modality]

            new_json_data["channel_names"] = {}
            for _j in range(num_input_channels):
                new_json_data["channel_names"][str(_j)] = modality[_j]

            new_json_data["labels"] = {}
            new_json_data["labels"]["background"] = 0
            for _j in range(num_foreground_classes):
                new_json_data["labels"][f"class{_j + 1}"] = _j + 1

            new_json_data["numTraining"] = len(datalist_json["training"])
            new_json_data["file_ending"] = ".nii.gz"

            ConfigParser.export_config_file(
                config=new_json_data,
                filepath=os.path.join(raw_data_foldername, "dataset.json"),
                fmt="json",
                sort_keys=True,
                indent=4,
                ensure_ascii=False,
            )

<<<<<<< HEAD
            _index = 0
            new_datalist_json = {}
            new_datalist_json["training"] = []
            new_datalist_json[test_key] = []

            for _key, _folder in list(zip(["training", test_key], ["imagesTs", "imagesTr"])):
                if _key == None:
                    continue

                for _k in range(len(datalist_json[_key])):
                    orig_img_name = (
                        datalist_json[_key][_k]["image"]
                        if type(datalist_json[_key][_k]) == dict
                        else datalist_json[_key][_k]
                    )
                    img_name = f"image_{_index}"
                    _index += 1

                    # copy image
                    nda = monai.transforms.LoadImage(image_only=True, ensure_channel_first=True, simple_keys=True)(
                        os.path.join(data_dir, orig_img_name)
                    )
                    affine = nda.meta["original_affine"]
                    nda = nda.numpy()
                    for _l in range(num_input_channels):
                        outimg = nib.Nifti1Image(nda[_l, ...], affine)
                        index = "_" + str(_l + 10000)[-4:]
                        nib.save(outimg, os.path.join(raw_data_foldername, _folder, img_name + index + ".nii.gz"))

                    # copy label
                    if type(datalist_json[_key][_k]) == dict and "label" in datalist_json[_key][_k]:
                        nda = monai.transforms.LoadImage(image_only=True, ensure_channel_first=True, simple_keys=True)(
                            os.path.join(data_dir, datalist_json[_key][_k]["label"])
                        )
                        affine = nda.meta["original_affine"]
                        nda = nda.numpy().astype(np.uint8)
                        nib.save(
                            nib.Nifti1Image(nda, affine),
                            os.path.join(raw_data_foldername, "labelsTs", img_name + ".nii.gz"),
                        )

                    if type(datalist_json[_key][_k]) == dict:
                        _val = copy.deepcopy(datalist_json[_key][_k])
                        _val["new_name"] = img_name
                        new_datalist_json[_key].append(_val)
                    else:
                        new_datalist_json[_key].append({"image": datalist_json[_key][_k], "new_name": img_name})

            ConfigParser.export_config_file(
                config=new_datalist_json,
                filepath=os.path.join(raw_data_foldername, "datalist.json"),
                fmt="json",
                sort_keys=True,
                indent=4,
                ensure_ascii=False,
            )
        except:
            print("Input '.yaml' is incorrect.")
=======
        # if "test" in datalist_json or "testing" in datalist_json:
        #     for _k in range(len(datalist_json[test_key])):
        #         img_name = datalist_json[test_key][_k]["image"]
        #         while img_name[:2] == "./" or img_name[0] == "/":
        #             if img_name[:2] == "./":
        #                 img_name = img_name[2:]
        #             if img_name[0] == "/":
        #                 img_name = img_name[1:]
        #         img_name = img_name[:-len(new_json_data["file_ending"])].replace(os.sep, "") + new_json_data["file_ending"]

        #         # copy image
        #         if num_input_channels == 1:
        #             shutil.copy2(
        #                 os.path.join(data_dir, datalist_json[test_key][_i]["image"]),
        #                 os.path.join(raw_data_foldername, "imagesTs", img_name.replace(new_json_data["file_ending"], "_0000" + new_json_data["file_ending"])),
        #             )
        #         else:
        #             affine = nib.load(os.path.join(data_dir, datalist_json[test_key][_k]["image"])).affine
        #             nda = monai.transforms.LoadImage(image_only=True, ensure_channel_first=True, simple_keys=True)(os.path.join(data_dir, datalist_json["training"][_k]["image"]))
        #             nda = nda.numpy()
        #             for _l in range(num_input_channels):
        #                 outimg = nib.Nifti1Image(nda[_l, ...], affine)
        #                 index = "_" + str(_l + 10000)[-4:]
        #                 nib.save(outimg, os.path.join(raw_data_foldername, "imagesTs", img_name.replace(new_json_data["file_ending"], index + new_json_data["file_ending"])))

        # except:
        #     print("Input '.yaml' is incorrect.")
>>>>>>> 19d45d49

    def convert_msd_dataset(self, data_dir, overwrite_id=None, np=-1):
        from nnunetv2.dataset_conversion.convert_MSD_dataset import convert_msd_dataset

        num_processes = None if np < 0 else self.default_num_processes
        convert_msd_dataset(data_dir, overwrite_id, num_processes)

    def extract_fingerprints(
        self, fpe="DatasetFingerprintExtractor", npfp=8, verify_dataset_integrity=False, clean=False, verbose=False
    ):
        from nnunetv2.experiment_planning.plan_and_preprocess_api import extract_fingerprints

        print("Fingerprint extraction...")
        extract_fingerprints([int(self.dataset_name_or_id)], fpe, npfp, verify_dataset_integrity, clean, verbose)

    def plan_experiments(
        self,
        pl="ExperimentPlanner",
        gpu_memory_target=8,
        preprocessor_name="DefaultPreprocessor",
        overwrite_target_spacing=None,
        overwrite_plans_name="nnUNetPlans",
        verbose=False,
    ):
        from nnunetv2.experiment_planning.plan_and_preprocess_api import plan_experiments

        print("Experiment planning...")
        plan_experiments(
            [int(self.dataset_name_or_id)],
            pl,
            gpu_memory_target,
            preprocessor_name,
            overwrite_target_spacing,
            overwrite_plans_name,
        )

    def preprocess(
        self, c=["2d", "3d_fullres", "3d_lowres"], np=[8, 4, 8], overwrite_plans_name="nnUNetPlans", verbose=False
    ):
        from nnunetv2.experiment_planning.plan_and_preprocess_api import preprocess

        print("Preprocessing...")
        preprocess(
            [int(self.dataset_name_or_id)], overwrite_plans_name, configurations=c, num_processes=np, verbose=verbose
        )

    def plan_and_process(
        self,
        fpe="DatasetFingerprintExtractor",
        npfp=8,
        verify_dataset_integrity=False,
        no_pp=False,
        clean=False,
        pl="ExperimentPlanner",
        gpu_memory_target=8,
        preprocessor_name="DefaultPreprocessor",
        overwrite_target_spacing=None,
        overwrite_plans_name="nnUNetPlans",
        c=["2d", "3d_fullres", "3d_lowres"],
        np=[8, 4, 8],
        verbose=False,
    ):
        self.extract_fingerprints(fpe, np, verify_dataset_integrity, clean, verbose)
        self.plan_experiments(pl, gpu_memory_target, preprocessor_name, overwrite_target_spacing, overwrite_plans_name)
        self.preprocess(c, np, overwrite_plans_name, verbose)

    def train_single_model(self, config, fold, **kwargs):
        """
        Args:
            config: configuration that should be trained.
            fold: fold of the 5-fold cross-validation. Should be an int between 0 and 4.
            trainer_class_name: name of the custom trainer class. default: 'nnUNetTrainer'.
            plans_identifier: custom plans identifier. default: 'nnUNetPlans'.
            pretrained_weights: path to nnU-Net checkpoint file to be used as pretrained model. Will only be used when actually training. Beta. Use with caution. default: False.
            num_gpus: number of GPUs to use for training. default: 1.
            use_compressed_data: true to use compressed data for training. Reading compressed data is much more CPU and (potentially) RAM intensive and should only be used if you know what you are doing default: False.
            export_validation_probabilities: true to save softmax predictions from final validation as npz files (in addition to predicted segmentations). Needed for finding the best ensemble. default: False.
            continue_training: continue training from latest checkpoint. default: False.
            only_run_validation: true to run the validation only. Requires training to have finished. default: False.
            disable_checkpointing: true to disable checkpointing. Ideal for testing things out and you dont want to flood your hard drive with checkpoints. default: False.
        """
        from nnunetv2.run.run_training import run_training

        run_training(dataset_name_or_id=self.dataset_name_or_id, configuration=config, fold=fold, **kwargs)

    def train(self, configs=["3d_fullres", "2d", "3d_lowres", "3d_cascade_fullres"], **kwargs):
        if type(configs) == str:
            configs = [configs]

        for _i in range(len(configs)):
            _config = configs[_i]
            for _fold in range(self.num_folds):
                self.train_single_model(config=_config, fold=_fold, **kwargs)

    def validate_single_model(self, config, fold):
        self.train_single_model(config=config, fold=fold, only_run_validation=True)

    def validate(self, configs=["3d_fullres", "2d", "3d_lowres", "3d_cascade_fullres"]):
        if type(configs) == str:
            configs = [configs]

        for _i in range(len(configs)):
            _config = configs[_i]
            for _fold in range(self.num_folds):
                self.validate_single_model(config=_config, fold=_fold)

    def find_best_configuration(self):
        from nnunetv2.evaluation.find_best_configuration import (
            dumb_trainer_config_plans_to_trained_models_dict,
            find_best_configuration,
        )

        models = dumb_trainer_config_plans_to_trained_models_dict(
            ["nnUNetTrainer_5epochs"], ["2d", "3d_lowres", "3d_cascade_fullres", "3d_fullres"], ["nnUNetPlans"]
        )
        ret = find_best_configuration(
            int(self.dataset_name_or_id),
            models,
            allow_ensembling=True,
            num_processes=8,
            overwrite=True,
            folds=(0, 1, 2, 3, 4),
            strict=True,
        )
        self.best_configuration = ret

    def predict(
        self,
        list_of_lists_or_source_folder: Union[str, List[List[str]]],
        output_folder: str,
        model_training_output_dir: str,
        use_folds: Union[Tuple[int, ...], str] = None,
        tile_step_size: float = 0.5,
        use_gaussian: bool = True,
        use_mirroring: bool = True,
        perform_everything_on_gpu: bool = True,
        verbose: bool = True,
        save_probabilities: bool = False,
        overwrite: bool = True,
        checkpoint_name: str = "checkpoint_final.pth",
        folder_with_segs_from_prev_stage: str = None,
        num_parts: int = 1,
        part_id: int = 0,
        num_processes_preprocessing: int = -1,
        num_processes_segmentation_export: int = -1,
    ):
        from nnunetv2.inference.predict_from_raw_data import predict_from_raw_data

        n_processes_preprocessing = (
            self.default_num_processes if num_processes_preprocessing < 0 else num_processes_preprocessing
        )
        n_processes_segmentation_export = (
            self.default_num_processes if num_processes_segmentation_export < 0 else num_processes_segmentation_export
        )

        predict_from_raw_data(
            list_of_lists_or_source_folder=list_of_lists_or_source_folder,
            output_folder=output_folder,
            model_training_output_dir=model_training_output_dir,
            use_folds=use_folds,
            tile_step_size=tile_step_size,
            use_gaussian=use_gaussian,
            use_mirroring=use_mirroring,
            perform_everything_on_gpu=perform_everything_on_gpu,
            verbose=verbose,
            save_probabilities=save_probabilities,
            overwrite=overwrite,
            checkpoint_name=checkpoint_name,
            num_processes_preprocessing=n_processes_preprocessing,
            num_processes_segmentation_export=n_processes_segmentation_export,
            folder_with_segs_from_prev_stage=folder_with_segs_from_prev_stage,
            num_parts=num_parts,
            part_id=part_id,
        )

    def predict_ensemble(self, folds=[0, 3]):
        from nnunetv2.ensembling.ensemble import ensemble_folders
        from nnunetv2.postprocessing.remove_connected_components import apply_postprocessing_to_folder
        from nnunetv2.utilities.file_path_utilities import get_output_folder

        source_dir = join(self.nnunet_raw, self.dataset_name, "imagesTs")
        target_dir_base = join(self.nnunet_results, self.dataset_name)

        has_ensemble = len(self.best_configuration["best_model_or_ensemble"]["selected_model_or_models"]) > 1

        used_folds = folds
        output_folders = []
        for im in self.best_configuration["best_model_or_ensemble"]["selected_model_or_models"]:
            output_dir = join(target_dir_base, f"pred_{im['configuration']}")
            model_folder = get_output_folder(
                int(self.dataset_name_or_id), im["trainer"], im["plans_identifier"], im["configuration"]
            )
            self.predict(
                list_of_lists_or_source_folder=source_dir,
                output_folder=output_dir,
                model_training_output_dir=model_folder,
                use_folds=used_folds,
                save_probabilities=has_ensemble,
                verbose=False,
                overwrite=True,
            )
            output_folders.append(output_dir)

        # if we have an ensemble, we need to ensemble the results
        if has_ensemble:
            ensemble_folders(
                output_folders, join(target_dir_base, "ensemble_predictions"), save_merged_probabilities=False
            )
            folder_for_pp = join(target_dir_base, "ensemble_predictions")
        else:
            folder_for_pp = output_folders[0]

        # apply postprocessing
        pp_fns, pp_fn_kwargs = load_pickle(self.best_configuration["best_model_or_ensemble"]["postprocessing_file"])
        apply_postprocessing_to_folder(
            folder_for_pp,
            join(target_dir_base, "ensemble_predictions_postprocessed"),
            pp_fns,
            pp_fn_kwargs,
            plans_file_or_dict=self.best_configuration["best_model_or_ensemble"]["some_plans_file"],
        )

    def run(self):
        self.plan_and_process()
        self.train()
        self.find_best_configuration()
        self.predict_ensemble()<|MERGE_RESOLUTION|>--- conflicted
+++ resolved
@@ -14,10 +14,6 @@
 import copy
 import glob
 import os
-<<<<<<< HEAD
-=======
-import shutil
->>>>>>> 19d45d49
 
 import nibabel as nib
 import numpy as np
@@ -81,7 +77,6 @@
         self.best_configuration = None
 
     def convert_dataset(self):
-<<<<<<< HEAD
         try:
             raw_data_foldername_perfix = str(int(self.dataset_name_or_id) + 1000)
             raw_data_foldername_perfix = "Dataset" + raw_data_foldername_perfix[-3:]
@@ -116,6 +111,8 @@
             if "test" in datalist_json or "testing" in datalist_json:
                 os.makedirs(os.path.join(raw_data_foldername, "imagesTr"))
                 test_key = "test" if "test" in datalist_json else "testing"
+                if type(datalist_json[test_key][0]) == dict and "label" in datalist_json[test_key][0]:
+                    os.makedirs(os.path.join(raw_data_foldername, "labelsTr"))
 
             img = monai.transforms.LoadImage(image_only=True, ensure_channel_first=True, simple_keys=True)(
                 os.path.join(data_dir, datalist_json["training"][0]["image"])
@@ -127,86 +124,7 @@
             for _i in range(len(datalist_json["training"])):
                 seg = monai.transforms.LoadImage(image_only=True, ensure_channel_first=True, simple_keys=True)(
                     os.path.join(data_dir, datalist_json["training"][_i]["label"])
-=======
-        # try:
-        raw_data_foldername_perfix = str(int(self.dataset_name_or_id) + 1000)
-        raw_data_foldername_perfix = "Dataset" + raw_data_foldername_perfix[-3:]
-
-        # check if dataset is created
-        subdirs = glob.glob(f"{self.nnunet_raw}/*")
-        dataset_ids = [_item.split(os.sep)[-1] for _item in subdirs]
-        dataset_ids = [_item.split("_")[0] for _item in dataset_ids]
-        if raw_data_foldername_perfix in dataset_ids:
-            print("Dataset with the same ID exists!")
-            return
-
-        data_dir = self.input_info.pop("dataroot")
-        if data_dir[-1] == os.sep:
-            data_dir = data_dir[:-1]
-
-        raw_data_foldername = raw_data_foldername_perfix + "_" + data_dir.split(os.sep)[-1]
-        raw_data_foldername = os.path.join(self.nnunet_raw, raw_data_foldername)
-        if not os.path.exists(raw_data_foldername):
-            os.makedirs(raw_data_foldername)
-
-        datalist_json = ConfigParser.load_config_file(self.input_info.pop("datalist"))
-
-        if "training" in datalist_json:
-            os.makedirs(os.path.join(raw_data_foldername, "imagesTs"))
-            os.makedirs(os.path.join(raw_data_foldername, "labelsTs"))
-
-        if "test" in datalist_json or "testing" in datalist_json:
-            os.makedirs(os.path.join(raw_data_foldername, "imagesTr"))
-            test_key = "test" if "test" in datalist_json else "testing"
-
-        img = monai.transforms.LoadImage(image_only=True, ensure_channel_first=True, simple_keys=True)(os.path.join(data_dir, datalist_json["training"][0]["image"]))
-        num_input_channels = img.size()[0] if img.dim() == 4 else 1
-        print(f"num_input_channels: {num_input_channels}")
-
-        num_foreground_classes = 0
-        for _i in range(len(datalist_json["training"])):
-            seg = monai.transforms.LoadImage(image_only=True, ensure_channel_first=True, simple_keys=True)(os.path.join(data_dir, datalist_json["training"][_i]["label"]))
-            num_foreground_classes = max(num_foreground_classes, int(seg.max()))
-        print(f"num_foreground_classes: {num_foreground_classes}")
-
-        new_json_data = {}
-
-        modality = self.input_info.pop("modality")
-        if type(modality) != list:
-            modality = [modality]
-
-        new_json_data["channel_names"] = {}
-        for _j in range(num_input_channels):
-            new_json_data["channel_names"][str(_j)] = modality[_j]
-
-        new_json_data["labels"] = {}
-        new_json_data["labels"]["background"] = 0
-        for _j in range(num_foreground_classes):
-            new_json_data["labels"][f"class{_j + 1}"] = _j + 1
-
-        new_json_data["numTraining"] = len(datalist_json["training"])
-        name_parts = datalist_json["training"][0]["image"].split(".")
-        new_json_data["file_ending"] = name_parts[-1] if name_parts[-1] != "gz" else f".{name_parts[-2]}.{name_parts[-1]}"
-
-        ConfigParser.export_config_file(
-            config=new_json_data, filepath=os.path.join(raw_data_foldername, "dataset.json"), fmt="json", sort_keys=True, indent=4, ensure_ascii=False
-        )
-
-        for _k in range(len(datalist_json["training"])):
-            img_name = datalist_json["training"][_k]["image"]
-            while img_name[:2] == "./" or img_name[0] == "/":
-                if img_name[:2] == "./":
-                    img_name = img_name[2:]
-                if img_name[0] == "/":
-                    img_name = img_name[1:]
-            img_name = img_name[:-len(new_json_data["file_ending"])].replace(os.sep, "") + new_json_data["file_ending"]
-
-            # copy image
-            if num_input_channels == 1:
-                shutil.copy2(
-                    os.path.join(data_dir, datalist_json["training"][_i]["image"]),
-                    os.path.join(raw_data_foldername, "imagesTs", img_name.replace(new_json_data["file_ending"], "_0000" + new_json_data["file_ending"])),
->>>>>>> 19d45d49
+
                 )
                 num_foreground_classes = max(num_foreground_classes, int(seg.max()))
             print(f"num_foreground_classes: {num_foreground_classes}")
@@ -238,13 +156,12 @@
                 ensure_ascii=False,
             )
 
-<<<<<<< HEAD
             _index = 0
             new_datalist_json = {}
             new_datalist_json["training"] = []
             new_datalist_json[test_key] = []
 
-            for _key, _folder in list(zip(["training", test_key], ["imagesTs", "imagesTr"])):
+            for _key, _folder, _label_folder in list(zip(["training", test_key], ["imagesTs", "imagesTr"], ["labelsTs", "labelsTr"])):
                 if _key == None:
                     continue
 
@@ -297,35 +214,6 @@
             )
         except:
             print("Input '.yaml' is incorrect.")
-=======
-        # if "test" in datalist_json or "testing" in datalist_json:
-        #     for _k in range(len(datalist_json[test_key])):
-        #         img_name = datalist_json[test_key][_k]["image"]
-        #         while img_name[:2] == "./" or img_name[0] == "/":
-        #             if img_name[:2] == "./":
-        #                 img_name = img_name[2:]
-        #             if img_name[0] == "/":
-        #                 img_name = img_name[1:]
-        #         img_name = img_name[:-len(new_json_data["file_ending"])].replace(os.sep, "") + new_json_data["file_ending"]
-
-        #         # copy image
-        #         if num_input_channels == 1:
-        #             shutil.copy2(
-        #                 os.path.join(data_dir, datalist_json[test_key][_i]["image"]),
-        #                 os.path.join(raw_data_foldername, "imagesTs", img_name.replace(new_json_data["file_ending"], "_0000" + new_json_data["file_ending"])),
-        #             )
-        #         else:
-        #             affine = nib.load(os.path.join(data_dir, datalist_json[test_key][_k]["image"])).affine
-        #             nda = monai.transforms.LoadImage(image_only=True, ensure_channel_first=True, simple_keys=True)(os.path.join(data_dir, datalist_json["training"][_k]["image"]))
-        #             nda = nda.numpy()
-        #             for _l in range(num_input_channels):
-        #                 outimg = nib.Nifti1Image(nda[_l, ...], affine)
-        #                 index = "_" + str(_l + 10000)[-4:]
-        #                 nib.save(outimg, os.path.join(raw_data_foldername, "imagesTs", img_name.replace(new_json_data["file_ending"], index + new_json_data["file_ending"])))
-
-        # except:
-        #     print("Input '.yaml' is incorrect.")
->>>>>>> 19d45d49
 
     def convert_msd_dataset(self, data_dir, overwrite_id=None, np=-1):
         from nnunetv2.dataset_conversion.convert_MSD_dataset import convert_msd_dataset
