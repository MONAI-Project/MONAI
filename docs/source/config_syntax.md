--- conflicted
+++ resolved
@@ -183,15 +183,9 @@
 the value associated with the key is being overridden, in the order config files are specified.
 If the desired behaviour is to merge values from both files, the key in second config file should be prefixed with `+`.
 Both values associated with `+`-prefixed key pair must be of `dict` or `list` type.
-<<<<<<< HEAD
-`dict` values will be merged via update(), `list` values - concatenated. 
-Here's an example. In this case, "amp" value will be overridden by json2 config, and "imports" list will be merged: 
-```json
-=======
 `dict` values will be merged via update(), `list` values - concatenated.
 Here's an example. In this case, "amp" value will be overridden by json2 config, and "imports" list will be merged:
 ```json1
->>>>>>> b6d91796
 {
     "amp": True
     "imports": [
