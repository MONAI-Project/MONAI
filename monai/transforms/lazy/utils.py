# Copyright (c) MONAI Consortium
# Licensed under the Apache License, Version 2.0 (the "License");
# you may not use this file except in compliance with the License.
# You may obtain a copy of the License at
#     http://www.apache.org/licenses/LICENSE-2.0
# Unless required by applicable law or agreed to in writing, software
# distributed under the License is distributed on an "AS IS" BASIS,
# WITHOUT WARRANTIES OR CONDITIONS OF ANY KIND, either express or implied.
# See the License for the specific language governing permissions and
# limitations under the License.

from __future__ import annotations

import warnings

import numpy as np
import torch

import monai
from monai.config import NdarrayOrTensor
<<<<<<< HEAD
=======
from monai.data.utils import AFFINE_TOL
from monai.transforms.utils_pytorch_numpy_unification import allclose
>>>>>>> 7baf2822
from monai.utils import LazyAttr, convert_to_numpy, convert_to_tensor

__all__ = ["resample", "combine_transforms"]


class Affine:
    """A class to represent an affine transform matrix."""

    __slots__ = ("data",)

    def __init__(self, data):
        self.data = data

    @staticmethod
    def is_affine_shaped(data):
        """Check if the data is an affine matrix."""
        if isinstance(data, Affine):
            return True
        if isinstance(data, DisplacementField):
            return False
        if not hasattr(data, "shape") or len(data.shape) < 2:
            return False
        return data.shape[-1] in (3, 4) and data.shape[-1] == data.shape[-2]


class DisplacementField:
    """A class to represent a dense displacement field."""

    __slots__ = ("data",)

    def __init__(self, data):
        self.data = data

    @staticmethod
    def is_ddf_shaped(data):
        """Check if the data is a DDF."""
        if isinstance(data, DisplacementField):
            return True
        if isinstance(data, Affine):
            return False
        if not hasattr(data, "shape") or len(data.shape) < 3:
            return False
        return not Affine.is_affine_shaped(data)


def combine_transforms(left: torch.Tensor, right: torch.Tensor) -> torch.Tensor:
    """Given transforms A and B to be applied to x, return the combined transform (AB), so that A(B(x)) becomes AB(x)"""
    if Affine.is_affine_shaped(left) and Affine.is_affine_shaped(right):  # linear transforms
        left = convert_to_tensor(left.data if isinstance(left, Affine) else left, wrap_sequence=True)
        right = convert_to_tensor(right.data if isinstance(right, Affine) else right, wrap_sequence=True)
        return torch.matmul(left, right)
    if DisplacementField.is_ddf_shaped(left) and DisplacementField.is_ddf_shaped(
        right
    ):  # adds DDFs, do we need metadata if metatensor input?
        left = convert_to_tensor(left.data if isinstance(left, DisplacementField) else left, wrap_sequence=True)
        right = convert_to_tensor(right.data if isinstance(right, DisplacementField) else right, wrap_sequence=True)
        return left + right
    raise NotImplementedError


def affine_from_pending(pending_item):
    """Extract the affine matrix from a pending transform item."""
    if isinstance(pending_item, (torch.Tensor, np.ndarray)):
        return pending_item
    if isinstance(pending_item, dict):
        return pending_item[LazyAttr.AFFINE]
    return pending_item


def kwargs_from_pending(pending_item):
    """Extract kwargs from a pending transform item."""
    if not isinstance(pending_item, dict):
        return {}
    ret = {
        LazyAttr.INTERP_MODE: pending_item.get(LazyAttr.INTERP_MODE, None),  # interpolation mode
        LazyAttr.PADDING_MODE: pending_item.get(LazyAttr.PADDING_MODE, None),  # padding mode
    }
    if LazyAttr.SHAPE in pending_item:
        ret[LazyAttr.SHAPE] = pending_item[LazyAttr.SHAPE]
    if LazyAttr.DTYPE in pending_item:
        ret[LazyAttr.DTYPE] = pending_item[LazyAttr.DTYPE]
    return ret  # adding support of pending_item['extra_info']??


def is_compatible_apply_kwargs(kwargs_1, kwargs_2):
    """Check if two sets of kwargs are compatible (to be combined in `apply`)."""
    return True


<<<<<<< HEAD
def require_interp(matrix, atol=1e-5):
    """
    returns None if the affine matrix suggests interpolation
    otherwise returns axes information about simple axes flipping/transposing/integer translation.
    if the affine matrices match these conditions, the resampling can be achieved by simple array operations
    such as flip/permute/pad_nd/slice
    """
=======
def requires_interp(matrix, atol=AFFINE_TOL):
    """
    Check whether the transformation matrix suggests voxel-wise interpolation.

    Returns None if the affine matrix suggests interpolation.
    Otherwise, the matrix suggests that the resampling could be achieved by simple array operations
    such as flip/permute/pad_nd/slice; in this case this function returns axes information about simple axes
    operations.

    Args:
        matrix: the affine matrix to check.
        atol: absolute tolerance for checking if the matrix is close to an integer.
    """
    matrix = convert_to_numpy(matrix, wrap_sequence=True)
>>>>>>> 7baf2822
    s = matrix[:, -1]
    if not np.allclose(s, np.round(s), atol=atol):
        return None

    ndim = len(matrix) - 1
<<<<<<< HEAD
    mat = convert_to_numpy(matrix)
    ox, oy = [], [0]
    for x, r in enumerate(mat[:ndim, :ndim]):
        for y, c in enumerate(r):
            if np.isclose(c, -1, atol=atol) or np.isclose(c, 1, atol=atol):
                y_channel = y + 1
=======
    ox, oy = [], [0]
    for x, r in enumerate(matrix[:ndim, :ndim]):
        for y, c in enumerate(r):
            if np.isclose(c, -1, atol=atol) or np.isclose(c, 1, atol=atol):
                y_channel = y + 1  # the returned axis index starting with channel dim
>>>>>>> 7baf2822
                if x in ox or y_channel in oy:
                    return None
                else:
                    ox.append(x)
                    oy.append(y_channel)
            elif not np.isclose(c, 0.0, atol=atol):
                return None
    return oy


def resample(data: torch.Tensor, matrix: NdarrayOrTensor, spatial_size, kwargs: dict | None = None):
    """
    Resample `data` using the affine transformation defined by ``matrix`` and output spatial size ``spatial_size``.

    Args:
        data: input data to be resampled.
        matrix: affine transformation matrix.
        spatial_size: output spatial size.
        kwargs: currently supports (see also: ``monai.utils.enums.LazyAttr``)
            - "lazy_dtype"
            - "lazy_padding_mode"
            - "lazy_interpolation_mode" (this option might be ignored when ``mode="auto"``.)
            - "lazy_align_corners"
            - "atol" for tolerance for matrix floating point comparison.
            - "mode" for resampling backend, default to `"auto"`. Setting to other values will use the
               `monai.transforms.SpatialResample` for resampling.

    See Also:
        :py:class:`monai.transforms.SpatialResample`
    """
    if not Affine.is_affine_shaped(matrix):
        raise NotImplementedError("Calling the dense grid resample API directly not implemented.")
    if isinstance(data, monai.data.MetaTensor) and data.pending_operations:
        warnings.warn("data.pending_operations is not empty, the resampling output may be incorrect.")
    kwargs = {} if kwargs is None else kwargs
    atol = kwargs.pop("atol", AFFINE_TOL)
    mode = kwargs.pop("mode", "auto")

    init_kwargs = {
        "dtype": kwargs.pop(LazyAttr.DTYPE, data.dtype),
        "align_corners": kwargs.pop(LazyAttr.ALIGN_CORNERS, None),
    }
<<<<<<< HEAD

    ndim = len(matrix) - 1
    img = convert_to_tensor(data=data, track_meta=monai.data.get_track_meta())
    init_affine = monai.data.to_affine_nd(ndim, img.affine)
    out_shape = img.peek_pending_shape() if spatial_size is None else spatial_size
    call_kwargs = {
        "spatial_size": out_shape,
=======
    ndim = len(matrix) - 1
    img = convert_to_tensor(data=data, track_meta=monai.data.get_track_meta())
    init_affine = monai.data.to_affine_nd(ndim, img.affine)
    out_spatial_size = img.peek_pending_shape() if spatial_size is None else spatial_size
    out_spatial_size = convert_to_numpy(out_spatial_size, wrap_sequence=True)
    call_kwargs = {
        "spatial_size": out_spatial_size,
>>>>>>> 7baf2822
        "dst_affine": init_affine @ monai.utils.convert_to_dst_type(matrix, init_affine)[0],
        "mode": kwargs.pop(LazyAttr.INTERP_MODE, None),
        "padding_mode": kwargs.pop(LazyAttr.PADDING_MODE, None),
    }

<<<<<<< HEAD
    matrix_np = convert_to_numpy(matrix, wrap_sequence=True).copy()
    axes = require_interp(matrix_np)
    if axes is not None:
        # todo: if no change just return the array
        # todo: if on cpu, use the numpy array because flip is faster
        matrix_np = np.round(matrix_np)
        full_transpose = np.argsort(axes).tolist()
        if not np.allclose(full_transpose, np.arange(len(img.shape))):
            img = img.permute(full_transpose)
        in_shape = img.shape[1:]
        matrix_np[:ndim] = matrix_np[[x - 1 for x in full_transpose[1:]]]
        flip = [idx + 1 for idx, val in enumerate(matrix_np[:ndim]) if val[idx] == -1]
        if flip:
            img = torch.flip(img, dims=flip)
=======
    axes = requires_interp(matrix, atol=atol)
    if axes is not None and mode == "auto":
        matrix_np = np.round(convert_to_numpy(matrix, wrap_sequence=True))
        full_transpose = np.argsort(axes).tolist()
        if not np.allclose(full_transpose, np.arange(len(full_transpose))):
            img = img.permute(full_transpose[: len(img.shape)])
        in_shape = img.shape[1 : ndim + 1]  # requires that ``img`` has empty pending operations
        matrix_np[:ndim] = matrix_np[[x - 1 for x in full_transpose[1:]]]
        flip = [idx + 1 for idx, val in enumerate(matrix_np[:ndim]) if val[idx] == -1]
        if flip:
            img = torch.flip(img, dims=flip)  # todo: if on cpu, using the np.flip is faster?
>>>>>>> 7baf2822
            for f in flip:
                ind_f = f - 1
                matrix_np[ind_f, ind_f] = 1
                matrix_np[ind_f, -1] = in_shape[ind_f] - 1 - matrix_np[ind_f, -1]
<<<<<<< HEAD

        if not np.all(convert_to_numpy(out_shape, wrap_sequence=True) > 0):
            raise ValueError("Resampling out_shape should be positive, got {out_shape}")
        cc = np.asarray(np.meshgrid(*[[0.5, x - 0.5] for x in out_shape], indexing="ij"))
        cc = cc.reshape((len(out_shape), -1))
        src_cc = np.floor(matrix_np @ np.concatenate((cc, np.ones_like(cc[:1]))))
        src_start, src_end = src_cc.min(axis=1), src_cc.max(axis=1)
        to_pad, to_crop, do_pad, do_crop = [(0, 0)], [slice(None)], False, False
        for s, e, sp in zip(src_start, src_end, in_shape):
            do_pad, do_crop = do_pad or s < 0 or e > sp - 1, do_crop or s > 0 or e < sp - 1
            to_pad += [(0 if s >= 0 else int(-s), 0 if e < sp - 1 else int(e - sp + 1))]
            to_crop += [slice(int(max(s, 0)), int(e + 1 + to_pad[-1][0]))]
        if do_pad:
            p_mode = call_kwargs["padding_mode"]
            if p_mode is None or p_mode in ("zeros", "constant"):
                _mode = "constant"
            elif p_mode in ("reflection", "reflect", "grid_mirror", "mirror"):
                _mode = "reflect"
            elif p_mode in ("nearest", "border"):
                _mode = "replicate"
            else:
                _mode = "circular"
            img = monai.transforms.croppad.functional.pad_nd(img, to_pad, mode=_mode)  # todo set padding mode
        if do_crop:
            img = img[to_crop]
=======
        if not np.all(out_spatial_size > 0):
            raise ValueError("Resampling out_spatial_size should be positive, got {out_spatial_size}.")
        if (
            allclose(matrix_np, np.eye(len(matrix_np)), atol=atol)
            and len(in_shape) == len(out_spatial_size)
            and allclose(convert_to_numpy(in_shape, wrap_sequence=True), out_spatial_size)
        ):
            img.affine = call_kwargs["dst_affine"]
            return img
        img = monai.transforms.crop_or_pad_nd(img, matrix_np, out_spatial_size, mode=call_kwargs["padding_mode"])
>>>>>>> 7baf2822
        img.affine = call_kwargs["dst_affine"]
        return img

    resampler = monai.transforms.SpatialResample(**init_kwargs)
    resampler.lazy_evaluation = False  # resampler is a lazytransform
    with resampler.trace_transform(False):  # don't track this transform in `img`
        new_img = resampler(img=img, **call_kwargs)
    return new_img<|MERGE_RESOLUTION|>--- conflicted
+++ resolved
@@ -18,11 +18,8 @@
 
 import monai
 from monai.config import NdarrayOrTensor
-<<<<<<< HEAD
-=======
 from monai.data.utils import AFFINE_TOL
 from monai.transforms.utils_pytorch_numpy_unification import allclose
->>>>>>> 7baf2822
 from monai.utils import LazyAttr, convert_to_numpy, convert_to_tensor
 
 __all__ = ["resample", "combine_transforms"]
@@ -112,15 +109,6 @@
     return True
 
 
-<<<<<<< HEAD
-def require_interp(matrix, atol=1e-5):
-    """
-    returns None if the affine matrix suggests interpolation
-    otherwise returns axes information about simple axes flipping/transposing/integer translation.
-    if the affine matrices match these conditions, the resampling can be achieved by simple array operations
-    such as flip/permute/pad_nd/slice
-    """
-=======
 def requires_interp(matrix, atol=AFFINE_TOL):
     """
     Check whether the transformation matrix suggests voxel-wise interpolation.
@@ -135,26 +123,16 @@
         atol: absolute tolerance for checking if the matrix is close to an integer.
     """
     matrix = convert_to_numpy(matrix, wrap_sequence=True)
->>>>>>> 7baf2822
     s = matrix[:, -1]
     if not np.allclose(s, np.round(s), atol=atol):
         return None
 
     ndim = len(matrix) - 1
-<<<<<<< HEAD
-    mat = convert_to_numpy(matrix)
-    ox, oy = [], [0]
-    for x, r in enumerate(mat[:ndim, :ndim]):
-        for y, c in enumerate(r):
-            if np.isclose(c, -1, atol=atol) or np.isclose(c, 1, atol=atol):
-                y_channel = y + 1
-=======
     ox, oy = [], [0]
     for x, r in enumerate(matrix[:ndim, :ndim]):
         for y, c in enumerate(r):
             if np.isclose(c, -1, atol=atol) or np.isclose(c, 1, atol=atol):
                 y_channel = y + 1  # the returned axis index starting with channel dim
->>>>>>> 7baf2822
                 if x in ox or y_channel in oy:
                     return None
                 else:
@@ -197,15 +175,6 @@
         "dtype": kwargs.pop(LazyAttr.DTYPE, data.dtype),
         "align_corners": kwargs.pop(LazyAttr.ALIGN_CORNERS, None),
     }
-<<<<<<< HEAD
-
-    ndim = len(matrix) - 1
-    img = convert_to_tensor(data=data, track_meta=monai.data.get_track_meta())
-    init_affine = monai.data.to_affine_nd(ndim, img.affine)
-    out_shape = img.peek_pending_shape() if spatial_size is None else spatial_size
-    call_kwargs = {
-        "spatial_size": out_shape,
-=======
     ndim = len(matrix) - 1
     img = convert_to_tensor(data=data, track_meta=monai.data.get_track_meta())
     init_affine = monai.data.to_affine_nd(ndim, img.affine)
@@ -213,28 +182,11 @@
     out_spatial_size = convert_to_numpy(out_spatial_size, wrap_sequence=True)
     call_kwargs = {
         "spatial_size": out_spatial_size,
->>>>>>> 7baf2822
         "dst_affine": init_affine @ monai.utils.convert_to_dst_type(matrix, init_affine)[0],
         "mode": kwargs.pop(LazyAttr.INTERP_MODE, None),
         "padding_mode": kwargs.pop(LazyAttr.PADDING_MODE, None),
     }
 
-<<<<<<< HEAD
-    matrix_np = convert_to_numpy(matrix, wrap_sequence=True).copy()
-    axes = require_interp(matrix_np)
-    if axes is not None:
-        # todo: if no change just return the array
-        # todo: if on cpu, use the numpy array because flip is faster
-        matrix_np = np.round(matrix_np)
-        full_transpose = np.argsort(axes).tolist()
-        if not np.allclose(full_transpose, np.arange(len(img.shape))):
-            img = img.permute(full_transpose)
-        in_shape = img.shape[1:]
-        matrix_np[:ndim] = matrix_np[[x - 1 for x in full_transpose[1:]]]
-        flip = [idx + 1 for idx, val in enumerate(matrix_np[:ndim]) if val[idx] == -1]
-        if flip:
-            img = torch.flip(img, dims=flip)
-=======
     axes = requires_interp(matrix, atol=atol)
     if axes is not None and mode == "auto":
         matrix_np = np.round(convert_to_numpy(matrix, wrap_sequence=True))
@@ -246,38 +198,10 @@
         flip = [idx + 1 for idx, val in enumerate(matrix_np[:ndim]) if val[idx] == -1]
         if flip:
             img = torch.flip(img, dims=flip)  # todo: if on cpu, using the np.flip is faster?
->>>>>>> 7baf2822
             for f in flip:
                 ind_f = f - 1
                 matrix_np[ind_f, ind_f] = 1
                 matrix_np[ind_f, -1] = in_shape[ind_f] - 1 - matrix_np[ind_f, -1]
-<<<<<<< HEAD
-
-        if not np.all(convert_to_numpy(out_shape, wrap_sequence=True) > 0):
-            raise ValueError("Resampling out_shape should be positive, got {out_shape}")
-        cc = np.asarray(np.meshgrid(*[[0.5, x - 0.5] for x in out_shape], indexing="ij"))
-        cc = cc.reshape((len(out_shape), -1))
-        src_cc = np.floor(matrix_np @ np.concatenate((cc, np.ones_like(cc[:1]))))
-        src_start, src_end = src_cc.min(axis=1), src_cc.max(axis=1)
-        to_pad, to_crop, do_pad, do_crop = [(0, 0)], [slice(None)], False, False
-        for s, e, sp in zip(src_start, src_end, in_shape):
-            do_pad, do_crop = do_pad or s < 0 or e > sp - 1, do_crop or s > 0 or e < sp - 1
-            to_pad += [(0 if s >= 0 else int(-s), 0 if e < sp - 1 else int(e - sp + 1))]
-            to_crop += [slice(int(max(s, 0)), int(e + 1 + to_pad[-1][0]))]
-        if do_pad:
-            p_mode = call_kwargs["padding_mode"]
-            if p_mode is None or p_mode in ("zeros", "constant"):
-                _mode = "constant"
-            elif p_mode in ("reflection", "reflect", "grid_mirror", "mirror"):
-                _mode = "reflect"
-            elif p_mode in ("nearest", "border"):
-                _mode = "replicate"
-            else:
-                _mode = "circular"
-            img = monai.transforms.croppad.functional.pad_nd(img, to_pad, mode=_mode)  # todo set padding mode
-        if do_crop:
-            img = img[to_crop]
-=======
         if not np.all(out_spatial_size > 0):
             raise ValueError("Resampling out_spatial_size should be positive, got {out_spatial_size}.")
         if (
@@ -288,12 +212,10 @@
             img.affine = call_kwargs["dst_affine"]
             return img
         img = monai.transforms.crop_or_pad_nd(img, matrix_np, out_spatial_size, mode=call_kwargs["padding_mode"])
->>>>>>> 7baf2822
         img.affine = call_kwargs["dst_affine"]
         return img
 
     resampler = monai.transforms.SpatialResample(**init_kwargs)
     resampler.lazy_evaluation = False  # resampler is a lazytransform
     with resampler.trace_transform(False):  # don't track this transform in `img`
-        new_img = resampler(img=img, **call_kwargs)
-    return new_img+        return resampler(img=img, **call_kwargs)