# Copyright (c) MONAI Consortium
# Licensed under the Apache License, Version 2.0 (the "License");
# you may not use this file except in compliance with the License.
# You may obtain a copy of the License at
#     http://www.apache.org/licenses/LICENSE-2.0
# Unless required by applicable law or agreed to in writing, software
# distributed under the License is distributed on an "AS IS" BASIS,
# WITHOUT WARRANTIES OR CONDITIONS OF ANY KIND, either express or implied.
# See the License for the specific language governing permissions and
# limitations under the License.
"""
A collection of dictionary-based wrappers around the pathology transforms
defined in :py:class:`monai.apps.pathology.transforms.array`.

Class names are ended with 'd' to denote dictionary-based transforms.
"""

<<<<<<< HEAD
import numbers
from typing import Dict, Hashable, Mapping, Union
=======
from __future__ import annotations

from collections.abc import Hashable, Mapping
>>>>>>> 88fb0b10

import numpy as np

from monai.config import KeysCollection
from monai.transforms.transform import MapTransform

from .array import ExtractHEStains, HEDJitter, NormalizeHEStains


class HEDJitterd(MapTransform):

    """Dictionary-based wrapper of :py:class:`monai.apps.pathology.transforms.HEDJitter`.
    Class to randomly perturbe HED color space values of image using stain deconvolution.

    Args:
        keys: keys of the corresponding items to be transformed.
            See also: :py:class:`monai.transforms.compose.MapTransform`
        theta: jitter range factor

        allow_missing_keys: don't raise exception if key is missing.

    """

    def __init__(self, keys: KeysCollection, theta: float = 0.0, allow_missing_keys: bool = False) -> None:
        super().__init__(keys, allow_missing_keys)
        assert isinstance(theta, numbers.Number), "theta should be a single number."
        self.hedjitter = HEDJitter(theta=theta)

    def __call__(self, data: Mapping[Hashable, np.ndarray]) -> Dict[Hashable, np.ndarray]:
        d = dict(data)
        for key in self.key_iterator(d):
            d[key] = self.hedjitter(d[key])
        return d


class ExtractHEStainsd(MapTransform):
    """Dictionary-based wrapper of :py:class:`monai.apps.pathology.transforms.ExtractHEStains`.
    Class to extract a target stain from an image, using stain deconvolution.

    Args:
        keys: keys of the corresponding items to be transformed.
            See also: :py:class:`monai.transforms.compose.MapTransform`
        tli: transmitted light intensity. Defaults to 240.
        alpha: tolerance in percentile for the pseudo-min (alpha percentile)
            and pseudo-max (100 - alpha percentile). Defaults to 1.
        beta: absorbance threshold for transparent pixels. Defaults to 0.15
        max_cref: reference maximum stain concentrations for Hematoxylin & Eosin (H&E).
            Defaults to (1.9705, 1.0308).
        allow_missing_keys: don't raise exception if key is missing.

    """

    def __init__(
        self,
        keys: KeysCollection,
        tli: float = 240,
        alpha: float = 1,
        beta: float = 0.15,
        max_cref: tuple | np.ndarray = (1.9705, 1.0308),
        allow_missing_keys: bool = False,
    ) -> None:
        super().__init__(keys, allow_missing_keys)
        self.extractor = ExtractHEStains(tli=tli, alpha=alpha, beta=beta, max_cref=max_cref)

    def __call__(self, data: Mapping[Hashable, np.ndarray]) -> dict[Hashable, np.ndarray]:
        d = dict(data)
        for key in self.key_iterator(d):
            d[key] = self.extractor(d[key])
        return d


class NormalizeHEStainsd(MapTransform):
    """Dictionary-based wrapper of :py:class:`monai.apps.pathology.transforms.NormalizeHEStains`.

    Class to normalize patches/images to a reference or target image stain.

    Performs stain deconvolution of the source image using the ExtractHEStains
    class, to obtain the stain matrix and calculate the stain concentration matrix
    for the image. Then, performs the inverse Beer-Lambert transform to recreate the
    patch using the target H&E stain matrix provided. If no target stain provided, a default
    reference stain is used. Similarly, if no maximum stain concentrations are provided, a
    reference maximum stain concentrations matrix is used.

    Args:
        keys: keys of the corresponding items to be transformed.
            See also: :py:class:`monai.transforms.compose.MapTransform`
        tli: transmitted light intensity. Defaults to 240.
        alpha: tolerance in percentile for the pseudo-min (alpha percentile) and
            pseudo-max (100 - alpha percentile). Defaults to 1.
        beta: absorbance threshold for transparent pixels. Defaults to 0.15.
        target_he: target stain matrix. Defaults to None.
        max_cref: reference maximum stain concentrations for Hematoxylin & Eosin (H&E).
            Defaults to None.
        allow_missing_keys: don't raise exception if key is missing.

    """

    def __init__(
        self,
        keys: KeysCollection,
        tli: float = 240,
        alpha: float = 1,
        beta: float = 0.15,
        target_he: tuple | np.ndarray = ((0.5626, 0.2159), (0.7201, 0.8012), (0.4062, 0.5581)),
        max_cref: tuple | np.ndarray = (1.9705, 1.0308),
        allow_missing_keys: bool = False,
    ) -> None:
        super().__init__(keys, allow_missing_keys)
        self.normalizer = NormalizeHEStains(tli=tli, alpha=alpha, beta=beta, target_he=target_he, max_cref=max_cref)

    def __call__(self, data: Mapping[Hashable, np.ndarray]) -> dict[Hashable, np.ndarray]:
        d = dict(data)
        for key in self.key_iterator(d):
            d[key] = self.normalizer(d[key])
        return d


ExtractHEStainsDict = ExtractHEStainsD = ExtractHEStainsd
NormalizeHEStainsDict = NormalizeHEStainsD = NormalizeHEStainsd
HEDJitterDict = HEDJitterD = HEDJitterd<|MERGE_RESOLUTION|>--- conflicted
+++ resolved
@@ -15,14 +15,11 @@
 Class names are ended with 'd' to denote dictionary-based transforms.
 """
 
-<<<<<<< HEAD
-import numbers
-from typing import Dict, Hashable, Mapping, Union
-=======
 from __future__ import annotations
 
+import numbers
 from collections.abc import Hashable, Mapping
->>>>>>> 88fb0b10
+from typing import Dict, Union
 
 import numpy as np
 
