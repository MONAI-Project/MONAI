# Copyright (c) MONAI Consortium
# Licensed under the Apache License, Version 2.0 (the "License");
# you may not use this file except in compliance with the License.
# You may obtain a copy of the License at
#     http://www.apache.org/licenses/LICENSE-2.0
# Unless required by applicable law or agreed to in writing, software
# distributed under the License is distributed on an "AS IS" BASIS,
# WITHOUT WARRANTIES OR CONDITIONS OF ANY KIND, either express or implied.
# See the License for the specific language governing permissions and
# limitations under the License.
"""
A collection of "vanilla" transforms for crop and pad operations
https://github.com/Project-MONAI/MONAI/wiki/MONAI_Design
"""

from __future__ import annotations

import warnings
from collections.abc import Callable, Sequence
from itertools import chain
from math import ceil
from typing import Any

import numpy as np
import torch

from monai.config import IndexSelection
from monai.config.type_definitions import NdarrayOrTensor
from monai.data.meta_obj import get_track_meta
from monai.data.meta_tensor import MetaTensor
from monai.data.utils import get_random_patch, get_valid_patch_size
<<<<<<< HEAD
from monai.transforms.croppad.functional import crop_func, pad_func
=======
from monai.transforms.croppad.functional import pad_func
>>>>>>> 69d807ab
from monai.transforms.inverse import InvertibleTransform, TraceableTransform
from monai.transforms.traits import MultiSampleTrait
from monai.transforms.transform import LazyTransform, Randomizable, Transform
from monai.transforms.utils import (
    compute_divisible_spatial_size,
<<<<<<< HEAD
    convert_pad_mode,
=======
    create_translate,
>>>>>>> 69d807ab
    generate_label_classes_crop_centers,
    generate_pos_neg_label_crop_centers,
    generate_spatial_bounding_box,
    is_positive,
    map_binary_to_indices,
    map_classes_to_indices,
    weighted_patch_samples,
)
from monai.utils import ImageMetaKey as Key
from monai.utils import (
    LazyAttr,
    Method,
    PytorchPadMode,
    TraceKeys,
    TransformBackends,
    convert_data_type,
    convert_to_dst_type,
    convert_to_numpy,
    convert_to_tensor,
    deprecated_arg_default,
    ensure_tuple,
    ensure_tuple_rep,
    fall_back_tuple,
    look_up_option,
    pytorch_after,
)

__all__ = [
    "Pad",
    "SpatialPad",
    "BorderPad",
    "DivisiblePad",
    "Crop",
    "SpatialCrop",
    "CenterSpatialCrop",
    "CenterScaleCrop",
    "RandSpatialCrop",
    "RandScaleCrop",
    "RandSpatialCropSamples",
    "CropForeground",
    "RandWeightedCrop",
    "RandCropByPosNegLabel",
    "RandCropByLabelClasses",
    "ResizeWithPadOrCrop",
    "BoundingRect",
]


class Pad(InvertibleTransform, LazyTransform):
    """
    Perform padding for a given an amount of padding in each dimension.

    `torch.nn.functional.pad` is used unless the mode or kwargs are not available in torch,
    in which case `np.pad` will be used.

    Args:
        to_pad: the amount to pad in each dimension (including the channel) [(low_H, high_H), (low_W, high_W), ...].
            if None, must provide in the `__call__` at runtime.
        mode: available modes: (Numpy) {``"constant"``, ``"edge"``, ``"linear_ramp"``, ``"maximum"``,
            ``"mean"``, ``"median"``, ``"minimum"``, ``"reflect"``, ``"symmetric"``, ``"wrap"``, ``"empty"``}
            (PyTorch) {``"constant"``, ``"reflect"``, ``"replicate"``, ``"circular"``}.
            One of the listed string values or a user supplied function. Defaults to ``"constant"``.
            See also: https://numpy.org/doc/1.18/reference/generated/numpy.pad.html
            https://pytorch.org/docs/stable/generated/torch.nn.functional.pad.html
            requires pytorch >= 1.10 for best compatibility.
        kwargs: other arguments for the `np.pad` or `torch.pad` function.
            note that `np.pad` treats channel dimension as the first dimension.

    """

    backend = [TransformBackends.TORCH, TransformBackends.NUMPY]

    def __init__(
        self, to_pad: list[tuple[int, int]] | None = None, mode: str = PytorchPadMode.CONSTANT, **kwargs
    ) -> None:
        self.to_pad = to_pad
        self.mode = mode
        self.kwargs = kwargs

    def compute_pad_width(self, spatial_shape: Sequence[int]) -> list[tuple[int, int]]:
        """
        dynamically compute the pad width according to the spatial shape.
        the output is the amount of padding for all dimensions including the channel.

        Args:
            spatial_shape: spatial shape of the original image.

        """
        raise NotImplementedError(f"subclass {self.__class__.__name__} must implement this method.")

<<<<<<< HEAD
    @staticmethod
    def _np_pad(img: torch.Tensor, pad_width, mode, **kwargs) -> torch.Tensor:
        img_np = img.detach().cpu().numpy() if isinstance(img, torch.Tensor) else img
        mode = convert_pad_mode(dst=img_np, mode=mode).value
        if mode == "constant" and "value" in kwargs:
            kwargs["constant_values"] = kwargs.pop("value")
        out = torch.as_tensor(np.pad(img, pad_width, mode=mode, **kwargs))
        if isinstance(img, MetaTensor):
            out = convert_to_dst_type(out, dst=img)[0]
        return out

    @staticmethod
    def _pt_pad(img: torch.Tensor, pad_width, mode, **kwargs) -> torch.Tensor:
        pt_pad_width = [val for sublist in pad_width[1:] for val in sublist[::-1]][::-1]
        # torch.pad expects `[B, C, H, W, [D]]` shape
        return pad_pt(img.unsqueeze(0), pt_pad_width, mode=mode, **kwargs).squeeze(0)

    @staticmethod
    def pad_nd(img_t, to_pad_, mode, **kwargs):
        """pad with torch or numpy function"""
        if mode in {"linear_ramp", "maximum", "mean", "median", "minimum", "symmetric", "empty"}:
            return Pad._np_pad(img_t, pad_width=to_pad_, mode=mode, **kwargs)
        mode = convert_pad_mode(dst=img_t, mode=mode).value
        try:
            _pad = (
                Pad._pt_pad
                if mode in {"reflect", "replicate"}
                and img_t.dtype not in {torch.int16, torch.int64, torch.bool, torch.uint8}
                else Pad._np_pad
            )
            return _pad(img_t, pad_width=to_pad_, mode=mode, **kwargs)
        except (ValueError, TypeError, RuntimeError) as err:
            if isinstance(err, NotImplementedError) or any(
                k in str(err) for k in ("supported", "unexpected keyword", "implemented")
            ):
                return Pad._np_pad(img_t, pad_width=to_pad_, mode=mode, **kwargs)
            raise ValueError(f"{img_t.shape} {to_pad_} {mode} {kwargs} {img_t.dtype} {img_t.device}") from err

=======
>>>>>>> 69d807ab
    def __call__(  # type: ignore
        self, img: torch.Tensor, to_pad: list[tuple[int, int]] | None = None, mode: str | None = None, **kwargs
    ) -> torch.Tensor:
        """
        Args:
            img: data to be transformed, assuming `img` is channel-first and padding doesn't apply to the channel dim.
            to_pad: the amount to be padded in each dimension [(low_H, high_H), (low_W, high_W), ...].
                default to `self.to_pad`.
            mode: available modes: (Numpy) {``"constant"``, ``"edge"``, ``"linear_ramp"``, ``"maximum"``,
                ``"mean"``, ``"median"``, ``"minimum"``, ``"reflect"``, ``"symmetric"``, ``"wrap"``, ``"empty"``}
                (PyTorch) {``"constant"``, ``"reflect"``, ``"replicate"``, ``"circular"``}.
                One of the listed string values or a user supplied function. Defaults to ``"constant"``.
                See also: https://numpy.org/doc/1.18/reference/generated/numpy.pad.html
                https://pytorch.org/docs/stable/generated/torch.nn.functional.pad.html
            kwargs: other arguments for the `np.pad` or `torch.pad` function.
                note that `np.pad` treats channel dimension as the first dimension.

        """
        to_pad_ = self.to_pad if to_pad is None else to_pad
        if to_pad_ is None:
            spatial_shape = img.peek_pending_shape() if isinstance(img, MetaTensor) else img.shape[1:]
            to_pad_ = self.compute_pad_width(spatial_shape)
        mode_ = self.mode if mode is None else mode
        kwargs_ = dict(self.kwargs)
        kwargs_.update(kwargs)

        img_t = convert_to_tensor(data=img, track_meta=get_track_meta())
<<<<<<< HEAD
        return pad_func(img_t, to_pad_, mode_, kwargs_, self.get_transform_info())  # type: ignore
=======
        return pad_func(img_t, to_pad_, mode_, self.get_transform_info(), kwargs_)  # type: ignore
>>>>>>> 69d807ab

    def inverse(self, data: MetaTensor) -> MetaTensor:
        transform = self.pop_transform(data)
        padded = transform[TraceKeys.EXTRA_INFO]["padded"]
        if padded[0][0] > 0 or padded[0][1] > 0:  # slicing the channel dimension
            s = padded[0][0]
            e = min(max(padded[0][1], s + 1), len(data))
            data = data[s : len(data) - e]  # type: ignore
        roi_start = [i[0] for i in padded[1:]]
        roi_end = [i - j[1] for i, j in zip(data.shape[1:], padded[1:])]
        cropper = SpatialCrop(roi_start=roi_start, roi_end=roi_end)
        with cropper.trace_transform(False):
            return cropper(data)  # type: ignore


class SpatialPad(Pad):
    """
    Performs padding to the data, symmetric for all sides or all on one side for each dimension.

    Args:
        spatial_size: the spatial size of output data after padding, if a dimension of the input
            data size is larger than the pad size, will not pad that dimension.
            If its components have non-positive values, the corresponding size of input image will be used
            (no padding). for example: if the spatial size of input data is [30, 30, 30] and
            `spatial_size=[32, 25, -1]`, the spatial size of output data will be [32, 30, 30].
        method: {``"symmetric"``, ``"end"``}
            Pad image symmetrically on every side or only pad at the end sides. Defaults to ``"symmetric"``.
        mode: available modes for numpy array:{``"constant"``, ``"edge"``, ``"linear_ramp"``, ``"maximum"``,
            ``"mean"``, ``"median"``, ``"minimum"``, ``"reflect"``, ``"symmetric"``, ``"wrap"``, ``"empty"``}
            available modes for PyTorch Tensor: {``"constant"``, ``"reflect"``, ``"replicate"``, ``"circular"``}.
            One of the listed string values or a user supplied function. Defaults to ``"constant"``.
            See also: https://numpy.org/doc/1.18/reference/generated/numpy.pad.html
            https://pytorch.org/docs/stable/generated/torch.nn.functional.pad.html
        kwargs: other arguments for the `np.pad` or `torch.pad` function.
            note that `np.pad` treats channel dimension as the first dimension.

    """

    def __init__(
        self,
        spatial_size: Sequence[int] | int | tuple[tuple[int, ...] | int, ...],
        method: str = Method.SYMMETRIC,
        mode: str = PytorchPadMode.CONSTANT,
        **kwargs,
    ) -> None:
        self.spatial_size = spatial_size
        self.method: Method = look_up_option(method, Method)
        super().__init__(mode=mode, **kwargs)

    def compute_pad_width(self, spatial_shape: Sequence[int]) -> list[tuple[int, int]]:
        """
        dynamically compute the pad width according to the spatial shape.

        Args:
            spatial_shape: spatial shape of the original image.

        """
        spatial_size = fall_back_tuple(self.spatial_size, spatial_shape)
        if self.method == Method.SYMMETRIC:
            pad_width = []
            for i, sp_i in enumerate(spatial_size):
                width = max(sp_i - spatial_shape[i], 0)
                pad_width.append((width // 2, width - (width // 2)))
        else:
            pad_width = [(0, max(sp_i - spatial_shape[i], 0)) for i, sp_i in enumerate(spatial_size)]
        return [(0, 0)] + pad_width


class BorderPad(Pad):
    """
    Pad the input data by adding specified borders to every dimension.

    Args:
        spatial_border: specified size for every spatial border. Any -ve values will be set to 0. It can be 3 shapes:

            - single int number, pad all the borders with the same size.
            - length equals the length of image shape, pad every spatial dimension separately.
              for example, image shape(CHW) is [1, 4, 4], spatial_border is [2, 1],
              pad every border of H dim with 2, pad every border of W dim with 1, result shape is [1, 8, 6].
            - length equals 2 x (length of image shape), pad every border of every dimension separately.
              for example, image shape(CHW) is [1, 4, 4], spatial_border is [1, 2, 3, 4], pad top of H dim with 1,
              pad bottom of H dim with 2, pad left of W dim with 3, pad right of W dim with 4.
              the result shape is [1, 7, 11].
        mode: available modes for numpy array:{``"constant"``, ``"edge"``, ``"linear_ramp"``, ``"maximum"``,
            ``"mean"``, ``"median"``, ``"minimum"``, ``"reflect"``, ``"symmetric"``, ``"wrap"``, ``"empty"``}
            available modes for PyTorch Tensor: {``"constant"``, ``"reflect"``, ``"replicate"``, ``"circular"``}.
            One of the listed string values or a user supplied function. Defaults to ``"constant"``.
            See also: https://numpy.org/doc/1.18/reference/generated/numpy.pad.html
            https://pytorch.org/docs/stable/generated/torch.nn.functional.pad.html
        kwargs: other arguments for the `np.pad` or `torch.pad` function.
            note that `np.pad` treats channel dimension as the first dimension.

    """

    def __init__(self, spatial_border: Sequence[int] | int, mode: str = PytorchPadMode.CONSTANT, **kwargs) -> None:
        self.spatial_border = spatial_border
        super().__init__(mode=mode, **kwargs)

    def compute_pad_width(self, spatial_shape: Sequence[int]) -> list[tuple[int, int]]:
        spatial_border = ensure_tuple(self.spatial_border)
        if not all(isinstance(b, int) for b in spatial_border):
            raise ValueError(f"self.spatial_border must contain only ints, got {spatial_border}.")
        spatial_border = tuple(max(0, b) for b in spatial_border)

        if len(spatial_border) == 1:
            data_pad_width = [(spatial_border[0], spatial_border[0]) for _ in spatial_shape]
        elif len(spatial_border) == len(spatial_shape):
            data_pad_width = [(sp, sp) for sp in spatial_border[: len(spatial_shape)]]
        elif len(spatial_border) == len(spatial_shape) * 2:
            data_pad_width = [(spatial_border[2 * i], spatial_border[2 * i + 1]) for i in range(len(spatial_shape))]
        else:
            raise ValueError(
                f"Unsupported spatial_border length: {len(spatial_border)}, available options are "
                f"[1, len(spatial_shape)={len(spatial_shape)}, 2*len(spatial_shape)={2*len(spatial_shape)}]."
            )
        return [(0, 0)] + data_pad_width


class DivisiblePad(Pad):
    """
    Pad the input data, so that the spatial sizes are divisible by `k`.
    """

    backend = SpatialPad.backend

    def __init__(
        self, k: Sequence[int] | int, mode: str = PytorchPadMode.CONSTANT, method: str = Method.SYMMETRIC, **kwargs
    ) -> None:
        """
        Args:
            k: the target k for each spatial dimension.
                if `k` is negative or 0, the original size is preserved.
                if `k` is an int, the same `k` be applied to all the input spatial dimensions.
            mode: available modes for numpy array:{``"constant"``, ``"edge"``, ``"linear_ramp"``, ``"maximum"``,
                ``"mean"``, ``"median"``, ``"minimum"``, ``"reflect"``, ``"symmetric"``, ``"wrap"``, ``"empty"``}
                available modes for PyTorch Tensor: {``"constant"``, ``"reflect"``, ``"replicate"``, ``"circular"``}.
                One of the listed string values or a user supplied function. Defaults to ``"constant"``.
                See also: https://numpy.org/doc/1.18/reference/generated/numpy.pad.html
                https://pytorch.org/docs/stable/generated/torch.nn.functional.pad.html
            method: {``"symmetric"``, ``"end"``}
                Pad image symmetrically on every side or only pad at the end sides. Defaults to ``"symmetric"``.
            kwargs: other arguments for the `np.pad` or `torch.pad` function.
                note that `np.pad` treats channel dimension as the first dimension.

        See also :py:class:`monai.transforms.SpatialPad`
        """
        self.k = k
        self.method: Method = Method(method)
        super().__init__(mode=mode, **kwargs)

    def compute_pad_width(self, spatial_shape: Sequence[int]) -> list[tuple[int, int]]:
        new_size = compute_divisible_spatial_size(spatial_shape=spatial_shape, k=self.k)
        spatial_pad = SpatialPad(spatial_size=new_size, method=self.method)
        return spatial_pad.compute_pad_width(spatial_shape)


class Crop(InvertibleTransform, LazyTransform):
    """
    Perform crop operations on the input image.

    """

    backend = [TransformBackends.TORCH]

    @staticmethod
    def compute_slices(
        roi_center: Sequence[int] | NdarrayOrTensor | None = None,
        roi_size: Sequence[int] | NdarrayOrTensor | None = None,
        roi_start: Sequence[int] | NdarrayOrTensor | None = None,
        roi_end: Sequence[int] | NdarrayOrTensor | None = None,
        roi_slices: Sequence[slice] | None = None,
    ):
        """
        Compute the crop slices based on specified `center & size` or `start & end` or `slices`.

        Args:
            roi_center: voxel coordinates for center of the crop ROI.
            roi_size: size of the crop ROI, if a dimension of ROI size is larger than image size,
                will not crop that dimension of the image.
            roi_start: voxel coordinates for start of the crop ROI.
            roi_end: voxel coordinates for end of the crop ROI, if a coordinate is out of image,
                use the end coordinate of image.
            roi_slices: list of slices for each of the spatial dimensions.

        """
        roi_start_t: torch.Tensor

        if roi_slices:
            if not all(s.step is None or s.step == 1 for s in roi_slices):
                raise ValueError("only slice steps of 1/None are currently supported")
            return list(roi_slices)
        else:
            if roi_center is not None and roi_size is not None:
                roi_center_t = convert_to_tensor(data=roi_center, dtype=torch.int16, wrap_sequence=True, device="cpu")
                roi_size_t = convert_to_tensor(data=roi_size, dtype=torch.int16, wrap_sequence=True, device="cpu")
                _zeros = torch.zeros_like(roi_center_t)
                half = (
                    torch.divide(roi_size_t, 2, rounding_mode="floor")
                    if pytorch_after(1, 8)
                    else torch.floor_divide(roi_size_t, 2)
                )
                roi_start_t = torch.maximum(roi_center_t - half, _zeros)
                roi_end_t = torch.maximum(roi_start_t + roi_size_t, roi_start_t)
            else:
                if roi_start is None or roi_end is None:
                    raise ValueError("please specify either roi_center, roi_size or roi_start, roi_end.")
                roi_start_t = convert_to_tensor(data=roi_start, dtype=torch.int16, wrap_sequence=True)
                roi_start_t = torch.maximum(roi_start_t, torch.zeros_like(roi_start_t))
                roi_end_t = convert_to_tensor(data=roi_end, dtype=torch.int16, wrap_sequence=True)
                roi_end_t = torch.maximum(roi_end_t, roi_start_t)
            # convert to slices (accounting for 1d)
            if roi_start_t.numel() == 1:
                return [slice(int(roi_start_t.item()), int(roi_end_t.item()))]
            else:
                return [slice(int(s), int(e)) for s, e in zip(roi_start_t.tolist(), roi_end_t.tolist())]

    def __call__(self, img: torch.Tensor, slices: tuple[slice, ...]) -> torch.Tensor:  # type: ignore
        """
        Apply the transform to `img`, assuming `img` is channel-first and
        slicing doesn't apply to the channel dim.

        """
        slices_ = list(slices)
        sd = len(img.peek_pending_shape() if isinstance(img, MetaTensor) else img.shape[1:])  # spatial dims
        if len(slices_) < sd:
            slices_ += [slice(None)] * (sd - len(slices_))
        # Add in the channel (no cropping)
        slices = tuple([slice(None)] + slices_[:sd])

        img_t: MetaTensor = convert_to_tensor(data=img, track_meta=get_track_meta())
        return crop_func(img_t, slices, self.get_transform_info())  # type: ignore

    def inverse(self, img: MetaTensor) -> MetaTensor:
        transform = self.pop_transform(img)
        cropped = transform[TraceKeys.EXTRA_INFO]["cropped"]
        # the amount we pad is equal to the amount we cropped in each direction
        inverse_transform = BorderPad(cropped)
        # Apply inverse transform
        with inverse_transform.trace_transform(False):
            return inverse_transform(img)  # type: ignore


class SpatialCrop(Crop):
    """
    General purpose cropper to produce sub-volume region of interest (ROI).
    If a dimension of the expected ROI size is larger than the input image size, will not crop that dimension.
    So the cropped result may be smaller than the expected ROI, and the cropped results of several images may
    not have exactly the same shape.
    It can support to crop ND spatial (channel-first) data.

    The cropped region can be parameterised in various ways:
        - a list of slices for each spatial dimension (allows for use of negative indexing and `None`)
        - a spatial center and size
        - the start and end coordinates of the ROI
    """

    def __init__(
        self,
        roi_center: Sequence[int] | NdarrayOrTensor | None = None,
        roi_size: Sequence[int] | NdarrayOrTensor | None = None,
        roi_start: Sequence[int] | NdarrayOrTensor | None = None,
        roi_end: Sequence[int] | NdarrayOrTensor | None = None,
        roi_slices: Sequence[slice] | None = None,
    ) -> None:
        """
        Args:
            roi_center: voxel coordinates for center of the crop ROI.
            roi_size: size of the crop ROI, if a dimension of ROI size is larger than image size,
                will not crop that dimension of the image.
            roi_start: voxel coordinates for start of the crop ROI.
            roi_end: voxel coordinates for end of the crop ROI, if a coordinate is out of image,
                use the end coordinate of image.
            roi_slices: list of slices for each of the spatial dimensions.
        """
        self.slices = self.compute_slices(
            roi_center=roi_center, roi_size=roi_size, roi_start=roi_start, roi_end=roi_end, roi_slices=roi_slices
        )

    def __call__(self, img: torch.Tensor) -> torch.Tensor:  # type: ignore
        """
        Apply the transform to `img`, assuming `img` is channel-first and
        slicing doesn't apply to the channel dim.

        """
        return super().__call__(img=img, slices=self.slices)


class CenterSpatialCrop(Crop):
    """
    Crop at the center of image with specified ROI size.
    If a dimension of the expected ROI size is larger than the input image size, will not crop that dimension.
    So the cropped result may be smaller than the expected ROI, and the cropped results of several images may
    not have exactly the same shape.

    Args:
        roi_size: the spatial size of the crop region e.g. [224,224,128]
            if a dimension of ROI size is larger than image size, will not crop that dimension of the image.
            If its components have non-positive values, the corresponding size of input image will be used.
            for example: if the spatial size of input data is [40, 40, 40] and `roi_size=[32, 64, -1]`,
            the spatial size of output data will be [32, 40, 40].
    """

    def __init__(self, roi_size: Sequence[int] | int) -> None:
        self.roi_size = roi_size

    def compute_slices(self, spatial_size: Sequence[int]):  # type: ignore
        roi_size = fall_back_tuple(self.roi_size, convert_to_numpy(spatial_size, wrap_sequence=True))
        roi_center = [i // 2 for i in spatial_size]
        return super().compute_slices(roi_center=roi_center, roi_size=roi_size)

    def __call__(self, img: torch.Tensor) -> torch.Tensor:  # type: ignore
        """
        Apply the transform to `img`, assuming `img` is channel-first and
        slicing doesn't apply to the channel dim.

        """
        return super().__call__(
            img=img,
            slices=self.compute_slices(img.peek_pending_shape() if isinstance(img, MetaTensor) else img.shape[1:]),
        )


class CenterScaleCrop(Crop):
    """
    Crop at the center of image with specified scale of ROI size.

    Args:
        roi_scale: specifies the expected scale of image size to crop. e.g. [0.3, 0.4, 0.5] or a number for all dims.
            If its components have non-positive values, will use `1.0` instead, which means the input image size.

    """

    def __init__(self, roi_scale: Sequence[float] | float):
        super().__init__()
        self.roi_scale = roi_scale

    def __call__(self, img: torch.Tensor) -> torch.Tensor:  # type: ignore
        img_size = img.peek_pending_shape() if isinstance(img, MetaTensor) else img.shape[1:]
        ndim = len(img_size)
        roi_size = [ceil(r * s) for r, s in zip(ensure_tuple_rep(self.roi_scale, ndim), img_size)]
        cropper = CenterSpatialCrop(roi_size=roi_size)
        return super().__call__(img=img, slices=cropper.compute_slices(img_size))


class RandSpatialCrop(Randomizable, Crop):
    """
    Crop image with random size or specific size ROI. It can crop at a random position as center
    or at the image center. And allows to set the minimum and maximum size to limit the randomly generated ROI.

    Note: even `random_size=False`, if a dimension of the expected ROI size is larger than the input image size,
    will not crop that dimension. So the cropped result may be smaller than the expected ROI, and the cropped results
    of several images may not have exactly the same shape.

    Args:
        roi_size: if `random_size` is True, it specifies the minimum crop region.
            if `random_size` is False, it specifies the expected ROI size to crop. e.g. [224, 224, 128]
            if a dimension of ROI size is larger than image size, will not crop that dimension of the image.
            If its components have non-positive values, the corresponding size of input image will be used.
            for example: if the spatial size of input data is [40, 40, 40] and `roi_size=[32, 64, -1]`,
            the spatial size of output data will be [32, 40, 40].
        max_roi_size: if `random_size` is True and `roi_size` specifies the min crop region size, `max_roi_size`
            can specify the max crop region size. if None, defaults to the input image size.
            if its components have non-positive values, the corresponding size of input image will be used.
        random_center: crop at random position as center or the image center.
        random_size: crop with random size or specific size ROI.
            if True, the actual size is sampled from `randint(roi_size, max_roi_size + 1)`.
    """

    @deprecated_arg_default("random_size", True, False, since="1.1", replaced="1.3")
    def __init__(
        self,
        roi_size: Sequence[int] | int,
        max_roi_size: Sequence[int] | int | None = None,
        random_center: bool = True,
        random_size: bool = True,
    ) -> None:
        self.roi_size = roi_size
        self.max_roi_size = max_roi_size
        self.random_center = random_center
        self.random_size = random_size
        self._size: Sequence[int] | None = None
        self._slices: tuple[slice, ...]

    def randomize(self, img_size: Sequence[int]) -> None:
        self._size = fall_back_tuple(self.roi_size, img_size)
        if self.random_size:
            max_size = img_size if self.max_roi_size is None else fall_back_tuple(self.max_roi_size, img_size)
            if any(i > j for i, j in zip(self._size, max_size)):
                raise ValueError(f"min ROI size: {self._size} is larger than max ROI size: {max_size}.")
            self._size = tuple(self.R.randint(low=self._size[i], high=max_size[i] + 1) for i in range(len(img_size)))
        if self.random_center:
            valid_size = get_valid_patch_size(img_size, self._size)
            self._slices = get_random_patch(img_size, valid_size, self.R)

    def __call__(self, img: torch.Tensor, randomize: bool = True) -> torch.Tensor:  # type: ignore
        """
        Apply the transform to `img`, assuming `img` is channel-first and
        slicing doesn't apply to the channel dim.

        """
        img_size = img.peek_pending_shape() if isinstance(img, MetaTensor) else img.shape[1:]
        if randomize:
            self.randomize(img_size)
        if self._size is None:
            raise RuntimeError("self._size not specified.")
        if self.random_center:
            return super().__call__(img=img, slices=self._slices)
        cropper = CenterSpatialCrop(self._size)
        return super().__call__(img=img, slices=cropper.compute_slices(img_size))


class RandScaleCrop(RandSpatialCrop):
    """
    Subclass of :py:class:`monai.transforms.RandSpatialCrop`. Crop image with
    random size or specific size ROI.  It can crop at a random position as
    center or at the image center.  And allows to set the minimum and maximum
    scale of image size to limit the randomly generated ROI.

    Args:
        roi_scale: if `random_size` is True, it specifies the minimum crop size: `roi_scale * image spatial size`.
            if `random_size` is False, it specifies the expected scale of image size to crop. e.g. [0.3, 0.4, 0.5].
            If its components have non-positive values, will use `1.0` instead, which means the input image size.
        max_roi_scale: if `random_size` is True and `roi_scale` specifies the min crop region size, `max_roi_scale`
            can specify the max crop region size: `max_roi_scale * image spatial size`.
            if None, defaults to the input image size. if its components have non-positive values,
            will use `1.0` instead, which means the input image size.
        random_center: crop at random position as center or the image center.
        random_size: crop with random size or specified size ROI by `roi_scale * image spatial size`.
            if True, the actual size is sampled from
            `randint(roi_scale * image spatial size, max_roi_scale * image spatial size + 1)`.
    """

    @deprecated_arg_default("random_size", True, False, since="1.1", replaced="1.3")
    def __init__(
        self,
        roi_scale: Sequence[float] | float,
        max_roi_scale: Sequence[float] | float | None = None,
        random_center: bool = True,
        random_size: bool = True,
    ) -> None:
        super().__init__(roi_size=-1, max_roi_size=None, random_center=random_center, random_size=random_size)
        self.roi_scale = roi_scale
        self.max_roi_scale = max_roi_scale

    def get_max_roi_size(self, img_size):
        ndim = len(img_size)
        self.roi_size = [ceil(r * s) for r, s in zip(ensure_tuple_rep(self.roi_scale, ndim), img_size)]
        if self.max_roi_scale is not None:
            self.max_roi_size = [ceil(r * s) for r, s in zip(ensure_tuple_rep(self.max_roi_scale, ndim), img_size)]
        else:
            self.max_roi_size = None

    def randomize(self, img_size: Sequence[int]) -> None:
        self.get_max_roi_size(img_size)
        super().randomize(img_size)

    def __call__(self, img: torch.Tensor, randomize: bool = True) -> torch.Tensor:  # type: ignore
        """
        Apply the transform to `img`, assuming `img` is channel-first and
        slicing doesn't apply to the channel dim.

        """
        self.get_max_roi_size(img.peek_pending_shape() if isinstance(img, MetaTensor) else img.shape[1:])
        return super().__call__(img=img, randomize=randomize)


class RandSpatialCropSamples(Randomizable, TraceableTransform, LazyTransform, MultiSampleTrait):
    """
    Crop image with random size or specific size ROI to generate a list of N samples.
    It can crop at a random position as center or at the image center. And allows to set
    the minimum size to limit the randomly generated ROI.
    It will return a list of cropped images.

    Note: even `random_size=False`, if a dimension of the expected ROI size is larger than the input image size,
    will not crop that dimension. So the cropped result may be smaller than the expected ROI, and the cropped
    results of several images may not have exactly the same shape.

    Args:
        roi_size: if `random_size` is True, it specifies the minimum crop region.
            if `random_size` is False, it specifies the expected ROI size to crop. e.g. [224, 224, 128]
            if a dimension of ROI size is larger than image size, will not crop that dimension of the image.
            If its components have non-positive values, the corresponding size of input image will be used.
            for example: if the spatial size of input data is [40, 40, 40] and `roi_size=[32, 64, -1]`,
            the spatial size of output data will be [32, 40, 40].
        num_samples: number of samples (crop regions) to take in the returned list.
        max_roi_size: if `random_size` is True and `roi_size` specifies the min crop region size, `max_roi_size`
            can specify the max crop region size. if None, defaults to the input image size.
            if its components have non-positive values, the corresponding size of input image will be used.
        random_center: crop at random position as center or the image center.
        random_size: crop with random size or specific size ROI.
            The actual size is sampled from `randint(roi_size, img_size)`.

    Raises:
        ValueError: When ``num_samples`` is nonpositive.

    """

    backend = RandSpatialCrop.backend

    @deprecated_arg_default("random_size", True, False, since="1.1", replaced="1.3")
    def __init__(
        self,
        roi_size: Sequence[int] | int,
        num_samples: int,
        max_roi_size: Sequence[int] | int | None = None,
        random_center: bool = True,
        random_size: bool = True,
    ) -> None:
        if num_samples < 1:
            raise ValueError(f"num_samples must be positive, got {num_samples}.")
        self.num_samples = num_samples
        self.cropper = RandSpatialCrop(roi_size, max_roi_size, random_center, random_size)

    def set_random_state(
        self, seed: int | None = None, state: np.random.RandomState | None = None
    ) -> RandSpatialCropSamples:
        super().set_random_state(seed, state)
        self.cropper.set_random_state(seed, state)
        return self

    @LazyTransform.lazy_evaluation.setter  # type: ignore
    def lazy_evaluation(self, value: bool) -> None:
        self._lazy_evaluation = value
        self.cropper.lazy_evaluation = value

    def randomize(self, data: Any | None = None) -> None:
        pass

    def __call__(self, img: torch.Tensor) -> list[torch.Tensor]:
        """
        Apply the transform to `img`, assuming `img` is channel-first and
        cropping doesn't change the channel dim.
        """
        ret = []
        for i in range(self.num_samples):
            cropped = self.cropper(img)
            if get_track_meta():
                cropped.meta[Key.PATCH_INDEX] = i  # type: ignore
                self.push_transform(cropped, replace=True)  # track as this class instead of RandSpatialCrop
            ret.append(cropped)
        return ret


class CropForeground(Crop):
    """
    Crop an image using a bounding box. The bounding box is generated by selecting foreground using select_fn
    at channels channel_indices. margin is added in each spatial dimension of the bounding box.
    The typical usage is to help training and evaluation if the valid part is small in the whole medical image.
    Users can define arbitrary function to select expected foreground from the whole image or specified channels.
    And it can also add margin to every dim of the bounding box of foreground object.
    For example:

    .. code-block:: python

        image = np.array(
            [[[0, 0, 0, 0, 0],
              [0, 1, 2, 1, 0],
              [0, 1, 3, 2, 0],
              [0, 1, 2, 1, 0],
              [0, 0, 0, 0, 0]]])  # 1x5x5, single channel 5x5 image


        def threshold_at_one(x):
            # threshold at 1
            return x > 1


        cropper = CropForeground(select_fn=threshold_at_one, margin=0)
        print(cropper(image))
        [[[2, 1],
          [3, 2],
          [2, 1]]]

    """

    def __init__(
        self,
        select_fn: Callable = is_positive,
        channel_indices: IndexSelection | None = None,
        margin: Sequence[int] | int = 0,
        allow_smaller: bool = True,
        return_coords: bool = False,
        k_divisible: Sequence[int] | int = 1,
        mode: str = PytorchPadMode.CONSTANT,
        **pad_kwargs,
    ) -> None:
        """
        Args:
            select_fn: function to select expected foreground, default is to select values > 0.
            channel_indices: if defined, select foreground only on the specified channels
                of image. if None, select foreground on the whole image.
            margin: add margin value to spatial dims of the bounding box, if only 1 value provided, use it for all dims.
            allow_smaller: when computing box size with `margin`, whether allow the image size to be smaller
                than box size, default to `True`. if the margined size is larger than image size, will pad with
                specified `mode`.
            return_coords: whether return the coordinates of spatial bounding box for foreground.
            k_divisible: make each spatial dimension to be divisible by k, default to 1.
                if `k_divisible` is an int, the same `k` be applied to all the input spatial dimensions.
            mode: available modes for numpy array:{``"constant"``, ``"edge"``, ``"linear_ramp"``, ``"maximum"``,
                ``"mean"``, ``"median"``, ``"minimum"``, ``"reflect"``, ``"symmetric"``, ``"wrap"``, ``"empty"``}
                available modes for PyTorch Tensor: {``"constant"``, ``"reflect"``, ``"replicate"``, ``"circular"``}.
                One of the listed string values or a user supplied function. Defaults to ``"constant"``.
                See also: https://numpy.org/doc/1.18/reference/generated/numpy.pad.html
                https://pytorch.org/docs/stable/generated/torch.nn.functional.pad.html
            pad_kwargs: other arguments for the `np.pad` or `torch.pad` function.
                note that `np.pad` treats channel dimension as the first dimension.

        """
        self.select_fn = select_fn
        self.channel_indices = ensure_tuple(channel_indices) if channel_indices is not None else None
        self.margin = margin
        self.allow_smaller = allow_smaller
        self.return_coords = return_coords
        self.k_divisible = k_divisible
        self.padder = Pad(mode=mode, **pad_kwargs)

    @Crop.lazy_evaluation.setter  # type: ignore
    def lazy_evaluation(self, _val: bool):
        self._lazy_evaluation = _val
        self.padder.lazy_evaluation = _val

    def compute_bounding_box(self, img: torch.Tensor):
        """
        Compute the start points and end points of bounding box to crop.
        And adjust bounding box coords to be divisible by `k`.

        """
        if isinstance(img, MetaTensor) and img.pending_operations:
            warnings.warn("foreground computation may not be accurate if the image has pending operations.")
        box_start, box_end = generate_spatial_bounding_box(
            img, self.select_fn, self.channel_indices, self.margin, self.allow_smaller
        )
        box_start_, *_ = convert_data_type(box_start, output_type=np.ndarray, dtype=np.int16, wrap_sequence=True)
        box_end_, *_ = convert_data_type(box_end, output_type=np.ndarray, dtype=np.int16, wrap_sequence=True)
        orig_spatial_size = box_end_ - box_start_
        # make the spatial size divisible by `k`
        spatial_size = np.asarray(compute_divisible_spatial_size(orig_spatial_size.tolist(), k=self.k_divisible))
        # update box_start and box_end
        box_start_ = box_start_ - np.floor_divide(np.asarray(spatial_size) - orig_spatial_size, 2)
        box_end_ = box_start_ + spatial_size
        return box_start_, box_end_

    def crop_pad(
        self, img: torch.Tensor, box_start: np.ndarray, box_end: np.ndarray, mode: str | None = None, **pad_kwargs
    ):
        """
        Crop and pad based on the bounding box.

        """
        slices = self.compute_slices(roi_start=box_start, roi_end=box_end)
        cropped = super().__call__(img=img, slices=slices)
        pad_to_start = np.maximum(-box_start, 0)
        pad_to_end = np.maximum(
            box_end - np.asarray(img.peek_pending_shape() if isinstance(img, MetaTensor) else img.shape[1:]), 0
        )
        pad = list(chain(*zip(pad_to_start.tolist(), pad_to_end.tolist())))
        pad_width = BorderPad(spatial_border=pad).compute_pad_width(
            cropped.peek_pending_shape() if isinstance(cropped, MetaTensor) else cropped.shape[1:]
        )
        ret = self.padder.__call__(img=cropped, to_pad=pad_width, mode=mode, **pad_kwargs)
        # combine the traced cropping and padding into one transformation
        # by taking the padded info and placing it in a key inside the crop info.
        if get_track_meta() and isinstance(ret, MetaTensor):
            ret.applied_operations[-1][TraceKeys.EXTRA_INFO]["pad_info"] = ret.applied_operations.pop()
        return ret

    def __call__(self, img: torch.Tensor, mode: str | None = None, **pad_kwargs):  # type: ignore
        """
        Apply the transform to `img`, assuming `img` is channel-first and
        slicing doesn't change the channel dim.
        """
        box_start, box_end = self.compute_bounding_box(img)
        cropped = self.crop_pad(img, box_start, box_end, mode, **pad_kwargs)

        if self.return_coords:
            return cropped, box_start, box_end
        return cropped

    def inverse(self, img: MetaTensor) -> MetaTensor:
        transform = self.get_most_recent_transform(img)
        # we moved the padding info in the forward, so put it back for the inverse
        pad_info = transform[TraceKeys.EXTRA_INFO].pop("pad_info")
        img.applied_operations.append(pad_info)
        # first inverse the padder
        inv = self.padder.inverse(img)
        # and then inverse the cropper (self)
        return super().inverse(inv)


class RandWeightedCrop(Randomizable, TraceableTransform, LazyTransform, MultiSampleTrait):
    """
    Samples a list of `num_samples` image patches according to the provided `weight_map`.

    Args:
        spatial_size: the spatial size of the image patch e.g. [224, 224, 128].
            If its components have non-positive values, the corresponding size of `img` will be used.
        num_samples: number of samples (image patches) to take in the returned list.
        weight_map: weight map used to generate patch samples. The weights must be non-negative.
            Each element denotes a sampling weight of the spatial location. 0 indicates no sampling.
            It should be a single-channel array in shape, for example, `(1, spatial_dim_0, spatial_dim_1, ...)`.
    """

    backend = SpatialCrop.backend

    def __init__(
        self, spatial_size: Sequence[int] | int, num_samples: int = 1, weight_map: NdarrayOrTensor | None = None
    ):
        self.spatial_size = ensure_tuple(spatial_size)
        self.num_samples = int(num_samples)
        self.weight_map = weight_map
        self.centers: list[np.ndarray] = []

    def randomize(self, weight_map: NdarrayOrTensor) -> None:
        if isinstance(weight_map, MetaTensor) and weight_map.pending_operations:
            warnings.warn("weight map has pending operations, the sampling may not be correct.")
        self.centers = weighted_patch_samples(
            spatial_size=self.spatial_size, w=weight_map[0], n_samples=self.num_samples, r_state=self.R
        )  # using only the first channel as weight map

    @LazyTransform.lazy_evaluation.setter  # type: ignore
    def lazy_evaluation(self, _val: bool):
        self._lazy_evaluation = _val

    def __call__(
        self, img: torch.Tensor, weight_map: NdarrayOrTensor | None = None, randomize: bool = True
    ) -> list[torch.Tensor]:
        """
        Args:
            img: input image to sample patches from. assuming `img` is a channel-first array.
            weight_map: weight map used to generate patch samples. The weights must be non-negative.
                Each element denotes a sampling weight of the spatial location. 0 indicates no sampling.
                It should be a single-channel array in shape, for example, `(1, spatial_dim_0, spatial_dim_1, ...)`
            randomize: whether to execute random operations, default to `True`.

        Returns:
            A list of image patches
        """
        img_shape = img.peek_pending_shape() if isinstance(img, MetaTensor) else img.shape[1:]

        if randomize:
            if weight_map is None:
                weight_map = self.weight_map
            if weight_map is None:
                raise ValueError("weight map must be provided for weighted patch sampling.")
            w_shape = weight_map.peek_pending_shape() if isinstance(weight_map, MetaTensor) else weight_map.shape[1:]
            if img_shape != w_shape:
                warnings.warn(f"image and weight map spatial shape mismatch: {img_shape} vs {w_shape}.")
            self.randomize(weight_map)

        _spatial_size = fall_back_tuple(self.spatial_size, img_shape)
        results: list[torch.Tensor] = []
        for i, center in enumerate(self.centers):
            cropper = SpatialCrop(roi_center=center, roi_size=_spatial_size)
            cropper.lazy_evaluation = self.lazy_evaluation
            cropped = cropper(img)
            if get_track_meta():
                ret_: MetaTensor = cropped  # type: ignore
                ret_.meta[Key.PATCH_INDEX] = i
                ret_.meta["crop_center"] = center
                self.push_transform(ret_, replace=True)
            results.append(cropped)
        return results


class RandCropByPosNegLabel(Randomizable, TraceableTransform, LazyTransform, MultiSampleTrait):
    """
    Crop random fixed sized regions with the center being a foreground or background voxel
    based on the Pos Neg Ratio.
    And will return a list of arrays for all the cropped images.
    For example, crop two (3 x 3) arrays from (5 x 5) array with pos/neg=1::

        [[[0, 0, 0, 0, 0],
          [0, 1, 2, 1, 0],            [[0, 1, 2],     [[2, 1, 0],
          [0, 1, 3, 0, 0],     -->     [0, 1, 3],      [3, 0, 0],
          [0, 0, 0, 0, 0],             [0, 0, 0]]      [0, 0, 0]]
          [0, 0, 0, 0, 0]]]

    If a dimension of the expected spatial size is larger than the input image size,
    will not crop that dimension. So the cropped result may be smaller than expected size, and the cropped
    results of several images may not have exactly same shape.
    And if the crop ROI is partly out of the image, will automatically adjust the crop center to ensure the
    valid crop ROI.

    Args:
        spatial_size: the spatial size of the crop region e.g. [224, 224, 128].
            if a dimension of ROI size is larger than image size, will not crop that dimension of the image.
            if its components have non-positive values, the corresponding size of `label` will be used.
            for example: if the spatial size of input data is [40, 40, 40] and `spatial_size=[32, 64, -1]`,
            the spatial size of output data will be [32, 40, 40].
        label: the label image that is used for finding foreground/background, if None, must set at
            `self.__call__`.  Non-zero indicates foreground, zero indicates background.
        pos: used with `neg` together to calculate the ratio ``pos / (pos + neg)`` for the probability
            to pick a foreground voxel as a center rather than a background voxel.
        neg: used with `pos` together to calculate the ratio ``pos / (pos + neg)`` for the probability
            to pick a foreground voxel as a center rather than a background voxel.
        num_samples: number of samples (crop regions) to take in each list.
        image: optional image data to help select valid area, can be same as `img` or another image array.
            if not None, use ``label == 0 & image > image_threshold`` to select the negative
            sample (background) center. So the crop center will only come from the valid image areas.
        image_threshold: if enabled `image`, use ``image > image_threshold`` to determine
            the valid image content areas.
        fg_indices: if provided pre-computed foreground indices of `label`, will ignore above `image` and
            `image_threshold`, and randomly select crop centers based on them, need to provide `fg_indices`
            and `bg_indices` together, expect to be 1 dim array of spatial indices after flattening.
            a typical usage is to call `FgBgToIndices` transform first and cache the results.
        bg_indices: if provided pre-computed background indices of `label`, will ignore above `image` and
            `image_threshold`, and randomly select crop centers based on them, need to provide `fg_indices`
            and `bg_indices` together, expect to be 1 dim array of spatial indices after flattening.
            a typical usage is to call `FgBgToIndices` transform first and cache the results.
        allow_smaller: if `False`, an exception will be raised if the image is smaller than
            the requested ROI in any dimension. If `True`, any smaller dimensions will be set to
            match the cropped size (i.e., no cropping in that dimension).

    Raises:
        ValueError: When ``pos`` or ``neg`` are negative.
        ValueError: When ``pos=0`` and ``neg=0``. Incompatible values.

    """

    backend = SpatialCrop.backend

    def __init__(
        self,
        spatial_size: Sequence[int] | int,
        label: torch.Tensor | None = None,
        pos: float = 1.0,
        neg: float = 1.0,
        num_samples: int = 1,
        image: torch.Tensor | None = None,
        image_threshold: float = 0.0,
        fg_indices: NdarrayOrTensor | None = None,
        bg_indices: NdarrayOrTensor | None = None,
        allow_smaller: bool = False,
    ) -> None:
        self.spatial_size = spatial_size
        self.label = label
        if pos < 0 or neg < 0:
            raise ValueError(f"pos and neg must be nonnegative, got pos={pos} neg={neg}.")
        if pos + neg == 0:
            raise ValueError("Incompatible values: pos=0 and neg=0.")
        self.pos_ratio = pos / (pos + neg)
        self.num_samples = num_samples
        self.image = image
        self.image_threshold = image_threshold
        self.centers: list[list[int]] | None = None
        self.fg_indices = fg_indices
        self.bg_indices = bg_indices
        self.allow_smaller = allow_smaller

    def randomize(
        self,
        label: torch.Tensor | None = None,
        fg_indices: NdarrayOrTensor | None = None,
        bg_indices: NdarrayOrTensor | None = None,
        image: torch.Tensor | None = None,
    ) -> None:
        fg_indices_ = self.fg_indices if fg_indices is None else fg_indices
        bg_indices_ = self.bg_indices if bg_indices is None else bg_indices
        if fg_indices_ is None or bg_indices_ is None:
            if isinstance(label, MetaTensor) and label.pending_operations:
                warnings.warn("label has pending operations, the fg/bg indices may be incorrect.")
            if isinstance(image, MetaTensor) and image.pending_operations:
                warnings.warn("image has pending operations, the fg/bg indices may be incorrect.")
            if label is None:
                raise ValueError("label must be provided.")
            fg_indices_, bg_indices_ = map_binary_to_indices(label, image, self.image_threshold)
        _shape = None
        if label is not None:
            _shape = label.peek_pending_shape() if isinstance(label, MetaTensor) else label.shape[1:]
        elif image is not None:
            _shape = image.peek_pending_shape() if isinstance(image, MetaTensor) else image.shape[1:]
        if _shape is None:
            raise ValueError("label or image must be provided to get the spatial shape.")
        self.centers = generate_pos_neg_label_crop_centers(
            self.spatial_size,
            self.num_samples,
            self.pos_ratio,
            _shape,
            fg_indices_,
            bg_indices_,
            self.R,
            self.allow_smaller,
        )

    @LazyTransform.lazy_evaluation.setter  # type: ignore
    def lazy_evaluation(self, _val: bool):
        self._lazy_evaluation = _val

    def __call__(
        self,
        img: torch.Tensor,
        label: torch.Tensor | None = None,
        image: torch.Tensor | None = None,
        fg_indices: NdarrayOrTensor | None = None,
        bg_indices: NdarrayOrTensor | None = None,
        randomize: bool = True,
    ) -> list[torch.Tensor]:
        """
        Args:
            img: input data to crop samples from based on the pos/neg ratio of `label` and `image`.
                Assumes `img` is a channel-first array.
            label: the label image that is used for finding foreground/background, if None, use `self.label`.
            image: optional image data to help select valid area, can be same as `img` or another image array.
                use ``label == 0 & image > image_threshold`` to select the negative sample(background) center.
                so the crop center will only exist on valid image area. if None, use `self.image`.
            fg_indices: foreground indices to randomly select crop centers,
                need to provide `fg_indices` and `bg_indices` together.
            bg_indices: background indices to randomly select crop centers,
                need to provide `fg_indices` and `bg_indices` together.
            randomize: whether to execute the random operations, default to `True`.

        """
        if image is None:
            image = self.image
        if randomize:
            if label is None:
                label = self.label
            self.randomize(label, fg_indices, bg_indices, image)
        results: list[torch.Tensor] = []
        if self.centers is not None:
            img_shape = img.peek_pending_shape() if isinstance(img, MetaTensor) else img.shape[1:]
            roi_size = fall_back_tuple(self.spatial_size, default=img_shape)
            for i, center in enumerate(self.centers):
                cropper = SpatialCrop(roi_center=center, roi_size=roi_size)
                cropper.lazy_evaluation = self.lazy_evaluation
                cropped = cropper(img)
                if get_track_meta():
                    ret_: MetaTensor = cropped  # type: ignore
                    ret_.meta[Key.PATCH_INDEX] = i
                    ret_.meta["crop_center"] = center
                    self.push_transform(ret_, replace=True)
                results.append(cropped)
        return results


class RandCropByLabelClasses(Randomizable, TraceableTransform, LazyTransform, MultiSampleTrait):
    """
    Crop random fixed sized regions with the center being a class based on the specified ratios of every class.
    The label data can be One-Hot format array or Argmax data. And will return a list of arrays for all the
    cropped images. For example, crop two (3 x 3) arrays from (5 x 5) array with `ratios=[1, 2, 3, 1]`::

        image = np.array([
            [[0.0, 0.3, 0.4, 0.2, 0.0],
            [0.0, 0.1, 0.2, 0.1, 0.4],
            [0.0, 0.3, 0.5, 0.2, 0.0],
            [0.1, 0.2, 0.1, 0.1, 0.0],
            [0.0, 0.1, 0.2, 0.1, 0.0]]
        ])
        label = np.array([
            [[0, 0, 0, 0, 0],
            [0, 1, 2, 1, 0],
            [0, 1, 3, 0, 0],
            [0, 0, 0, 0, 0],
            [0, 0, 0, 0, 0]]
        ])
        cropper = RandCropByLabelClasses(
            spatial_size=[3, 3],
            ratios=[1, 2, 3, 1],
            num_classes=4,
            num_samples=2,
        )
        label_samples = cropper(img=label, label=label, image=image)

        The 2 randomly cropped samples of `label` can be:
        [[0, 1, 2],     [[0, 0, 0],
         [0, 1, 3],      [1, 2, 1],
         [0, 0, 0]]      [1, 3, 0]]

    If a dimension of the expected spatial size is larger than the input image size,
    will not crop that dimension. So the cropped result may be smaller than expected size, and the cropped
    results of several images may not have exactly same shape.
    And if the crop ROI is partly out of the image, will automatically adjust the crop center to ensure the
    valid crop ROI.

    Args:
        spatial_size: the spatial size of the crop region e.g. [224, 224, 128].
            if a dimension of ROI size is larger than image size, will not crop that dimension of the image.
            if its components have non-positive values, the corresponding size of `label` will be used.
            for example: if the spatial size of input data is [40, 40, 40] and `spatial_size=[32, 64, -1]`,
            the spatial size of output data will be [32, 40, 40].
        ratios: specified ratios of every class in the label to generate crop centers, including background class.
            if None, every class will have the same ratio to generate crop centers.
        label: the label image that is used for finding every class, if None, must set at `self.__call__`.
        num_classes: number of classes for argmax label, not necessary for One-Hot label.
        num_samples: number of samples (crop regions) to take in each list.
        image: if image is not None, only return the indices of every class that are within the valid
            region of the image (``image > image_threshold``).
        image_threshold: if enabled `image`, use ``image > image_threshold`` to
            determine the valid image content area and select class indices only in this area.
        indices: if provided pre-computed indices of every class, will ignore above `image` and
            `image_threshold`, and randomly select crop centers based on them, expect to be 1 dim array
            of spatial indices after flattening. a typical usage is to call `ClassesToIndices` transform first
            and cache the results for better performance.
        allow_smaller: if `False`, an exception will be raised if the image is smaller than
            the requested ROI in any dimension. If `True`, any smaller dimensions will remain
            unchanged.

    """

    backend = SpatialCrop.backend

    def __init__(
        self,
        spatial_size: Sequence[int] | int,
        ratios: list[float | int] | None = None,
        label: torch.Tensor | None = None,
        num_classes: int | None = None,
        num_samples: int = 1,
        image: torch.Tensor | None = None,
        image_threshold: float = 0.0,
        indices: list[NdarrayOrTensor] | None = None,
        allow_smaller: bool = False,
    ) -> None:
        self.spatial_size = spatial_size
        self.ratios = ratios
        self.label = label
        self.num_classes = num_classes
        self.num_samples = num_samples
        self.image = image
        self.image_threshold = image_threshold
        self.centers: list[list[int]] | None = None
        self.indices = indices
        self.allow_smaller = allow_smaller

    def randomize(
        self,
        label: torch.Tensor | None = None,
        indices: list[NdarrayOrTensor] | None = None,
        image: torch.Tensor | None = None,
    ) -> None:
        indices_ = self.indices if indices is None else indices
        if indices_ is None:
            if isinstance(label, MetaTensor) and label.pending_operations:
                warnings.warn("label has pending operations, the fg/bg indices may be incorrect.")
            if isinstance(image, MetaTensor) and image.pending_operations:
                warnings.warn("image has pending operations, the fg/bg indices may be incorrect.")
            if label is None:
                raise ValueError("label must not be None.")
            indices_ = map_classes_to_indices(label, self.num_classes, image, self.image_threshold)
        _shape = None
        if label is not None:
            _shape = label.peek_pending_shape() if isinstance(label, MetaTensor) else label.shape[1:]
        elif image is not None:
            _shape = image.peek_pending_shape() if isinstance(image, MetaTensor) else image.shape[1:]
        if _shape is None:
            raise ValueError("label or image must be provided to infer the output spatial shape.")
        self.centers = generate_label_classes_crop_centers(
            self.spatial_size, self.num_samples, _shape, indices_, self.ratios, self.R, self.allow_smaller
        )

    @LazyTransform.lazy_evaluation.setter  # type: ignore
    def lazy_evaluation(self, _val: bool):
        self._lazy_evaluation = _val

    def __call__(
        self,
        img: torch.Tensor,
        label: torch.Tensor | None = None,
        image: torch.Tensor | None = None,
        indices: list[NdarrayOrTensor] | None = None,
        randomize: bool = True,
    ) -> list[torch.Tensor]:
        """
        Args:
            img: input data to crop samples from based on the ratios of every class, assumes `img` is a
                channel-first array.
            label: the label image that is used for finding indices of every class, if None, use `self.label`.
            image: optional image data to help select valid area, can be same as `img` or another image array.
                use ``image > image_threshold`` to select the centers only in valid region. if None, use `self.image`.
            indices: list of indices for every class in the image, used to randomly select crop centers.
            randomize: whether to execute the random operations, default to `True`.

        """
        if image is None:
            image = self.image
        if randomize:
            if label is None:
                label = self.label
            self.randomize(label, indices, image)
        results: list[torch.Tensor] = []
        if self.centers is not None:
            img_shape = img.peek_pending_shape() if isinstance(img, MetaTensor) else img.shape[1:]
            roi_size = fall_back_tuple(self.spatial_size, default=img_shape)
            for i, center in enumerate(self.centers):
                cropper = SpatialCrop(roi_center=tuple(center), roi_size=roi_size)
                cropper.lazy_evaluation = self.lazy_evaluation
                cropped = cropper(img)
                if get_track_meta():
                    ret_: MetaTensor = cropped  # type: ignore
                    ret_.meta[Key.PATCH_INDEX] = i
                    ret_.meta["crop_center"] = center
                    self.push_transform(ret_, replace=True)
                results.append(cropped)

        return results


class ResizeWithPadOrCrop(InvertibleTransform, LazyTransform):
    """
    Resize an image to a target spatial size by either centrally cropping the image or
    padding it evenly with a user-specified mode.
    When the dimension is smaller than the target size, do symmetric padding along that dim.
    When the dimension is larger than the target size, do central cropping along that dim.

    Args:
        spatial_size: the spatial size of output data after padding or crop.
            If has non-positive values, the corresponding size of input image will be used (no padding).
        method: {``"symmetric"``, ``"end"``}
            Pad image symmetrically on every side or only pad at the end sides. Defaults to ``"symmetric"``.
        mode: available modes for numpy array:{``"constant"``, ``"edge"``, ``"linear_ramp"``, ``"maximum"``,
            ``"mean"``, ``"median"``, ``"minimum"``, ``"reflect"``, ``"symmetric"``, ``"wrap"``, ``"empty"``}
            available modes for PyTorch Tensor: {``"constant"``, ``"reflect"``, ``"replicate"``, ``"circular"``}.
            One of the listed string values or a user supplied function. Defaults to ``"constant"``.
            See also: https://numpy.org/doc/1.18/reference/generated/numpy.pad.html
            https://pytorch.org/docs/stable/generated/torch.nn.functional.pad.html
        pad_kwargs: other arguments for the `np.pad` or `torch.pad` function.
            note that `np.pad` treats channel dimension as the first dimension.

    """

    backend = list(set(SpatialPad.backend) & set(CenterSpatialCrop.backend))

    def __init__(
        self,
        spatial_size: Sequence[int] | int,
        method: str = Method.SYMMETRIC,
        mode: str = PytorchPadMode.CONSTANT,
        **pad_kwargs,
    ):
        self.padder = SpatialPad(spatial_size=spatial_size, method=method, mode=mode, **pad_kwargs)
        self.cropper = CenterSpatialCrop(roi_size=spatial_size)

    @LazyTransform.lazy_evaluation.setter  # type: ignore
    def lazy_evaluation(self, val: bool):
        self.padder.lazy_evaluation = val
        self.cropper.lazy_evaluation = val
        self._lazy_evaluation = val

    def __call__(self, img: torch.Tensor, mode: str | None = None, **pad_kwargs) -> torch.Tensor:  # type: ignore
        """
        Args:
            img: data to pad or crop, assuming `img` is channel-first and
                padding or cropping doesn't apply to the channel dim.
            mode: available modes for numpy array:{``"constant"``, ``"edge"``, ``"linear_ramp"``, ``"maximum"``,
                ``"mean"``, ``"median"``, ``"minimum"``, ``"reflect"``, ``"symmetric"``, ``"wrap"``, ``"empty"``}
                available modes for PyTorch Tensor: {``"constant"``, ``"reflect"``, ``"replicate"``, ``"circular"``}.
                One of the listed string values or a user supplied function. Defaults to ``"constant"``.
                See also: https://numpy.org/doc/1.18/reference/generated/numpy.pad.html
                https://pytorch.org/docs/stable/generated/torch.nn.functional.pad.html
            kwargs: other arguments for the `np.pad` or `torch.pad` function.
                note that `np.pad` treats channel dimension as the first dimension.

        """
        ret = self.padder(self.cropper(img), mode=mode, **pad_kwargs)
        # remove the individual info and combine
        if get_track_meta():
            ret_: MetaTensor = ret  # type: ignore
            if not self.lazy_evaluation:
                pad_info = ret_.applied_operations.pop()
                crop_info = ret_.applied_operations.pop()
                orig_size = crop_info.get(TraceKeys.ORIG_SIZE)
                self.push_transform(
                    ret_, orig_size=orig_size, extra_info={"pad_info": pad_info, "crop_info": crop_info}
                )
            else:
                pad_info = ret_.pending_operations.pop()
                crop_info = ret_.pending_operations.pop()
                orig_size = crop_info.get(TraceKeys.ORIG_SIZE)
                self.push_transform(
                    ret_,
                    orig_size=orig_size,
                    sp_size=pad_info[LazyAttr.SHAPE],
                    affine=crop_info[LazyAttr.AFFINE] @ pad_info[LazyAttr.AFFINE],
                    extra_info={"pad_info": pad_info, "crop_info": crop_info},
                )

        return ret

    def inverse(self, img: MetaTensor) -> MetaTensor:
        transform = self.pop_transform(img)
        return self.inverse_transform(img, transform)

    def inverse_transform(self, img: MetaTensor, transform) -> MetaTensor:
        # we joined the cropping and padding, so put them back before calling the inverse
        crop_info = transform[TraceKeys.EXTRA_INFO].pop("crop_info")
        pad_info = transform[TraceKeys.EXTRA_INFO].pop("pad_info")
        img.applied_operations.append(crop_info)
        img.applied_operations.append(pad_info)
        # first inverse the padder
        inv = self.padder.inverse(img)
        # and then inverse the cropper (self)
        return self.cropper.inverse(inv)


class BoundingRect(Transform):
    """
    Compute coordinates of axis-aligned bounding rectangles from input image `img`.
    The output format of the coordinates is (shape is [channel, 2 * spatial dims]):

        [[1st_spatial_dim_start, 1st_spatial_dim_end,
         2nd_spatial_dim_start, 2nd_spatial_dim_end,
         ...,
         Nth_spatial_dim_start, Nth_spatial_dim_end],

         ...

         [1st_spatial_dim_start, 1st_spatial_dim_end,
         2nd_spatial_dim_start, 2nd_spatial_dim_end,
         ...,
         Nth_spatial_dim_start, Nth_spatial_dim_end]]

    The bounding boxes edges are aligned with the input image edges.
    This function returns [0, 0, ...] if there's no positive intensity.

    Args:
        select_fn: function to select expected foreground, default is to select values > 0.
    """

    backend = [TransformBackends.TORCH, TransformBackends.NUMPY]

    def __init__(self, select_fn: Callable = is_positive) -> None:
        self.select_fn = select_fn

    def __call__(self, img: NdarrayOrTensor) -> np.ndarray:
        """
        See also: :py:class:`monai.transforms.utils.generate_spatial_bounding_box`.
        """
        bbox = []

        for channel in range(img.shape[0]):
            start_, end_ = generate_spatial_bounding_box(img, select_fn=self.select_fn, channel_indices=channel)
            bbox.append([i for k in zip(start_, end_) for i in k])

        return np.stack(bbox, axis=0)<|MERGE_RESOLUTION|>--- conflicted
+++ resolved
@@ -29,21 +29,12 @@
 from monai.data.meta_obj import get_track_meta
 from monai.data.meta_tensor import MetaTensor
 from monai.data.utils import get_random_patch, get_valid_patch_size
-<<<<<<< HEAD
 from monai.transforms.croppad.functional import crop_func, pad_func
-=======
-from monai.transforms.croppad.functional import pad_func
->>>>>>> 69d807ab
 from monai.transforms.inverse import InvertibleTransform, TraceableTransform
 from monai.transforms.traits import MultiSampleTrait
 from monai.transforms.transform import LazyTransform, Randomizable, Transform
 from monai.transforms.utils import (
     compute_divisible_spatial_size,
-<<<<<<< HEAD
-    convert_pad_mode,
-=======
-    create_translate,
->>>>>>> 69d807ab
     generate_label_classes_crop_centers,
     generate_pos_neg_label_crop_centers,
     generate_spatial_bounding_box,
@@ -60,7 +51,6 @@
     TraceKeys,
     TransformBackends,
     convert_data_type,
-    convert_to_dst_type,
     convert_to_numpy,
     convert_to_tensor,
     deprecated_arg_default,
@@ -134,47 +124,6 @@
         """
         raise NotImplementedError(f"subclass {self.__class__.__name__} must implement this method.")
 
-<<<<<<< HEAD
-    @staticmethod
-    def _np_pad(img: torch.Tensor, pad_width, mode, **kwargs) -> torch.Tensor:
-        img_np = img.detach().cpu().numpy() if isinstance(img, torch.Tensor) else img
-        mode = convert_pad_mode(dst=img_np, mode=mode).value
-        if mode == "constant" and "value" in kwargs:
-            kwargs["constant_values"] = kwargs.pop("value")
-        out = torch.as_tensor(np.pad(img, pad_width, mode=mode, **kwargs))
-        if isinstance(img, MetaTensor):
-            out = convert_to_dst_type(out, dst=img)[0]
-        return out
-
-    @staticmethod
-    def _pt_pad(img: torch.Tensor, pad_width, mode, **kwargs) -> torch.Tensor:
-        pt_pad_width = [val for sublist in pad_width[1:] for val in sublist[::-1]][::-1]
-        # torch.pad expects `[B, C, H, W, [D]]` shape
-        return pad_pt(img.unsqueeze(0), pt_pad_width, mode=mode, **kwargs).squeeze(0)
-
-    @staticmethod
-    def pad_nd(img_t, to_pad_, mode, **kwargs):
-        """pad with torch or numpy function"""
-        if mode in {"linear_ramp", "maximum", "mean", "median", "minimum", "symmetric", "empty"}:
-            return Pad._np_pad(img_t, pad_width=to_pad_, mode=mode, **kwargs)
-        mode = convert_pad_mode(dst=img_t, mode=mode).value
-        try:
-            _pad = (
-                Pad._pt_pad
-                if mode in {"reflect", "replicate"}
-                and img_t.dtype not in {torch.int16, torch.int64, torch.bool, torch.uint8}
-                else Pad._np_pad
-            )
-            return _pad(img_t, pad_width=to_pad_, mode=mode, **kwargs)
-        except (ValueError, TypeError, RuntimeError) as err:
-            if isinstance(err, NotImplementedError) or any(
-                k in str(err) for k in ("supported", "unexpected keyword", "implemented")
-            ):
-                return Pad._np_pad(img_t, pad_width=to_pad_, mode=mode, **kwargs)
-            raise ValueError(f"{img_t.shape} {to_pad_} {mode} {kwargs} {img_t.dtype} {img_t.device}") from err
-
-=======
->>>>>>> 69d807ab
     def __call__(  # type: ignore
         self, img: torch.Tensor, to_pad: list[tuple[int, int]] | None = None, mode: str | None = None, **kwargs
     ) -> torch.Tensor:
@@ -202,11 +151,7 @@
         kwargs_.update(kwargs)
 
         img_t = convert_to_tensor(data=img, track_meta=get_track_meta())
-<<<<<<< HEAD
-        return pad_func(img_t, to_pad_, mode_, kwargs_, self.get_transform_info())  # type: ignore
-=======
         return pad_func(img_t, to_pad_, mode_, self.get_transform_info(), kwargs_)  # type: ignore
->>>>>>> 69d807ab
 
     def inverse(self, data: MetaTensor) -> MetaTensor:
         transform = self.pop_transform(data)
