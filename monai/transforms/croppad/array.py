--- conflicted
+++ resolved
@@ -394,11 +394,7 @@
                     data=roi_center, output_type=torch.Tensor, dtype=torch.int16, wrap_sequence=True
                 )
                 roi_size, *_ = convert_to_dst_type(src=roi_size, dst=roi_center, wrap_sequence=True)
-<<<<<<< HEAD
-                _zeros: torch.Tensor = torch.zeros_like(roi_center)  # type: ignore
-=======
                 _zeros = torch.zeros_like(roi_center)  # type: ignore
->>>>>>> 30c1c36e
                 roi_start_torch = maximum(roi_center - floor_divide(roi_size, 2), _zeros)  # type: ignore
                 roi_end_torch = maximum(roi_start_torch + roi_size, roi_start_torch)
             else:
