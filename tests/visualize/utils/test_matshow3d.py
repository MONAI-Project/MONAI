--- conflicted
+++ resolved
@@ -81,26 +81,13 @@
 
     def test_samples(self):
         test_root = Path(__file__).parents[2]
-<<<<<<< HEAD
         testing_dir = os.path.join(test_root, "testing_data")
-=======
-        print("test_root: ", test_root)
-        testing_dir = os.path.join(
-            os.path.dirname(os.path.realpath(__file__)), "testing_data"
-        )
->>>>>>> 56c2a483
         keys = "image"
         xforms = Compose([
             LoadImaged(keys=keys),
             EnsureChannelFirstd(keys=keys),
             ScaleIntensityd(keys=keys),
-<<<<<<< HEAD
             RandSpatialCropSamplesd(keys=keys, roi_size=(8, 8, 5), random_size=True, num_samples=10),
-=======
-            RandSpatialCropSamplesd(
-                keys=keys, roi_size=(8, 8, 5), random_size=True, num_samples=10
-            ),
->>>>>>> 56c2a483
         ])
         image_path = os.path.join(testing_dir, "anatomical.nii")
         xforms.set_random_state(0)
@@ -133,14 +120,8 @@
                 )  # None indicates test passed
 
     def test_3d_rgb(self):
-<<<<<<< HEAD
         test_dir = Path(__file__).parents[2].as_posix()
         testing_dir = os.path.join(test_dir, "testing_data")
-=======
-        testing_dir = os.path.join(
-            os.path.dirname(os.path.realpath(__file__)), "testing_data"
-        )
->>>>>>> 56c2a483
         keys = "image"
         xforms = Compose([
             LoadImaged(keys=keys),
