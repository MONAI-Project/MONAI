--- conflicted
+++ resolved
@@ -484,11 +484,7 @@
         # decode branches
         self.nucleus_prediction = _DecoderBranch(kernel_size=_ksize)
         self.horizontal_vertical = _DecoderBranch(kernel_size=_ksize)
-<<<<<<< HEAD
         self.type_prediction: _DecoderBranch = None  # type: ignore
-=======
-        self.type_prediction: _DecoderBranch = None # type: ignore
->>>>>>> aeebe08e
 
         if out_classes > 0:
             self.type_prediction = _DecoderBranch(out_channels=out_classes, kernel_size=_ksize)
