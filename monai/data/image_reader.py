# Copyright 2020 - 2021 MONAI Consortium
# Licensed under the Apache License, Version 2.0 (the "License");
# you may not use this file except in compliance with the License.
# You may obtain a copy of the License at
#     http://www.apache.org/licenses/LICENSE-2.0
# Unless required by applicable law or agreed to in writing, software
# distributed under the License is distributed on an "AS IS" BASIS,
# WITHOUT WARRANTIES OR CONDITIONS OF ANY KIND, either express or implied.
# See the License for the specific language governing permissions and
# limitations under the License.

import os
import warnings
from abc import ABC, abstractmethod
from typing import TYPE_CHECKING, Any, Callable, Dict, List, Optional, Sequence, Tuple, Union

import numpy as np
from torch.utils.data._utils.collate import np_str_obj_array_pattern

from monai.config import DtypeLike, KeysCollection
from monai.data.utils import correct_nifti_header_if_necessary
from monai.transforms.utility.array import EnsureChannelFirst
from monai.utils import ensure_tuple, ensure_tuple_rep, optional_import, require_pkg

from .utils import is_supported_format

if TYPE_CHECKING:
    import itk  # type: ignore
    import nibabel as nib
    from nibabel.nifti1 import Nifti1Image
    from PIL import Image as PILImage

    has_itk = has_nib = has_pil = True
else:
    itk, has_itk = optional_import("itk", allow_namespace_pkg=True)
    nib, has_nib = optional_import("nibabel")
    Nifti1Image, _ = optional_import("nibabel.nifti1", name="Nifti1Image")
    PILImage, has_pil = optional_import("PIL.Image")

__all__ = ["ImageReader", "ITKReader", "NibabelReader", "NumpyReader", "PILReader", "WSIReader"]


class ImageReader(ABC):
    """
    An abstract class defines APIs to load image files.

    Typical usage of an implementation of this class is:

    .. code-block:: python

        image_reader = MyImageReader()
        img_obj = image_reader.read(path_to_image)
        img_data, meta_data = image_reader.get_data(img_obj)

    - The `read` call converts image filenames into image objects,
    - The `get_data` call fetches the image data, as well as meta data.
    - A reader should implement `verify_suffix` with the logic of checking the input filename
      by the filename extensions.

    """

    @abstractmethod
    def verify_suffix(self, filename: Union[Sequence[str], str]) -> bool:
        """
        Verify whether the specified `filename` is supported by the current reader.
        This method should return True if the reader is able to read the format suggested by the
        `filename`.

        Args:
            filename: file name or a list of file names to read.
                if a list of files, verify all the suffixes.

        """
        raise NotImplementedError(f"Subclass {self.__class__.__name__} must implement this method.")

    @abstractmethod
    def read(self, data: Union[Sequence[str], str], **kwargs) -> Union[Sequence[Any], Any]:
        """
        Read image data from specified file or files.
        Note that it returns a data object or a sequence of data objects.

        Args:
            data: file name or a list of file names to read.
            kwargs: additional args for actual `read` API of 3rd party libs.

        """
        raise NotImplementedError(f"Subclass {self.__class__.__name__} must implement this method.")

    @abstractmethod
    def get_data(self, img) -> Tuple[np.ndarray, Dict]:
        """
        Extract data array and meta data from loaded image and return them.
        This function must return two objects, the first is a numpy array of image data,
        the second is a dictionary of meta data.

        Args:
            img: an image object loaded from an image file or a list of image objects.

        """
        raise NotImplementedError(f"Subclass {self.__class__.__name__} must implement this method.")


def _copy_compatible_dict(from_dict: Dict, to_dict: Dict):
    if not isinstance(to_dict, dict):
        raise ValueError(f"to_dict must be a Dict, got {type(to_dict)}.")
    if not to_dict:
        for key in from_dict:
            datum = from_dict[key]
            if isinstance(datum, np.ndarray) and np_str_obj_array_pattern.search(datum.dtype.str) is not None:
                continue
            to_dict[key] = datum
    else:
        affine_key, shape_key = "affine", "spatial_shape"
        if affine_key in from_dict and not np.allclose(from_dict[affine_key], to_dict[affine_key]):
            raise RuntimeError(
                "affine matrix of all images should be the same for channel-wise concatenation. "
                f"Got {from_dict[affine_key]} and {to_dict[affine_key]}."
            )
        if shape_key in from_dict and not np.allclose(from_dict[shape_key], to_dict[shape_key]):
            raise RuntimeError(
                "spatial_shape of all images should be the same for channel-wise concatenation. "
                f"Got {from_dict[shape_key]} and {to_dict[shape_key]}."
            )


def _stack_images(image_list: List, meta_dict: Dict):
    if len(image_list) <= 1:
        return image_list[0]
    if meta_dict.get("original_channel_dim", None) not in ("no_channel", None):
        raise RuntimeError("can not read a list of images which already have channel dimension.")
    meta_dict["original_channel_dim"] = 0
    return np.stack(image_list, axis=0)


@require_pkg(pkg_name="itk")
class ITKReader(ImageReader):
    """
    Load medical images based on ITK library.
    All the supported image formats can be found at:
    https://github.com/InsightSoftwareConsortium/ITK/tree/master/Modules/IO
    The loaded data array will be in C order, for example, a 3D image NumPy
    array index order will be `CDWH`.

    Args:
        channel_dim: the channel dimension of the input image, default is None.
            This is used to set original_channel_dim in the meta data, EnsureChannelFirstD reads this field.
            If None, original_channel_dim will be either `no_channel` or `-1`.

                - Nifti file is usually "channel last", so there is no need to specify this argument.
                - PNG file usually has `GetNumberOfComponentsPerPixel()==3`, so there is no need to specify this argument.

        series_name: the name of the DICOM series if there are multiple ones.
            used when loading DICOM series.
        kwargs: additional args for `itk.imread` API. more details about available args:
            https://github.com/InsightSoftwareConsortium/ITK/blob/master/Wrapping/Generators/Python/itk/support/extras.py

    """

    def __init__(self, channel_dim: Optional[int] = None, series_name: str = "", **kwargs):
        super().__init__()
        self.kwargs = kwargs
        self.channel_dim = channel_dim
        self.series_name = series_name

    def verify_suffix(self, filename: Union[Sequence[str], str]) -> bool:
        """
        Verify whether the specified file or files format is supported by ITK reader.

        Args:
            filename: file name or a list of file names to read.
                if a list of files, verify all the suffixes.

        """
        return has_itk

    def read(self, data: Union[Sequence[str], str], **kwargs):
        """
        Read image data from specified file or files, it can read a list of `no-channel` images
        and stack them together as multi-channels data in `get_data()`.
        If passing directory path instead of file path, will treat it as DICOM images series and read.
        Note that the returned object is ITK image object or list of ITK image objects.

        Args:
            data: file name or a list of file names to read,
            kwargs: additional args for `itk.imread` API, will override `self.kwargs` for existing keys.
                More details about available args:
                https://github.com/InsightSoftwareConsortium/ITK/blob/master/Wrapping/Generators/Python/itkExtras.py

        """
        img_ = []

        filenames: Sequence[str] = ensure_tuple(data)
        kwargs_ = self.kwargs.copy()
        kwargs_.update(kwargs)
        for name in filenames:
            if os.path.isdir(name):
                # read DICOM series
                # https://itk.org/ITKExamples/src/IO/GDCM/ReadDICOMSeriesAndWrite3DImage
                names_generator = itk.GDCMSeriesFileNames.New()
                names_generator.SetUseSeriesDetails(True)
                names_generator.AddSeriesRestriction("0008|0021")  # Series Date
                names_generator.SetDirectory(name)
                series_uid = names_generator.GetSeriesUIDs()

                if len(series_uid) < 1:
                    raise FileNotFoundError(f"no DICOMs in: {name}.")
                if len(series_uid) > 1:
                    warnings.warn(f"the directory: {name} contains more than one DICOM series.")
                series_identifier = series_uid[0] if not self.series_name else self.series_name
                name = names_generator.GetFileNames(series_identifier)

            img_.append(itk.imread(name, **kwargs_))
        return img_ if len(filenames) > 1 else img_[0]

    def get_data(self, img):
        """
        Extract data array and meta data from loaded image and return them.
        This function returns two objects, first is numpy array of image data, second is dict of meta data.
        It constructs `affine`, `original_affine`, and `spatial_shape` and stores them in meta dict.
        When loading a list of files, they are stacked together at a new dimension as the first dimension,
        and the meta data of the first image is used to represent the output meta data.

        Args:
            img: an ITK image object loaded from an image file or a list of ITK image objects.

        """
        img_array: List[np.ndarray] = []
        compatible_meta: Dict = {}

        for i in ensure_tuple(img):
            data = self._get_array_data(i)
            img_array.append(data)
            header = self._get_meta_dict(i)
            header["original_affine"] = self._get_affine(i)
            header["affine"] = header["original_affine"].copy()
            header["spatial_shape"] = self._get_spatial_shape(i)
            if self.channel_dim is None:  # default to "no_channel" or -1
                header["original_channel_dim"] = "no_channel" if len(data.shape) == len(header["spatial_shape"]) else -1
            else:
                header["original_channel_dim"] = self.channel_dim
            _copy_compatible_dict(header, compatible_meta)

        return _stack_images(img_array, compatible_meta), compatible_meta

    def _get_meta_dict(self, img) -> Dict:
        """
        Get all the meta data of the image and convert to dict type.

        Args:
            img: an ITK image object loaded from an image file.

        """
        img_meta_dict = img.GetMetaDataDictionary()
        meta_dict = {key: img_meta_dict[key] for key in img_meta_dict.GetKeys() if not key.startswith("ITK_")}

        meta_dict["spacing"] = np.asarray(img.GetSpacing())
        return meta_dict

    def _get_affine(self, img):
        """
        Get or construct the affine matrix of the image, it can be used to correct
        spacing, orientation or execute spatial transforms.

        Args:
            img: an ITK image object loaded from an image file.

        """
        direction = itk.array_from_matrix(img.GetDirection())
        spacing = np.asarray(img.GetSpacing())
        origin = np.asarray(img.GetOrigin())

        direction = np.asarray(direction)
        sr = min(max(direction.shape[0], 1), 3)
        affine: np.ndarray = np.eye(sr + 1)
        affine[:sr, :sr] = direction[:sr, :sr] @ np.diag(spacing[:sr])
        affine[:sr, -1] = origin[:sr]
        flip_diag = [[-1, 1], [-1, -1, 1], [-1, -1, 1, 1]][sr - 1]  # itk to nibabel affine
        affine = np.diag(flip_diag) @ affine
        return affine

    def _get_spatial_shape(self, img):
        """
        Get the spatial shape of `img`.

        Args:
            img: an ITK image object loaded from an image file.

        """
        # the img data should have no channel dim

        sr = itk.array_from_matrix(img.GetDirection()).shape[0]
        sr = max(min(sr, 3), 1)
        _size = list(itk.size(img))
        if self.channel_dim is not None:
            # channel_dim is given in the numpy convention, which is different from ITK
            # size is reversed
            _size.pop(-self.channel_dim)
        return np.asarray(_size[:sr])

    def _get_array_data(self, img):
        """
        Get the raw array data of the image, converted to Numpy array.

        Following PyTorch conventions, the returned array data has contiguous channels,
        e.g. for an RGB image, all red channel image pixels are contiguous in memory.
        The first axis of the returned array is the channel axis.

        Args:
            img: an ITK image object loaded from an image file.

        """
        channels = img.GetNumberOfComponentsPerPixel()
        np_data = itk.array_view_from_image(img).T
        if channels == 1:
            return np_data
        if channels != np_data.shape[0]:
            warnings.warn("itk_img.GetNumberOfComponentsPerPixel != numpy data channels")
        return np.moveaxis(np_data, 0, -1)  # channel last is compatible with `write_nifti`


@require_pkg(pkg_name="nibabel")
class NibabelReader(ImageReader):
    """
    Load NIfTI format images based on Nibabel library.

    Args:
        as_closest_canonical: if True, load the image as closest to canonical axis format.
        squeeze_non_spatial_dims: if True, non-spatial singletons will be squeezed, e.g. (256,256,1,3) -> (256,256,3)
        kwargs: additional args for `nibabel.load` API. more details about available args:
            https://github.com/nipy/nibabel/blob/master/nibabel/loadsave.py

    """

    def __init__(
        self,
        as_closest_canonical: bool = False,
        squeeze_non_spatial_dims: bool = False,
        dtype: DtypeLike = np.float32,
        **kwargs,
    ):
        super().__init__()
        self.as_closest_canonical = as_closest_canonical
        self.squeeze_non_spatial_dims = squeeze_non_spatial_dims
        self.dtype = dtype
        self.kwargs = kwargs

    def verify_suffix(self, filename: Union[Sequence[str], str]) -> bool:
        """
        Verify whether the specified file or files format is supported by Nibabel reader.

        Args:
            filename: file name or a list of file names to read.
                if a list of files, verify all the suffixes.

        """
        suffixes: Sequence[str] = ["nii", "nii.gz"]
        return has_nib and is_supported_format(filename, suffixes)

    def read(self, data: Union[Sequence[str], str], **kwargs):
        """
        Read image data from specified file or files, it can read a list of `no-channel` images
        and stack them together as multi-channels data in `get_data()`.
        Note that the returned object is Nibabel image object or list of Nibabel image objects.

        Args:
            data: file name or a list of file names to read.
            kwargs: additional args for `nibabel.load` API, will override `self.kwargs` for existing keys.
                More details about available args:
                https://github.com/nipy/nibabel/blob/master/nibabel/loadsave.py

        """
        img_: List[Nifti1Image] = []

        filenames: Sequence[str] = ensure_tuple(data)
        kwargs_ = self.kwargs.copy()
        kwargs_.update(kwargs)
        for name in filenames:
            img = nib.load(name, **kwargs_)
            img = correct_nifti_header_if_necessary(img)
            img_.append(img)
        return img_ if len(filenames) > 1 else img_[0]

    def get_data(self, img):
        """
        Extract data array and meta data from loaded image and return them.
        This function returns two objects, first is numpy array of image data, second is dict of meta data.
        It constructs `affine`, `original_affine`, and `spatial_shape` and stores them in meta dict.
        When loading a list of files, they are stacked together at a new dimension as the first dimension,
        and the meta data of the first image is used to present the output meta data.

        Args:
            img: a Nibabel image object loaded from an image file or a list of Nibabel image objects.

        """
        img_array: List[np.ndarray] = []
        compatible_meta: Dict = {}

        for i in ensure_tuple(img):
            header = self._get_meta_dict(i)
            header["affine"] = self._get_affine(i)
            header["original_affine"] = self._get_affine(i)
            header["as_closest_canonical"] = self.as_closest_canonical
            if self.as_closest_canonical:
                i = nib.as_closest_canonical(i)
                header["affine"] = self._get_affine(i)
            header["spatial_shape"] = self._get_spatial_shape(i)
            data = self._get_array_data(i)
            if self.squeeze_non_spatial_dims:
                for d in range(len(data.shape), len(header["spatial_shape"]), -1):
                    if data.shape[d - 1] == 1:
                        data = data.squeeze(axis=d - 1)
            img_array.append(data)
            header["original_channel_dim"] = "no_channel" if len(data.shape) == len(header["spatial_shape"]) else -1
            _copy_compatible_dict(header, compatible_meta)

        return _stack_images(img_array, compatible_meta), compatible_meta

    def _get_meta_dict(self, img) -> Dict:
        """
        Get the all the meta data of the image and convert to dict type.

        Args:
            img: a Nibabel image object loaded from an image file.

        """
        # swap to little endian as PyTorch doesn't support big endian
        try:
            header = img.header.as_byteswapped("<")
        except ValueError:
            header = img.header
        return dict(header)

    def _get_affine(self, img):
        """
        Get the affine matrix of the image, it can be used to correct
        spacing, orientation or execute spatial transforms.

        Args:
            img: a Nibabel image object loaded from an image file.

        """
        return np.array(img.affine, copy=True)

    def _get_spatial_shape(self, img):
        """
        Get the spatial shape of image data, it doesn't contain the channel dim.

        Args:
            img: a Nibabel image object loaded from an image file.

        """
        # swap to little endian as PyTorch doesn't support big endian
        try:
            header = img.header.as_byteswapped("<")
        except ValueError:
            header = img.header
        dim = header.get("dim", None)
        if dim is None:
            dim = header.get("dims")  # mgh format?
            dim = np.insert(dim, 0, 3)
        ndim = dim[0]
        spatial_rank = min(ndim, 3)
        # the img data should have no channel dim or the last dim is channel
        return np.asarray(dim[1 : spatial_rank + 1])

    def _get_array_data(self, img):
        """
        Get the raw array data of the image, converted to Numpy array.

        Args:
            img: a Nibabel image object loaded from an image file.

        """
        _array = np.array(img.get_fdata(dtype=self.dtype))
        img.uncache()
        return _array


class NumpyReader(ImageReader):
    """
    Load NPY or NPZ format data based on Numpy library, they can be arrays or pickled objects.
    A typical usage is to load the `mask` data for classification task.
    It can load part of the npz file with specified `npz_keys`.

    Args:
        npz_keys: if loading npz file, only load the specified keys, if None, load all the items.
            stack the loaded items together to construct a new first dimension.
        channel_dim: if not None, explicitly specify the channel dim, otherwise, treat the array as no channel.
        kwargs: additional args for `numpy.load` API except `allow_pickle`. more details about available args:
            https://numpy.org/doc/stable/reference/generated/numpy.load.html

    """

    def __init__(self, npz_keys: Optional[KeysCollection] = None, channel_dim: Optional[int] = None, **kwargs):
        super().__init__()
        if npz_keys is not None:
            npz_keys = ensure_tuple(npz_keys)
        self.npz_keys = npz_keys
        self.channel_dim = channel_dim
        self.kwargs = kwargs

    def verify_suffix(self, filename: Union[Sequence[str], str]) -> bool:
        """
        Verify whether the specified file or files format is supported by Numpy reader.

        Args:
            filename: file name or a list of file names to read.
                if a list of files, verify all the suffixes.
        """
        suffixes: Sequence[str] = ["npz", "npy"]
        return is_supported_format(filename, suffixes)

    def read(self, data: Union[Sequence[str], str], **kwargs):
        """
        Read image data from specified file or files, it can read a list of `no-channel` data files
        and stack them together as multi-channels data in `get_data()`.
        Note that the returned object is Numpy array or list of Numpy arrays.

        Args:
            data: file name or a list of file names to read.
            kwargs: additional args for `numpy.load` API except `allow_pickle`, will override `self.kwargs` for existing keys.
                More details about available args:
                https://numpy.org/doc/stable/reference/generated/numpy.load.html

        """
        img_: List[Nifti1Image] = []

        filenames: Sequence[str] = ensure_tuple(data)
        kwargs_ = self.kwargs.copy()
        kwargs_.update(kwargs)
        for name in filenames:
            img = np.load(name, allow_pickle=True, **kwargs_)
            if name.endswith(".npz"):
                # load expected items from NPZ file
                npz_keys = [f"arr_{i}" for i in range(len(img))] if self.npz_keys is None else self.npz_keys
                for k in npz_keys:
                    img_.append(img[k])
            else:
                img_.append(img)

        return img_ if len(img_) > 1 else img_[0]

    def get_data(self, img):
        """
        Extract data array and meta data from loaded image and return them.
        This function returns two objects, first is numpy array of image data, second is dict of meta data.
        It constructs `affine`, `original_affine`, and `spatial_shape` and stores them in meta dict.
        When loading a list of files, they are stacked together at a new dimension as the first dimension,
        and the meta data of the first image is used to represent the output meta data.

        Args:
            img: a Numpy array loaded from a file or a list of Numpy arrays.

        """
        img_array: List[np.ndarray] = []
        compatible_meta: Dict = {}
        if isinstance(img, np.ndarray):
            img = (img,)

        for i in ensure_tuple(img):
            header = {}
            if isinstance(i, np.ndarray):
                # if `channel_dim` is None, can not detect the channel dim, use all the dims as spatial_shape
                spatial_shape = np.asarray(i.shape)
                if isinstance(self.channel_dim, int):
                    spatial_shape = np.delete(spatial_shape, self.channel_dim)
                header["spatial_shape"] = spatial_shape
            img_array.append(i)
            header["original_channel_dim"] = self.channel_dim if isinstance(self.channel_dim, int) else "no_channel"
            _copy_compatible_dict(header, compatible_meta)

        return _stack_images(img_array, compatible_meta), compatible_meta


@require_pkg(pkg_name="PIL")
class PILReader(ImageReader):
    """
    Load common 2D image format (supports PNG, JPG, BMP) file or files from provided path.

    Args:
        converter: additional function to convert the image data after `read()`.
            for example, use `converter=lambda image: image.convert("LA")` to convert image format.
        kwargs: additional args for `Image.open` API in `read()`, mode details about available args:
            https://pillow.readthedocs.io/en/stable/reference/Image.html#PIL.Image.open
    """

    def __init__(self, converter: Optional[Callable] = None, **kwargs):
        super().__init__()
        self.converter = converter
        self.kwargs = kwargs

    def verify_suffix(self, filename: Union[Sequence[str], str]) -> bool:
        """
        Verify whether the specified file or files format is supported by PIL reader.

        Args:
            filename: file name or a list of file names to read.
                if a list of files, verify all the suffixes.
        """
        suffixes: Sequence[str] = ["png", "jpg", "jpeg", "bmp"]
        return has_pil and is_supported_format(filename, suffixes)

    def read(self, data: Union[Sequence[str], str, np.ndarray], **kwargs):
        """
        Read image data from specified file or files, it can read a list of `no-channel` images
        and stack them together as multi-channels data in `get_data()`.
        Note that the returned object is PIL image or list of PIL image.

        Args:
            data: file name or a list of file names to read.
            kwargs: additional args for `Image.open` API in `read()`, will override `self.kwargs` for existing keys.
                Mode details about available args:
                https://pillow.readthedocs.io/en/stable/reference/Image.html#PIL.Image.open

        """
        img_: List[PILImage.Image] = []

        filenames: Sequence[str] = ensure_tuple(data)
        kwargs_ = self.kwargs.copy()
        kwargs_.update(kwargs)
        for name in filenames:
            img = PILImage.open(name, **kwargs_)
            if callable(self.converter):
                img = self.converter(img)
            img_.append(img)

        return img_ if len(filenames) > 1 else img_[0]

    def get_data(self, img):
        """
        Extract data array and meta data from loaded image and return them.
        This function returns two objects, first is numpy array of image data, second is dict of meta data.
        It computes `spatial_shape` and stores it in meta dict.
        When loading a list of files, they are stacked together at a new dimension as the first dimension,
        and the meta data of the first image is used to represent the output meta data.
        Note that it will switch axis 0 and 1 after loading the array because the `HW` definition in PIL
        is different from other common medical packages.

        Args:
            img: a PIL Image object loaded from a file or a list of PIL Image objects.

        """
        img_array: List[np.ndarray] = []
        compatible_meta: Dict = {}

        for i in ensure_tuple(img):
            header = self._get_meta_dict(i)
            header["spatial_shape"] = self._get_spatial_shape(i)
            data = np.moveaxis(np.asarray(i), 0, 1)
            img_array.append(data)
            header["original_channel_dim"] = "no_channel" if len(data.shape) == len(header["spatial_shape"]) else -1
            _copy_compatible_dict(header, compatible_meta)

        return _stack_images(img_array, compatible_meta), compatible_meta

    def _get_meta_dict(self, img) -> Dict:
        """
        Get the all the meta data of the image and convert to dict type.
        Args:
            img: a PIL Image object loaded from an image file.

        """
        return {"format": img.format, "mode": img.mode, "width": img.width, "height": img.height}

    def _get_spatial_shape(self, img):
        """
        Get the spatial shape of image data, it doesn't contain the channel dim.
        Args:
            img: a PIL Image object loaded from an image file.
        """
        return np.asarray((img.width, img.height))


class WSIReader(ImageReader):
    """
    Read whole slide images and extract patches.

    Args:
        backend: backend library to load the images, available options: "OpenSlide" or "cuCIM".
        level: the whole slide image level at which the image is extracted. (default=0)
            Note that this is overridden by the level argument in `get_data`.

    """

    def __init__(self, backend: str = "OpenSlide", level: int = 0):
        super().__init__()
        self.backend = backend.lower()
        if self.backend == "openslide":
            self.wsi_reader, *_ = optional_import("openslide", name="OpenSlide")
        elif self.backend == "cucim":
            self.wsi_reader, *_ = optional_import("cucim", name="CuImage")
        else:
            raise ValueError('`backend` should be either "cuCIM" or "OpenSlide"')
        self.level = level

    def verify_suffix(self, filename: Union[Sequence[str], str]) -> bool:
        """
        Verify whether the specified file or files format is supported by WSI reader.

        Args:
            filename: file name or a list of file names to read.
                if a list of files, verify all the suffixes.
        """
        return is_supported_format(filename, ["tif", "tiff"])

    def read(self, data: Union[Sequence[str], str, np.ndarray], **kwargs):
        """
        Read image data from given file or list of files.

        Args:
            data: file name or a list of file names to read.

        Returns:
            image object or list of image objects

        """
        img_: List = []

        filenames: Sequence[str] = ensure_tuple(data)
        for name in filenames:
            img = self.wsi_reader(name)
            if self.backend == "openslide":
                img.shape = (img.dimensions[1], img.dimensions[0], 3)
            img_.append(img)

        return img_ if len(filenames) > 1 else img_[0]

    def get_data(
        self,
        img,
        location: Tuple[int, int] = (0, 0),
        size: Optional[Tuple[int, int]] = None,
        level: Optional[int] = None,
        dtype: DtypeLike = np.uint8,
        grid_shape: Tuple[int, int] = (1, 1),
        patch_size: Optional[Union[int, Tuple[int, int]]] = None,
    ):
        """
        Extract regions as numpy array from WSI image and return them.

        Args:
            img: a WSIReader image object loaded from a file, or list of CuImage objects
            location: (x_min, y_min) tuple giving the top left pixel in the level 0 reference frame,
            or list of tuples (default=(0, 0))
            size: (height, width) tuple giving the region size, or list of tuples (default to full image size)
            This is the size of image at the given level (`level`)
            level: the level number, or list of level numbers (default=0)
            dtype: the data type of output image
            grid_shape: (row, columns) tuple define a grid to extract patches on that
            patch_size: (height, width) the size of extracted patches at the given level
        """
        if level is None:
            level = self.level

        if self.backend == "openslide" and size is None:
            # the maximum size is set to WxH at the specified level
            size = (img.shape[0] // (2 ** level) - location[0], img.shape[1] // (2 ** level) - location[1])

        region = self._extract_region(img, location=location, size=size, level=level, dtype=dtype)

        metadata: Dict = {}
<<<<<<< HEAD
        metadata["spatial_shape"] = np.asarray(size)
=======
        metadata["spatial_shape"] = region.shape[:-1]
>>>>>>> 6d2c1dce
        metadata["original_channel_dim"] = -1
        region = EnsureChannelFirst()(region, metadata)
        if patch_size is None:
            patches = region
        else:
            tuple_patch_size = ensure_tuple_rep(patch_size, 2)
            patches = self._extract_patches(
                region, patch_size=tuple_patch_size, grid_shape=grid_shape, dtype=dtype  # type: ignore
            )

        return patches, metadata

    def _extract_region(
        self,
        img_obj,
        size: Optional[Tuple[int, int]],
        location: Tuple[int, int] = (0, 0),
        level: int = 0,
        dtype: DtypeLike = np.uint8,
    ):
        # reverse the order of dimensions for size and location to be compatible with image shape
        location = location[::-1]
        if size is None:
            region = img_obj.read_region(location=location, level=level)
        else:
            size = size[::-1]
            region = img_obj.read_region(location=location, size=size, level=level)

        region = self.convert_to_rgb_array(region, dtype)
        return region

    def convert_to_rgb_array(self, raw_region, dtype: DtypeLike = np.uint8):
        """Convert to RGB mode and numpy array"""
        if self.backend == "openslide":
            # convert to RGB
            raw_region = raw_region.convert("RGB")
            # convert to numpy
            raw_region = np.asarray(raw_region, dtype=dtype)
        else:
            num_channels = len(raw_region.channel_names)
            # convert to numpy
            raw_region = np.asarray(raw_region, dtype=dtype)
            # remove alpha channel if exist (RGBA)
            if num_channels > 3:
                raw_region = raw_region[:, :, :3]

        return raw_region

    def _extract_patches(
        self,
        region: np.ndarray,
        grid_shape: Tuple[int, int] = (1, 1),
        patch_size: Optional[Tuple[int, int]] = None,
        dtype: DtypeLike = np.uint8,
    ):
        if patch_size is None and grid_shape == (1, 1):
            return region

        n_patches = grid_shape[0] * grid_shape[1]
        region_size = region.shape[1:]

        if patch_size is None:
            patch_size = (region_size[0] // grid_shape[0], region_size[1] // grid_shape[1])

        # split the region into patches on the grid and center crop them to patch size
        flat_patch_grid = np.zeros((n_patches, 3, patch_size[0], patch_size[1]), dtype=dtype)
        start_points = [
            np.round(region_size[i] * (0.5 + np.arange(grid_shape[i])) / grid_shape[i] - patch_size[i] / 2).astype(int)
            for i in range(2)
        ]
        idx = 0
        for y_start in start_points[1]:
            for x_start in start_points[0]:
                x_end = x_start + patch_size[0]
                y_end = y_start + patch_size[1]
                flat_patch_grid[idx] = region[:, x_start:x_end, y_start:y_end]
                idx += 1

        return flat_patch_grid<|MERGE_RESOLUTION|>--- conflicted
+++ resolved
@@ -759,11 +759,7 @@
         region = self._extract_region(img, location=location, size=size, level=level, dtype=dtype)
 
         metadata: Dict = {}
-<<<<<<< HEAD
-        metadata["spatial_shape"] = np.asarray(size)
-=======
-        metadata["spatial_shape"] = region.shape[:-1]
->>>>>>> 6d2c1dce
+        metadata["spatial_shape"] = np.asarray(region.shape[:-1])
         metadata["original_channel_dim"] = -1
         region = EnsureChannelFirst()(region, metadata)
         if patch_size is None:
