--- conflicted
+++ resolved
@@ -24,13 +24,8 @@
 from monai.transforms.transforms import (AddChannel, AsChannelFirst, Flip, LoadNifti, NormalizeIntensity, Orientation,
                                          Rand2DElastic, Rand3DElastic, RandAffine, Rescale, Resize, Rotate, Rotate90,
                                          ScaleIntensityRange, Spacing, SpatialCrop, Zoom, ToTensor, LoadPNG,
-<<<<<<< HEAD
-                                         AsChannelLast, ThresholdIntensity, AdjustContrast, RandAdjustContrast)
+                                         AsChannelLast, ThresholdIntensity, AdjustContrast)
 from monai.transforms.utils import (create_grid, generate_pos_neg_label_crop_centers, generate_spatial_bounding_box)
-=======
-                                         AsChannelLast, ThresholdIntensity, AdjustContrast)
-from monai.transforms.utils import (create_grid, generate_pos_neg_label_crop_centers)
->>>>>>> 5b9172c1
 from monai.utils.misc import ensure_tuple
 
 
@@ -302,16 +297,8 @@
             spatial_axes (2 ints): defines the plane to rotate with 2 spatial axes.
                 Default: (0, 1), this is the first two axis in spatial dimensions.
         """
-<<<<<<< HEAD
-        MapTransform.__init__(self, keys)
+        super().__init__(keys)
         self.rotator = Rotate90(k, spatial_axes)
-=======
-        super().__init__(keys)
-        self.k = k
-        self.spatial_axes = spatial_axes
-
-        self.rotator = Rotate90(self.k, self.spatial_axes)
->>>>>>> 5b9172c1
 
     def __call__(self, data):
         d = dict(data)
@@ -322,7 +309,7 @@
 
 class SpatialCropd(MapTransform):
     """
-    dictionary-based wrapper of SpatialCrop.
+    dictionary-based wrapper of :py:class:`monai.transforms.compose.SpatialCrop`.
     Either a spatial center and size must be provided, or alternatively if center and size
     are not provided, the start and end coordinates of the ROI must be provided.
     """
@@ -337,7 +324,7 @@
             roi_start (list or tuple): voxel coordinates for start of the crop ROI.
             roi_end (list or tuple): voxel coordinates for end of the crop ROI.
         """
-        MapTransform.__init__(self, keys)
+        super().__init__(keys)
         self.cropper = SpatialCrop(roi_center, roi_size, roi_start, roi_end)
 
     def __call__(self, data):
@@ -371,7 +358,7 @@
                 of image. if None, select foreground on the whole image.
             margin (int): add margin to all dims of the bounding box.
         """
-        MapTransform.__init__(self, keys)
+        super().__init__(keys)
         self.source_key = source_key
         self.select_fn = select_fn
         self.channel_indexes = ensure_tuple(channel_indexes) if channel_indexes is not None else None
