--- conflicted
+++ resolved
@@ -21,12 +21,8 @@
 import numpy as np
 import torch
 
-<<<<<<< HEAD
-from monai.config import KeysCollection
-=======
 from monai.config import DtypeLike, KeysCollection
 from monai.transforms.compose import MapTransform, Randomizable
->>>>>>> c4155099
 from monai.transforms.intensity.array import (
     AdjustContrast,
     GaussianSharpen,
