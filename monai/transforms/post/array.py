--- conflicted
+++ resolved
@@ -178,14 +178,9 @@
             to_onehot = num_classes if to_onehot else None
         self.to_onehot = to_onehot
 
-<<<<<<< HEAD
-        if isinstance(threshold, bool):
-            raise ValueError("`threshold_values=True/False` is deprecated, please use `threshold=value` instead.")
-=======
         if isinstance(threshold, bool):  # for backward compatibility
-            warnings.warn("`threshold_values=True/False` is deprecated, please use `threashold=value` instead.")
+            warnings.warn("`threshold_values=True/False` is deprecated, please use `threshold=value` instead.")
             threshold = logit_thresh if threshold else None
->>>>>>> 73d9afa0
         self.threshold = threshold
 
         self.rounding = rounding
@@ -234,12 +229,8 @@
             warnings.warn("`to_onehot=True/False` is deprecated, please use `to_onehot=num_classes` instead.")
             to_onehot = num_classes if to_onehot else None
         if isinstance(threshold, bool):
-<<<<<<< HEAD
-            raise ValueError("`threshold_values=True/False` is deprecated, please use `threshold=value` instead.")
-=======
             warnings.warn("`threshold_values=True/False` is deprecated, please use `threashold=value` instead.")
             threshold = logit_thresh if threshold else None
->>>>>>> 73d9afa0
 
         img_t: torch.Tensor
         img_t, *_ = convert_data_type(img, torch.Tensor)  # type: ignore
