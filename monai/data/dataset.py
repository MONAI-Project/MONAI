--- conflicted
+++ resolved
@@ -1139,12 +1139,7 @@
         If the cache has been shutdown before, need to restart the `_replace_mgr` thread.
 
         """
-<<<<<<< HEAD
-        if self._replace_mgr is not None and not self._replace_mgr.is_alive():
-            self._restart()
-=======
         self.start()
->>>>>>> 6fa4bce1
 
         # make sure update is done
         while not self._try_update_cache():
@@ -1175,12 +1170,8 @@
         # wait until replace mgr is done the current round
         while not self._try_shutdown():
             time.sleep(0.01)
-<<<<<<< HEAD
         if self._replace_mgr is not None:
-            self._replace_mgr.join()
-=======
-        self._replace_mgr.join(300)
->>>>>>> 6fa4bce1
+            self._replace_mgr.join(300)
 
     def _replace_cache_thread(self, index: int):
         """
