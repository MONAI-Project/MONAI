--- conflicted
+++ resolved
@@ -25,8 +25,4 @@
     verify_metadata,
     verify_net_in_out,
 )
-<<<<<<< HEAD
-from .utils import DEFAULT_MLFLOW_SETTINGS, EXPR_KEY, ID_REF_KEY, ID_SEP_KEY, MACRO_KEY, load_bundle_config
-=======
-from .utils import DEFAULT_EXP_MGMT_SETTINGS, EXPR_KEY, ID_REF_KEY, ID_SEP_KEY, MACRO_KEY, load_bundle_config
->>>>>>> 0c2fbac6
+from .utils import DEFAULT_EXP_MGMT_SETTINGS, EXPR_KEY, ID_REF_KEY, ID_SEP_KEY, MACRO_KEY, load_bundle_config