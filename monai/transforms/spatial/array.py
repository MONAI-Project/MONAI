# Copyright (c) MONAI Consortium
# Licensed under the Apache License, Version 2.0 (the "License");
# you may not use this file except in compliance with the License.
# You may obtain a copy of the License at
#     http://www.apache.org/licenses/LICENSE-2.0
# Unless required by applicable law or agreed to in writing, software
# distributed under the License is distributed on an "AS IS" BASIS,
# WITHOUT WARRANTIES OR CONDITIONS OF ANY KIND, either express or implied.
# See the License for the specific language governing permissions and
# limitations under the License.
"""
A collection of "vanilla" transforms for spatial operations
https://github.com/Project-MONAI/MONAI/wiki/MONAI_Design
"""

from __future__ import annotations

import warnings
from collections.abc import Callable
from copy import deepcopy
from itertools import zip_longest
from typing import Any, Optional, Sequence, Tuple, Union, cast

import numpy as np
import torch

from monai.config import USE_COMPILED, DtypeLike
from monai.config.type_definitions import NdarrayOrTensor
from monai.data.meta_obj import get_track_meta
from monai.data.meta_tensor import MetaTensor
from monai.data.utils import AFFINE_TOL, affine_to_spacing, compute_shape_offset, iter_patch, to_affine_nd, zoom_affine
from monai.networks.layers import AffineTransform, GaussianFilter, grid_pull
from monai.networks.utils import meshgrid_ij
from monai.transforms.croppad.array import CenterSpatialCrop, ResizeWithPadOrCrop
from monai.transforms.inverse import InvertibleTransform
<<<<<<< HEAD
from monai.transforms.spatial.functional import (
    affine_func,
    flip,
    orientation,
    resize,
    rotate,
    rotate90,
    spatial_resample,
    zoom,
)
from monai.transforms.transform import LazyTransform, Randomizable, RandomizableTransform, Transform
=======
from monai.transforms.traits import MultiSampleTrait
from monai.transforms.transform import Randomizable, RandomizableTransform, Transform
>>>>>>> 94e9e178
from monai.transforms.utils import (
    convert_pad_mode,
    create_control_grid,
    create_grid,
    create_rotate,
    create_scale,
    create_shear,
    create_translate,
    map_spatial_axes,
    scale_affine,
)
from monai.transforms.utils_pytorch_numpy_unification import linalg_inv, moveaxis, where
from monai.utils import (
    GridSampleMode,
    GridSamplePadMode,
    InterpolateMode,
    NdimageMode,
    NumpyPadMode,
    SplineMode,
    convert_to_cupy,
    convert_to_dst_type,
    convert_to_numpy,
    convert_to_tensor,
    ensure_tuple,
    ensure_tuple_rep,
    ensure_tuple_size,
    fall_back_tuple,
    issequenceiterable,
    optional_import,
)
from monai.utils.deprecate_utils import deprecated_arg
from monai.utils.enums import GridPatchSort, PytorchPadMode, TraceKeys, TransformBackends, WSIPatchKeys
from monai.utils.misc import ImageMetaKey as Key
from monai.utils.module import look_up_option
from monai.utils.type_conversion import convert_data_type, get_equivalent_dtype, get_torch_dtype_from_string

nib, has_nib = optional_import("nibabel")
cupy, _ = optional_import("cupy")
cupy_ndi, _ = optional_import("cupyx.scipy.ndimage")
np_ndi, _ = optional_import("scipy.ndimage")

__all__ = [
    "SpatialResample",
    "ResampleToMatch",
    "Spacing",
    "Orientation",
    "Flip",
    "GridDistortion",
    "GridSplit",
    "GridPatch",
    "RandGridPatch",
    "Resize",
    "Rotate",
    "Zoom",
    "Rotate90",
    "RandRotate90",
    "RandRotate",
    "RandFlip",
    "RandGridDistortion",
    "RandAxisFlip",
    "RandZoom",
    "AffineGrid",
    "RandAffineGrid",
    "RandDeformGrid",
    "Resample",
    "Affine",
    "RandAffine",
    "Rand2DElastic",
    "Rand3DElastic",
]

RandRange = Optional[Union[Sequence[Union[Tuple[float, float], float]], float]]


class SpatialResample(InvertibleTransform, LazyTransform):
    """
    Resample input image from the orientation/spacing defined by ``src_affine`` affine matrix into
    the ones specified by ``dst_affine`` affine matrix.

    Internally this transform computes the affine transform matrix from ``src_affine`` to ``dst_affine``,
    by ``xform = linalg.solve(src_affine, dst_affine)``, and call ``monai.transforms.Affine`` with ``xform``.
    """

    backend = [TransformBackends.TORCH, TransformBackends.NUMPY, TransformBackends.CUPY]

    def __init__(
        self,
        mode: str | int = GridSampleMode.BILINEAR,
        padding_mode: str = GridSamplePadMode.BORDER,
        align_corners: bool = False,
        dtype: DtypeLike = np.float64,
    ):
        """
        Args:
            mode: {``"bilinear"``, ``"nearest"``} or spline interpolation order 0-5 (integers).
                Interpolation mode to calculate output values. Defaults to ``"bilinear"``.
                See also: https://pytorch.org/docs/stable/generated/torch.nn.functional.grid_sample.html
                When it's an integer, the numpy (cpu tensor)/cupy (cuda tensor) backends will be used
                and the value represents the order of the spline interpolation.
                See also: https://docs.scipy.org/doc/scipy/reference/generated/scipy.ndimage.map_coordinates.html
            padding_mode: {``"zeros"``, ``"border"``, ``"reflection"``}
                Padding mode for outside grid values. Defaults to ``"border"``.
                See also: https://pytorch.org/docs/stable/generated/torch.nn.functional.grid_sample.html
                When `mode` is an integer, using numpy/cupy backends, this argument accepts
                {'reflect', 'grid-mirror', 'constant', 'grid-constant', 'nearest', 'mirror', 'grid-wrap', 'wrap'}.
                See also: https://docs.scipy.org/doc/scipy/reference/generated/scipy.ndimage.map_coordinates.html
            dtype: data type for resampling computation. Defaults to ``float64`` for best precision.
                If ``None``, use the data type of input data. To be compatible with other modules,
                the output data type is always ``float32``.
        """
        self.mode = mode
        self.padding_mode = padding_mode
        self.align_corners = align_corners
        self.dtype = dtype

    def __call__(
        self,
        img: torch.Tensor,
        dst_affine: torch.Tensor | None = None,
        spatial_size: Sequence[int] | torch.Tensor | int | None = None,
        mode: str | int | None = None,
        padding_mode: str | None = None,
        align_corners: bool | None = None,
        dtype: DtypeLike = None,
    ) -> torch.Tensor:
        """
        Args:
            img: input image to be resampled. It currently supports channel-first arrays with
                at most three spatial dimensions.
            dst_affine: destination affine matrix. Defaults to ``None``, which means the same as `img.affine`.
                the shape should be `(r+1, r+1)` where `r` is the spatial rank of ``img``.
                when `dst_affine` and `spatial_size` are None, the input will be returned without resampling,
                but the data type will be `float32`.
            spatial_size: output image spatial size.
                if `spatial_size` and `self.spatial_size` are not defined,
                the transform will compute a spatial size automatically containing the previous field of view.
                if `spatial_size` is ``-1`` are the transform will use the corresponding input img size.
            mode: {``"bilinear"``, ``"nearest"``} or spline interpolation order 0-5 (integers).
                Interpolation mode to calculate output values. Defaults to ``self.mode``.
                See also: https://pytorch.org/docs/stable/generated/torch.nn.functional.grid_sample.html
                When it's an integer, the numpy (cpu tensor)/cupy (cuda tensor) backends will be used
                and the value represents the order of the spline interpolation.
                See also: https://docs.scipy.org/doc/scipy/reference/generated/scipy.ndimage.map_coordinates.html
            padding_mode: {``"zeros"``, ``"border"``, ``"reflection"``}
                Padding mode for outside grid values. Defaults to ``self.padding_mode``.
                See also: https://pytorch.org/docs/stable/generated/torch.nn.functional.grid_sample.html
                When `mode` is an integer, using numpy/cupy backends, this argument accepts
                {'reflect', 'grid-mirror', 'constant', 'grid-constant', 'nearest', 'mirror', 'grid-wrap', 'wrap'}.
                See also: https://docs.scipy.org/doc/scipy/reference/generated/scipy.ndimage.map_coordinates.html
            align_corners: Geometrically, we consider the pixels of the input as squares rather than points.
                See also: https://pytorch.org/docs/stable/generated/torch.nn.functional.grid_sample.html
                Defaults to ``None``, effectively using the value of `self.align_corners`.
            dtype: data type for resampling computation. Defaults to ``self.dtype`` or
                ``np.float64`` (for best precision). If ``None``, use the data type of input data.
                To be compatible with other modules, the output data type is always `float32`.

        The spatial rank is determined by the smallest among ``img.ndim -1``, ``len(src_affine) - 1``, and ``3``.

        When both ``monai.config.USE_COMPILED`` and ``align_corners`` are set to ``True``,
        MONAI's resampling implementation will be used.
        Set `dst_affine` and `spatial_size` to `None` to turn off the resampling step.
        """
        # get dtype as torch (e.g., torch.float64)
        dtype_pt = get_equivalent_dtype(dtype or self.dtype or img.dtype, torch.Tensor)
        align_corners = self.align_corners if align_corners is None else align_corners
        mode = mode if mode is not None else self.mode
        padding_mode = padding_mode if padding_mode is not None else self.padding_mode
        return spatial_resample(
            img, dst_affine, spatial_size, mode, padding_mode, align_corners, dtype_pt, self.get_transform_info()
        )

    def inverse(self, data: torch.Tensor) -> torch.Tensor:
        transform = self.pop_transform(data)
        # Create inverse transform
        kw_args = transform[TraceKeys.EXTRA_INFO]
        # need to convert dtype from string back to torch.dtype
        kw_args["dtype"] = get_torch_dtype_from_string(kw_args["dtype"])
        # source becomes destination
        kw_args["dst_affine"] = kw_args.pop("src_affine")
        kw_args["spatial_size"] = transform[TraceKeys.ORIG_SIZE]
        if kw_args.get("align_corners") == TraceKeys.NONE:
            kw_args["align_corners"] = False
        with self.trace_transform(False):
            # we can't use `self.__call__` in case a child class calls this inverse.
            out: torch.Tensor = SpatialResample.__call__(self, data, **kw_args)
        return out


class ResampleToMatch(SpatialResample):
    """Resample an image to match given metadata. The affine matrix will be aligned,
    and the size of the output image will match."""

    def __call__(  # type: ignore
        self,
        img: torch.Tensor,
        img_dst: torch.Tensor,
        mode: str | int | None = None,
        padding_mode: str | None = None,
        align_corners: bool | None = None,
        dtype: DtypeLike = None,
    ) -> torch.Tensor:
        """
        Args:
            img: input image to be resampled to match ``img_dst``. It currently supports channel-first arrays with
                at most three spatial dimensions.
            mode: {``"bilinear"``, ``"nearest"``} or spline interpolation order 0-5 (integers).
                Interpolation mode to calculate output values. Defaults to ``"bilinear"``.
                See also: https://pytorch.org/docs/stable/generated/torch.nn.functional.grid_sample.html
                When it's an integer, the numpy (cpu tensor)/cupy (cuda tensor) backends will be used
                and the value represents the order of the spline interpolation.
                See also: https://docs.scipy.org/doc/scipy/reference/generated/scipy.ndimage.map_coordinates.html
            padding_mode: {``"zeros"``, ``"border"``, ``"reflection"``}
                Padding mode for outside grid values. Defaults to ``"border"``.
                See also: https://pytorch.org/docs/stable/generated/torch.nn.functional.grid_sample.html
                When `mode` is an integer, using numpy/cupy backends, this argument accepts
                {'reflect', 'grid-mirror', 'constant', 'grid-constant', 'nearest', 'mirror', 'grid-wrap', 'wrap'}.
                See also: https://docs.scipy.org/doc/scipy/reference/generated/scipy.ndimage.map_coordinates.html
            align_corners: Geometrically, we consider the pixels of the input as squares rather than points.
                Defaults to ``None``, effectively using the value of `self.align_corners`.
                See also: https://pytorch.org/docs/stable/generated/torch.nn.functional.grid_sample.html
            dtype: data type for resampling computation. Defaults to ``self.dtype`` or
                ``np.float64`` (for best precision). If ``None``, use the data type of input data.
                To be compatible with other modules, the output data type is always `float32`.
        Raises:
            ValueError: When the affine matrix of the source image is not invertible.
        Returns:
            Resampled input tensor or MetaTensor.
        """
        if img_dst is None:
            raise RuntimeError("`img_dst` is missing.")
        dst_affine = img_dst.affine if isinstance(img_dst, MetaTensor) else torch.eye(4)
        img = super().__call__(
            img=img,
            dst_affine=dst_affine,
            spatial_size=img_dst.shape[1:],  # skip channel
            mode=mode,
            padding_mode=padding_mode,
            align_corners=align_corners,
            dtype=dtype,
        )
        if isinstance(img, MetaTensor):
            img.affine = dst_affine
            if isinstance(img_dst, MetaTensor):
                original_fname = img.meta.get(Key.FILENAME_OR_OBJ, "resampled_to_match_source")
                img.meta = deepcopy(img_dst.meta)
                img.meta[Key.FILENAME_OR_OBJ] = original_fname  # keep the original name, the others are overwritten
        return img


class Spacing(InvertibleTransform, LazyTransform):
    """
    Resample input image into the specified `pixdim`.
    """

    backend = SpatialResample.backend

    def __init__(
        self,
        pixdim: Sequence[float] | float | np.ndarray,
        diagonal: bool = False,
        mode: str | int = GridSampleMode.BILINEAR,
        padding_mode: str = GridSamplePadMode.BORDER,
        align_corners: bool = False,
        dtype: DtypeLike = np.float64,
        scale_extent: bool = False,
        recompute_affine: bool = False,
        min_pixdim: Sequence[float] | float | np.ndarray | None = None,
        max_pixdim: Sequence[float] | float | np.ndarray | None = None,
    ) -> None:
        """
        Args:
            pixdim: output voxel spacing. if providing a single number, will use it for the first dimension.
                items of the pixdim sequence map to the spatial dimensions of input image, if length
                of pixdim sequence is longer than image spatial dimensions, will ignore the longer part,
                if shorter, will pad with the last value. For example, for 3D image if pixdim is [1.0, 2.0] it
                will be padded to [1.0, 2.0, 2.0]
                if the components of the `pixdim` are non-positive values, the transform will use the
                corresponding components of the original pixdim, which is computed from the `affine`
                matrix of input image.
            diagonal: whether to resample the input to have a diagonal affine matrix.
                If True, the input data is resampled to the following affine::

                    np.diag((pixdim_0, pixdim_1, ..., pixdim_n, 1))

                This effectively resets the volume to the world coordinate system (RAS+ in nibabel).
                The original orientation, rotation, shearing are not preserved.

                If False, this transform preserves the axes orientation, orthogonal rotation and
                translation components from the original affine. This option will not flip/swap axes
                of the original data.
            mode: {``"bilinear"``, ``"nearest"``} or spline interpolation order 0-5 (integers).
                Interpolation mode to calculate output values. Defaults to ``"bilinear"``.
                See also: https://pytorch.org/docs/stable/generated/torch.nn.functional.grid_sample.html
                When it's an integer, the numpy (cpu tensor)/cupy (cuda tensor) backends will be used
                and the value represents the order of the spline interpolation.
                See also: https://docs.scipy.org/doc/scipy/reference/generated/scipy.ndimage.map_coordinates.html
            padding_mode: {``"zeros"``, ``"border"``, ``"reflection"``}
                Padding mode for outside grid values. Defaults to ``"border"``.
                See also: https://pytorch.org/docs/stable/generated/torch.nn.functional.grid_sample.html
                When `mode` is an integer, using numpy/cupy backends, this argument accepts
                {'reflect', 'grid-mirror', 'constant', 'grid-constant', 'nearest', 'mirror', 'grid-wrap', 'wrap'}.
                See also: https://docs.scipy.org/doc/scipy/reference/generated/scipy.ndimage.map_coordinates.html
            align_corners: Geometrically, we consider the pixels of the input as squares rather than points.
                See also: https://pytorch.org/docs/stable/generated/torch.nn.functional.grid_sample.html
            dtype: data type for resampling computation. Defaults to ``float64`` for best precision.
                If None, use the data type of input data. To be compatible with other modules,
                the output data type is always ``float32``.
            scale_extent: whether the scale is computed based on the spacing or the full extent of voxels,
                default False. The option is ignored if output spatial size is specified when calling this transform.
                See also: :py:func:`monai.data.utils.compute_shape_offset`. When this is True, `align_corners`
                should be `True` because `compute_shape_offset` already provides the corner alignment shift/scaling.
            recompute_affine: whether to recompute affine based on the output shape. The affine computed
                analytically does not reflect the potential quantization errors in terms of the output shape.
                Set this flag to True to recompute the output affine based on the actual pixdim. Default to ``False``.
            min_pixdim: minimal input spacing to be resampled. If provided, input image with a larger spacing than this
                value will be kept in its original spacing (not be resampled to `pixdim`). Set it to `None` to use the
                value of `pixdim`. Default to `None`.
            max_pixdim: maximal input spacing to be resampled. If provided, input image with a smaller spacing than this
                value will be kept in its original spacing (not be resampled to `pixdim`). Set it to `None` to use the
                value of `pixdim`. Default to `None`.

        """
        self.pixdim = np.array(ensure_tuple(pixdim), dtype=np.float64)
        self.min_pixdim = np.array(ensure_tuple(min_pixdim), dtype=np.float64)
        self.max_pixdim = np.array(ensure_tuple(max_pixdim), dtype=np.float64)
        self.diagonal = diagonal
        self.scale_extent = scale_extent
        self.recompute_affine = recompute_affine

        for mn, mx in zip(self.min_pixdim, self.max_pixdim):
            if (not np.isnan(mn)) and (not np.isnan(mx)) and ((mx < mn) or (mn < 0)):
                raise ValueError(f"min_pixdim {self.min_pixdim} must be positive, smaller than max {self.max_pixdim}.")

        self.sp_resample = SpatialResample(
            mode=mode, padding_mode=padding_mode, align_corners=align_corners, dtype=dtype
        )

    @LazyTransform.lazy_evaluation.setter  # type: ignore
    def lazy_evaluation(self, val: bool) -> None:
        self._lazy_evaluation = val
        self.sp_resample.lazy_evaluation = val

    @deprecated_arg(name="affine", since="0.9", msg_suffix="Not needed, input should be `MetaTensor`.")
    def __call__(
        self,
        data_array: torch.Tensor,
        affine: NdarrayOrTensor | None = None,
        mode: str | int | None = None,
        padding_mode: str | None = None,
        align_corners: bool | None = None,
        dtype: DtypeLike = None,
        scale_extent: bool | None = None,
        output_spatial_shape: Sequence[int] | np.ndarray | int | None = None,
    ) -> torch.Tensor:
        """
        Args:
            data_array: in shape (num_channels, H[, W, ...]).
            mode: {``"bilinear"``, ``"nearest"``} or spline interpolation order 0-5 (integers).
                Interpolation mode to calculate output values. Defaults to ``"self.mode"``.
                See also: https://pytorch.org/docs/stable/generated/torch.nn.functional.grid_sample.html
                When it's an integer, the numpy (cpu tensor)/cupy (cuda tensor) backends will be used
                and the value represents the order of the spline interpolation.
                See also: https://docs.scipy.org/doc/scipy/reference/generated/scipy.ndimage.map_coordinates.html
            padding_mode: {``"zeros"``, ``"border"``, ``"reflection"``}
                Padding mode for outside grid values. Defaults to ``"self.padding_mode"``.
                See also: https://pytorch.org/docs/stable/generated/torch.nn.functional.grid_sample.html
                When `mode` is an integer, using numpy/cupy backends, this argument accepts
                {'reflect', 'grid-mirror', 'constant', 'grid-constant', 'nearest', 'mirror', 'grid-wrap', 'wrap'}.
                See also: https://docs.scipy.org/doc/scipy/reference/generated/scipy.ndimage.map_coordinates.html
            align_corners: Geometrically, we consider the pixels of the input as squares rather than points.
                See also: https://pytorch.org/docs/stable/generated/torch.nn.functional.grid_sample.html
                Defaults to ``None``, effectively using the value of `self.align_corners`.
            dtype: data type for resampling computation. Defaults to ``self.dtype``.
                If None, use the data type of input data. To be compatible with other modules,
                the output data type is always ``float32``.
            scale_extent: whether the scale is computed based on the spacing or the full extent of voxels,
                The option is ignored if output spatial size is specified when calling this transform.
                See also: :py:func:`monai.data.utils.compute_shape_offset`. When this is True, `align_corners`
                should be `True` because `compute_shape_offset` already provides the corner alignment shift/scaling.
            output_spatial_shape: specify the shape of the output data_array. This is typically useful for
                the inverse of `Spacingd` where sometimes we could not compute the exact shape due to the quantization
                error with the affine.

        Raises:
            ValueError: When ``data_array`` has no spatial dimensions.
            ValueError: When ``pixdim`` is nonpositive.

        Returns:
            data tensor or MetaTensor (resampled into `self.pixdim`).

        """
        original_spatial_shape = data_array.shape[1:]
        sr = len(original_spatial_shape)
        if sr <= 0:
            raise ValueError("data_array must have at least one spatial dimension.")
        affine_: np.ndarray
        if affine is not None:
            warnings.warn("arg `affine` is deprecated, the affine of MetaTensor in data_array has higher priority.")
        input_affine = data_array.peek_pending_affine() if isinstance(data_array, MetaTensor) else affine
        if input_affine is None:
            warnings.warn("`data_array` is not of type MetaTensor, assuming affine to be identity.")
            # default to identity
            input_affine = np.eye(sr + 1, dtype=np.float64)
        affine_ = to_affine_nd(sr, convert_data_type(input_affine, np.ndarray)[0])

        out_d = self.pixdim[:sr].copy()
        if out_d.size < sr:
            out_d = np.append(out_d, [out_d[-1]] * (sr - out_d.size))

        orig_d = affine_to_spacing(affine_, sr, out_d.dtype)
        for idx, (_d, mn, mx) in enumerate(
            zip_longest(orig_d, self.min_pixdim[:sr], self.max_pixdim[:sr], fillvalue=np.nan)
        ):
            target = out_d[idx]
            mn = target if np.isnan(mn) else min(mn, target)
            mx = target if np.isnan(mx) else max(mx, target)
            if mn > mx:
                raise ValueError(f"min_pixdim is larger than max_pixdim at dim {idx}: min {mn} max {mx} out {target}.")
            out_d[idx] = _d if (mn - AFFINE_TOL) <= _d <= (mx + AFFINE_TOL) else target

        if not align_corners and scale_extent:
            warnings.warn("align_corners=False is not compatible with scale_extent=True.")

        # compute output affine, shape and offset
        new_affine = zoom_affine(affine_, out_d, diagonal=self.diagonal)
        scale_extent = self.scale_extent if scale_extent is None else scale_extent
        output_shape, offset = compute_shape_offset(data_array.shape[1:], affine_, new_affine, scale_extent)
        new_affine[:sr, -1] = offset[:sr]

        actual_shape = list(output_shape) if output_spatial_shape is None else output_spatial_shape
        data_array = self.sp_resample(
            data_array,
            dst_affine=torch.as_tensor(new_affine),
            spatial_size=actual_shape,  # type: ignore
            mode=mode,
            padding_mode=padding_mode,
            align_corners=align_corners,
            dtype=dtype,
        )
        if self.recompute_affine and isinstance(data_array, MetaTensor):
            if self.lazy_evaluation:
                raise NotImplementedError("recompute_affine is not supported with lazy evaluation.")
            a = scale_affine(len(affine_) - 1, original_spatial_shape, actual_shape)
            data_array.affine = convert_to_dst_type(a, affine_)[0]  # type: ignore
        return data_array

    def inverse(self, data: torch.Tensor) -> torch.Tensor:
        return self.sp_resample.inverse(data)


class Orientation(InvertibleTransform, LazyTransform):
    """
    Change the input image's orientation into the specified based on `axcodes`.
    """

    backend = [TransformBackends.NUMPY, TransformBackends.TORCH]

    def __init__(
        self,
        axcodes: str | None = None,
        as_closest_canonical: bool = False,
        labels: Sequence[tuple[str, str]] | None = (("L", "R"), ("P", "A"), ("I", "S")),
    ) -> None:
        """
        Args:
            axcodes: N elements sequence for spatial ND input's orientation.
                e.g. axcodes='RAS' represents 3D orientation:
                (Left, Right), (Posterior, Anterior), (Inferior, Superior).
                default orientation labels options are: 'L' and 'R' for the first dimension,
                'P' and 'A' for the second, 'I' and 'S' for the third.
            as_closest_canonical: if True, load the image as closest to canonical axis format.
            labels: optional, None or sequence of (2,) sequences
                (2,) sequences are labels for (beginning, end) of output axis.
                Defaults to ``(('L', 'R'), ('P', 'A'), ('I', 'S'))``.

        Raises:
            ValueError: When ``axcodes=None`` and ``as_closest_canonical=True``. Incompatible values.

        See Also: `nibabel.orientations.ornt2axcodes`.

        """
        if axcodes is None and not as_closest_canonical:
            raise ValueError("Incompatible values: axcodes=None and as_closest_canonical=True.")
        if axcodes is not None and as_closest_canonical:
            warnings.warn("using as_closest_canonical=True, axcodes ignored.")
        self.axcodes = axcodes
        self.as_closest_canonical = as_closest_canonical
        self.labels = labels

    def __call__(self, data_array: torch.Tensor) -> torch.Tensor:
        """
        If input type is `MetaTensor`, original affine is extracted with `data_array.affine`.
        If input type is `torch.Tensor`, original affine is assumed to be identity.

        Args:
            data_array: in shape (num_channels, H[, W, ...]).

        Raises:
            ValueError: When ``data_array`` has no spatial dimensions.
            ValueError: When ``axcodes`` spatiality differs from ``data_array``.

        Returns:
            data_array [reoriented in `self.axcodes`]. Output type will be `MetaTensor`
                unless `get_track_meta() == False`, in which case it will be
                `torch.Tensor`.

        """
        spatial_shape = data_array.peek_pending_shape() if isinstance(data_array, MetaTensor) else data_array.shape[1:]
        sr = len(spatial_shape)
        if sr <= 0:
            raise ValueError("data_array must have at least one spatial dimension.")
        affine_: np.ndarray
        affine_np: np.ndarray
        if isinstance(data_array, MetaTensor):
            affine_np, *_ = convert_data_type(data_array.peek_pending_affine(), np.ndarray)
            affine_ = to_affine_nd(sr, affine_np)
        else:
            warnings.warn("`data_array` is not of type `MetaTensor, assuming affine to be identity.")
            # default to identity
            affine_np = np.eye(sr + 1, dtype=np.float64)
            affine_ = np.eye(sr + 1, dtype=np.float64)

        src = nib.io_orientation(affine_)
        if self.as_closest_canonical:
            spatial_ornt = src
        else:
            if self.axcodes is None:
                raise ValueError("Incompatible values: axcodes=None and as_closest_canonical=True.")
            if sr < len(self.axcodes):
                warnings.warn(
                    f"axcodes ('{self.axcodes}') length is smaller than number of input spatial dimensions D={sr}.\n"
                    f"{self.__class__.__name__}: spatial shape = {spatial_shape}, channels = {data_array.shape[0]},"
                    "please make sure the input is in the channel-first format."
                )
            dst = nib.orientations.axcodes2ornt(self.axcodes[:sr], labels=self.labels)
            if len(dst) < sr:
                raise ValueError(
                    f"axcodes must match data_array spatially, got axcodes={len(self.axcodes)}D data_array={sr}D"
                )
            spatial_ornt = nib.orientations.ornt_transform(src, dst)
        return orientation(data_array, affine_np, spatial_ornt, self.get_transform_info())  # type: ignore

    def inverse(self, data: torch.Tensor) -> torch.Tensor:
        transform = self.pop_transform(data)
        # Create inverse transform
        orig_affine = transform[TraceKeys.EXTRA_INFO]["original_affine"]
        orig_axcodes = nib.orientations.aff2axcodes(orig_affine)
        inverse_transform = Orientation(axcodes=orig_axcodes, as_closest_canonical=False, labels=self.labels)
        # Apply inverse
        with inverse_transform.trace_transform(False):
            data = inverse_transform(data)

        return data


class Flip(InvertibleTransform, LazyTransform):
    """
    Reverses the order of elements along the given spatial axis. Preserves shape.
    See `torch.flip` documentation for additional details:
    https://pytorch.org/docs/stable/generated/torch.flip.html

    Args:
        spatial_axis: spatial axes along which to flip over. Default is None.
            The default `axis=None` will flip over all of the axes of the input array.
            If axis is negative it counts from the last to the first axis.
            If axis is a tuple of ints, flipping is performed on all of the axes
            specified in the tuple.

    """

    backend = [TransformBackends.TORCH]

    def __init__(self, spatial_axis: Sequence[int] | int | None = None) -> None:
        self.spatial_axis = spatial_axis

    def __call__(self, img: torch.Tensor) -> torch.Tensor:
        """
        Args:
            img: channel first array, must have shape: (num_channels, H[, W, ..., ])
        """
        img = convert_to_tensor(img, track_meta=get_track_meta())
        spatial_shape = img.peek_pending_shape() if isinstance(img, MetaTensor) else img.shape[1:]
        spatial_chn_shape = [1, *convert_to_numpy(spatial_shape, wrap_sequence=True).tolist()]
        return flip(img, spatial_chn_shape, self.spatial_axis, transform_info=self.get_transform_info())  # type: ignore

    def inverse(self, data: torch.Tensor) -> torch.Tensor:
        self.pop_transform(data)
        flipper = Flip(spatial_axis=self.spatial_axis)
        with flipper.trace_transform(False):
            return flipper(data)


class Resize(InvertibleTransform, LazyTransform):
    """
    Resize the input image to given spatial size (with scaling, not cropping/padding).
    Implemented using :py:class:`torch.nn.functional.interpolate`.

    Args:
        spatial_size: expected shape of spatial dimensions after resize operation.
            if some components of the `spatial_size` are non-positive values, the transform will use the
            corresponding components of img size. For example, `spatial_size=(32, -1)` will be adapted
            to `(32, 64)` if the second spatial dimension size of img is `64`.
        size_mode: should be "all" or "longest", if "all", will use `spatial_size` for all the spatial dims,
            if "longest", rescale the image so that only the longest side is equal to specified `spatial_size`,
            which must be an int number in this case, keeping the aspect ratio of the initial image, refer to:
            https://albumentations.ai/docs/api_reference/augmentations/geometric/resize/
            #albumentations.augmentations.geometric.resize.LongestMaxSize.
        mode: {``"nearest"``, ``"nearest-exact"``, ``"linear"``, ``"bilinear"``, ``"bicubic"``, ``"trilinear"``, ``"area"``}
            The interpolation mode. Defaults to ``"area"``.
            See also: https://pytorch.org/docs/stable/generated/torch.nn.functional.interpolate.html
        align_corners: This only has an effect when mode is
            'linear', 'bilinear', 'bicubic' or 'trilinear'. Default: None.
            See also: https://pytorch.org/docs/stable/generated/torch.nn.functional.interpolate.html
        anti_aliasing: bool
            Whether to apply a Gaussian filter to smooth the image prior
            to downsampling. It is crucial to filter when downsampling
            the image to avoid aliasing artifacts. See also ``skimage.transform.resize``
        anti_aliasing_sigma: {float, tuple of floats}, optional
            Standard deviation for Gaussian filtering used when anti-aliasing.
            By default, this value is chosen as (s - 1) / 2 where s is the
            downsampling factor, where s > 1. For the up-size case, s < 1, no
            anti-aliasing is performed prior to rescaling.
        dtype: data type for resampling computation. Defaults to ``float32``.
            If None, use the data type of input data.
    """

    backend = [TransformBackends.TORCH]

    def __init__(
        self,
        spatial_size: Sequence[int] | int,
        size_mode: str = "all",
        mode: str = InterpolateMode.AREA,
        align_corners: bool | None = None,
        anti_aliasing: bool = False,
        anti_aliasing_sigma: Sequence[float] | float | None = None,
        dtype: DtypeLike | torch.dtype = torch.float32,
    ) -> None:
        self.size_mode = look_up_option(size_mode, ["all", "longest"])
        self.spatial_size = spatial_size
        self.mode: InterpolateMode = look_up_option(mode, InterpolateMode)
        self.align_corners = align_corners
        self.anti_aliasing = anti_aliasing
        self.anti_aliasing_sigma = anti_aliasing_sigma
        self.dtype = dtype

    def __call__(
        self,
        img: torch.Tensor,
        mode: str | None = None,
        align_corners: bool | None = None,
        anti_aliasing: bool | None = None,
        anti_aliasing_sigma: Sequence[float] | float | None = None,
        dtype: DtypeLike | torch.dtype = None,
    ) -> torch.Tensor:
        """
        Args:
            img: channel first array, must have shape: (num_channels, H[, W, ..., ]).
            mode: {``"nearest"``, ``"nearest-exact"``, ``"linear"``,
                ``"bilinear"``, ``"bicubic"``, ``"trilinear"``, ``"area"``}
                The interpolation mode. Defaults to ``self.mode``.
                See also: https://pytorch.org/docs/stable/generated/torch.nn.functional.interpolate.html
            align_corners: This only has an effect when mode is
                'linear', 'bilinear', 'bicubic' or 'trilinear'. Defaults to ``self.align_corners``.
                See also: https://pytorch.org/docs/stable/generated/torch.nn.functional.interpolate.html
            anti_aliasing: bool, optional
                Whether to apply a Gaussian filter to smooth the image prior
                to downsampling. It is crucial to filter when downsampling
                the image to avoid aliasing artifacts. See also ``skimage.transform.resize``
            anti_aliasing_sigma: {float, tuple of floats}, optional
                Standard deviation for Gaussian filtering used when anti-aliasing.
                By default, this value is chosen as (s - 1) / 2 where s is the
                downsampling factor, where s > 1. For the up-size case, s < 1, no
                anti-aliasing is performed prior to rescaling.
            dtype: data type for resampling computation. Defaults to ``self.dtype``.
                If None, use the data type of input data.

        Raises:
            ValueError: When ``self.spatial_size`` length is less than ``img`` spatial dimensions.

        """
        anti_aliasing = self.anti_aliasing if anti_aliasing is None else anti_aliasing
        anti_aliasing_sigma = self.anti_aliasing_sigma if anti_aliasing_sigma is None else anti_aliasing_sigma

        input_ndim = img.ndim - 1  # spatial ndim
        if self.size_mode == "all":
            output_ndim = len(ensure_tuple(self.spatial_size))
            if output_ndim > input_ndim:
                input_shape = ensure_tuple_size(img.shape, output_ndim + 1, 1)
                img = img.reshape(input_shape)
            elif output_ndim < input_ndim:
                raise ValueError(
                    "len(spatial_size) must be greater or equal to img spatial dimensions, "
                    f"got spatial_size={output_ndim} img={input_ndim}."
                )
            _sp = img.peek_pending_shape() if isinstance(img, MetaTensor) else img.shape[1:]
            sp_size = fall_back_tuple(self.spatial_size, _sp)
        else:  # for the "longest" mode
            img_size = img.peek_pending_shape() if isinstance(img, MetaTensor) else img.shape[1:]
            if not isinstance(self.spatial_size, int):
                raise ValueError("spatial_size must be an int number if size_mode is 'longest'.")
            scale = self.spatial_size / max(img_size)
            sp_size = tuple(int(round(s * scale)) for s in img_size)

        _mode = look_up_option(self.mode if mode is None else mode, InterpolateMode)
        _align_corners = self.align_corners if align_corners is None else align_corners
        _dtype = get_equivalent_dtype(dtype or self.dtype or img.dtype, torch.Tensor)
        return resize(  # type: ignore
            img,
            sp_size,
            _mode,
            _align_corners,
            _dtype,
            input_ndim,
            anti_aliasing,
            anti_aliasing_sigma,
            self.get_transform_info(),
        )

    def inverse(self, data: torch.Tensor) -> torch.Tensor:
        transform = self.pop_transform(data)
        return self.inverse_transform(data, transform)

    def inverse_transform(self, data: torch.Tensor, transform) -> torch.Tensor:
        orig_size = transform[TraceKeys.ORIG_SIZE]
        mode = transform[TraceKeys.EXTRA_INFO]["mode"]
        align_corners = transform[TraceKeys.EXTRA_INFO]["align_corners"]
        dtype = transform[TraceKeys.EXTRA_INFO]["dtype"]
        xform = Resize(
            spatial_size=orig_size,
            mode=mode,
            align_corners=None if align_corners == TraceKeys.NONE else align_corners,
            dtype=dtype,
        )
        with xform.trace_transform(False):
            data = xform(data)
        for _ in range(transform[TraceKeys.EXTRA_INFO]["new_dim"]):
            data = data.squeeze(-1)  # remove the additional dims
        return data


class Rotate(InvertibleTransform, LazyTransform):
    """
    Rotates an input image by given angle using :py:class:`monai.networks.layers.AffineTransform`.

    Args:
        angle: Rotation angle(s) in radians. should a float for 2D, three floats for 3D.
        keep_size: If it is True, the output shape is kept the same as the input.
            If it is False, the output shape is adapted so that the
            input array is contained completely in the output. Default is True.
        mode: {``"bilinear"``, ``"nearest"``}
            Interpolation mode to calculate output values. Defaults to ``"bilinear"``.
            See also: https://pytorch.org/docs/stable/generated/torch.nn.functional.grid_sample.html
        padding_mode: {``"zeros"``, ``"border"``, ``"reflection"``}
            Padding mode for outside grid values. Defaults to ``"border"``.
            See also: https://pytorch.org/docs/stable/generated/torch.nn.functional.grid_sample.html
        align_corners: Defaults to False.
            See also: https://pytorch.org/docs/stable/generated/torch.nn.functional.grid_sample.html
        dtype: data type for resampling computation. Defaults to ``float32``.
            If None, use the data type of input data. To be compatible with other modules,
            the output data type is always ``float32``.
    """

    backend = [TransformBackends.TORCH]

    def __init__(
        self,
        angle: Sequence[float] | float,
        keep_size: bool = True,
        mode: str = GridSampleMode.BILINEAR,
        padding_mode: str = GridSamplePadMode.BORDER,
        align_corners: bool = False,
        dtype: DtypeLike | torch.dtype = torch.float32,
    ) -> None:
        self.angle = angle
        self.keep_size = keep_size
        self.mode: str = look_up_option(mode, GridSampleMode)
        self.padding_mode: str = look_up_option(padding_mode, GridSamplePadMode)
        self.align_corners = align_corners
        self.dtype = dtype

    def __call__(
        self,
        img: torch.Tensor,
        mode: str | None = None,
        padding_mode: str | None = None,
        align_corners: bool | None = None,
        dtype: DtypeLike | torch.dtype = None,
    ) -> torch.Tensor:
        """
        Args:
            img: channel first array, must have shape: [chns, H, W] or [chns, H, W, D].
            mode: {``"bilinear"``, ``"nearest"``}
                Interpolation mode to calculate output values. Defaults to ``self.mode``.
                See also: https://pytorch.org/docs/stable/generated/torch.nn.functional.grid_sample.html
            padding_mode: {``"zeros"``, ``"border"``, ``"reflection"``}
                Padding mode for outside grid values. Defaults to ``self.padding_mode``.
                See also: https://pytorch.org/docs/stable/generated/torch.nn.functional.grid_sample.html
                align_corners: Defaults to ``self.align_corners``.
                See also: https://pytorch.org/docs/stable/generated/torch.nn.functional.grid_sample.html
            align_corners: Defaults to ``self.align_corners``.
                See also: https://pytorch.org/docs/stable/generated/torch.nn.functional.grid_sample.html
            dtype: data type for resampling computation. Defaults to ``self.dtype``.
                If None, use the data type of input data. To be compatible with other modules,
                the output data type is always ``float32``.

        Raises:
            ValueError: When ``img`` spatially is not one of [2D, 3D].

        """
        img = convert_to_tensor(img, track_meta=get_track_meta())
        _dtype = get_equivalent_dtype(dtype or self.dtype or img.dtype, torch.Tensor)
        _mode = look_up_option(mode or self.mode, GridSampleMode)
        _padding_mode = look_up_option(padding_mode or self.padding_mode, GridSamplePadMode)
        _align_corners = self.align_corners if align_corners is None else align_corners
        im_shape = np.asarray(img.peek_pending_shape() if isinstance(img, MetaTensor) else img.shape[1:])
        output_shape = im_shape if self.keep_size else None
        return rotate(  # type: ignore
            img, self.angle, output_shape, _mode, _padding_mode, _align_corners, _dtype, self.get_transform_info()
        )

    def inverse(self, data: torch.Tensor) -> torch.Tensor:
        transform = self.pop_transform(data)
        return self.inverse_transform(data, transform)

    def inverse_transform(self, data: torch.Tensor, transform) -> torch.Tensor:
        fwd_rot_mat = transform[TraceKeys.EXTRA_INFO]["rot_mat"]
        mode = transform[TraceKeys.EXTRA_INFO]["mode"]
        padding_mode = transform[TraceKeys.EXTRA_INFO]["padding_mode"]
        align_corners = transform[TraceKeys.EXTRA_INFO]["align_corners"]
        dtype = transform[TraceKeys.EXTRA_INFO]["dtype"]
        inv_rot_mat = linalg_inv(convert_to_numpy(fwd_rot_mat))

        xform = AffineTransform(
            normalized=False,
            mode=mode,
            padding_mode=padding_mode,
            align_corners=False if align_corners == TraceKeys.NONE else align_corners,
            reverse_indexing=True,
        )
        img_t: torch.Tensor = convert_data_type(data, MetaTensor, dtype=dtype)[0]
        transform_t, *_ = convert_to_dst_type(inv_rot_mat, img_t)
        sp_size = transform[TraceKeys.ORIG_SIZE]
        out: torch.Tensor = xform(img_t.unsqueeze(0), transform_t, spatial_size=sp_size).float().squeeze(0)
        out = convert_to_dst_type(out, dst=data, dtype=out.dtype)[0]
        if isinstance(out, MetaTensor):
            affine = convert_to_tensor(out.peek_pending_affine(), track_meta=False)
            mat = to_affine_nd(len(affine) - 1, transform_t)
            out.affine @= convert_to_dst_type(mat, affine)[0]
        return out


class Zoom(InvertibleTransform, LazyTransform):
    """
    Zooms an ND image using :py:class:`torch.nn.functional.interpolate`.
    For details, please see https://pytorch.org/docs/stable/generated/torch.nn.functional.interpolate.html.

    Different from :py:class:`monai.transforms.resize`, this transform takes scaling factors
    as input, and provides an option of preserving the input spatial size.

    Args:
        zoom: The zoom factor along the spatial axes.
            If a float, zoom is the same for each spatial axis.
            If a sequence, zoom should contain one value for each spatial axis.
        mode: {``"nearest"``, ``"nearest-exact"``, ``"linear"``, ``"bilinear"``, ``"bicubic"``, ``"trilinear"``, ``"area"``}
            The interpolation mode. Defaults to ``"area"``.
            See also: https://pytorch.org/docs/stable/generated/torch.nn.functional.interpolate.html
        padding_mode: available modes for numpy array:{``"constant"``, ``"edge"``, ``"linear_ramp"``, ``"maximum"``,
            ``"mean"``, ``"median"``, ``"minimum"``, ``"reflect"``, ``"symmetric"``, ``"wrap"``, ``"empty"``}
            available modes for PyTorch Tensor: {``"constant"``, ``"reflect"``, ``"replicate"``, ``"circular"``}.
            One of the listed string values or a user supplied function. Defaults to ``"edge"``.
            The mode to pad data after zooming.
            See also: https://numpy.org/doc/1.18/reference/generated/numpy.pad.html
            https://pytorch.org/docs/stable/generated/torch.nn.functional.pad.html
        align_corners: This only has an effect when mode is
            'linear', 'bilinear', 'bicubic' or 'trilinear'. Default: None.
            See also: https://pytorch.org/docs/stable/generated/torch.nn.functional.interpolate.html
        dtype: data type for resampling computation. Defaults to ``float32``.
            If None, use the data type of input data.
        keep_size: Should keep original size (padding/slicing if needed), default is True.
        kwargs: other arguments for the `np.pad` or `torch.pad` function.
            note that `np.pad` treats channel dimension as the first dimension.

    """

    backend = [TransformBackends.TORCH]

    def __init__(
        self,
        zoom: Sequence[float] | float,
        mode: str = InterpolateMode.AREA,
        padding_mode: str = NumpyPadMode.EDGE,
        align_corners: bool | None = None,
        dtype: DtypeLike | torch.dtype = torch.float32,
        keep_size: bool = True,
        **kwargs,
    ) -> None:
        self.zoom = zoom
        self.mode: InterpolateMode = InterpolateMode(mode)
        self.padding_mode = padding_mode
        self.align_corners = align_corners
        self.dtype = dtype
        self.keep_size = keep_size
        self.kwargs = kwargs

    def __call__(
        self,
        img: torch.Tensor,
        mode: str | None = None,
        padding_mode: str | None = None,
        align_corners: bool | None = None,
        dtype: DtypeLike | torch.dtype = None,
    ) -> torch.Tensor:
        """
        Args:
            img: channel first array, must have shape: (num_channels, H[, W, ..., ]).
            mode: {``"nearest"``, ``"nearest-exact"``, ``"linear"``,
                ``"bilinear"``, ``"bicubic"``, ``"trilinear"``, ``"area"``}
                The interpolation mode. Defaults to ``self.mode``.
                See also: https://pytorch.org/docs/stable/generated/torch.nn.functional.interpolate.html
            padding_mode: available modes for numpy array:{``"constant"``, ``"edge"``, ``"linear_ramp"``, ``"maximum"``,
                ``"mean"``, ``"median"``, ``"minimum"``, ``"reflect"``, ``"symmetric"``, ``"wrap"``, ``"empty"``}
                available modes for PyTorch Tensor: {``"constant"``, ``"reflect"``, ``"replicate"``, ``"circular"``}.
                One of the listed string values or a user supplied function. Defaults to ``"edge"``.
                The mode to pad data after zooming.
                See also: https://numpy.org/doc/1.18/reference/generated/numpy.pad.html
                https://pytorch.org/docs/stable/generated/torch.nn.functional.pad.html
            align_corners: This only has an effect when mode is
                'linear', 'bilinear', 'bicubic' or 'trilinear'. Defaults to ``self.align_corners``.
                See also: https://pytorch.org/docs/stable/generated/torch.nn.functional.interpolate.html
            dtype: data type for resampling computation. Defaults to ``self.dtype``.
                If None, use the data type of input data.

        """
        img = convert_to_tensor(img, track_meta=get_track_meta())
        _zoom = ensure_tuple_rep(self.zoom, img.ndim - 1)  # match the spatial image dim
        _mode = look_up_option(self.mode if mode is None else mode, InterpolateMode).value
        _padding_mode = padding_mode or self.padding_mode
        _align_corners = self.align_corners if align_corners is None else align_corners
        _dtype = get_equivalent_dtype(dtype or self.dtype or img.dtype, torch.Tensor)
        return zoom(  # type: ignore
            img, _zoom, self.keep_size, _mode, _padding_mode, _align_corners, _dtype, self.get_transform_info()
        )

    def inverse(self, data: torch.Tensor) -> torch.Tensor:
        transform = self.pop_transform(data)
        return self.inverse_transform(data, transform)

    def inverse_transform(self, data: torch.Tensor, transform) -> torch.Tensor:
        if transform[TraceKeys.EXTRA_INFO]["do_padcrop"]:
            orig_size = transform[TraceKeys.ORIG_SIZE]
            pad_or_crop = ResizeWithPadOrCrop(spatial_size=orig_size, mode="edge")
            padcrop_xform = transform[TraceKeys.EXTRA_INFO]["padcrop"]
            padcrop_xform[TraceKeys.EXTRA_INFO]["pad_info"][TraceKeys.ID] = TraceKeys.NONE
            padcrop_xform[TraceKeys.EXTRA_INFO]["crop_info"][TraceKeys.ID] = TraceKeys.NONE
            # this uses inverse because spatial_size // 2 in the forward pass of center crop may cause issues
            data = pad_or_crop.inverse_transform(data, padcrop_xform)  # type: ignore
        # Create inverse transform
        mode = transform[TraceKeys.EXTRA_INFO]["mode"]
        align_corners = transform[TraceKeys.EXTRA_INFO]["align_corners"]
        dtype = transform[TraceKeys.EXTRA_INFO]["dtype"]
        inverse_transform = Resize(spatial_size=transform[TraceKeys.ORIG_SIZE])
        # Apply inverse
        with inverse_transform.trace_transform(False):
            out = inverse_transform(
                data, mode=mode, align_corners=None if align_corners == TraceKeys.NONE else align_corners, dtype=dtype
            )
        return out


class Rotate90(InvertibleTransform, LazyTransform):
    """
    Rotate an array by 90 degrees in the plane specified by `axes`.
    See `torch.rot90` for additional details:
    https://pytorch.org/docs/stable/generated/torch.rot90.html#torch-rot90.

    """

    backend = [TransformBackends.TORCH]

    def __init__(self, k: int = 1, spatial_axes: tuple[int, int] = (0, 1)) -> None:
        """
        Args:
            k: number of times to rotate by 90 degrees.
            spatial_axes: 2 int numbers, defines the plane to rotate with 2 spatial axes.
                Default: (0, 1), this is the first two axis in spatial dimensions.
                If axis is negative it counts from the last to the first axis.
        """
        self.k = (4 + (k % 4)) % 4  # 0, 1, 2, 3
        spatial_axes_: tuple[int, int] = ensure_tuple(spatial_axes)  # type: ignore
        if len(spatial_axes_) != 2:
            raise ValueError("spatial_axes must be 2 int numbers to indicate the axes to rotate 90 degrees.")
        self.spatial_axes = spatial_axes_

    def __call__(self, img: torch.Tensor) -> torch.Tensor:
        """
        Args:
            img: channel first array, must have shape: (num_channels, H[, W, ..., ]),
        """
        img = convert_to_tensor(img, track_meta=get_track_meta())
        axes = map_spatial_axes(img.ndim, self.spatial_axes)
        return rotate90(img, axes, self.k, self.get_transform_info())  # type: ignore

    def inverse(self, data: torch.Tensor) -> torch.Tensor:
        transform = self.pop_transform(data)
        return self.inverse_transform(data, transform)

    def inverse_transform(self, data: torch.Tensor, transform) -> torch.Tensor:
        axes = transform[TraceKeys.EXTRA_INFO]["axes"]
        k = transform[TraceKeys.EXTRA_INFO]["k"]
        inv_k = 4 - k % 4
        xform = Rotate90(k=inv_k, spatial_axes=axes)
        with xform.trace_transform(False):
            return xform(data)


class RandRotate90(RandomizableTransform, InvertibleTransform, LazyTransform):
    """
    With probability `prob`, input arrays are rotated by 90 degrees
    in the plane specified by `spatial_axes`.
    """

    backend = Rotate90.backend

    def __init__(self, prob: float = 0.1, max_k: int = 3, spatial_axes: tuple[int, int] = (0, 1)) -> None:
        """
        Args:
            prob: probability of rotating.
                (Default 0.1, with 10% probability it returns a rotated array)
            max_k: number of rotations will be sampled from `np.random.randint(max_k) + 1`, (Default 3).
            spatial_axes: 2 int numbers, defines the plane to rotate with 2 spatial axes.
                Default: (0, 1), this is the first two axis in spatial dimensions.
        """
        RandomizableTransform.__init__(self, prob)
        self.max_k = max_k
        self.spatial_axes = spatial_axes

        self._rand_k = 0

    def randomize(self, data: Any | None = None) -> None:
        super().randomize(None)
        if not self._do_transform:
            return None
        self._rand_k = self.R.randint(self.max_k) + 1

    def __call__(self, img: torch.Tensor, randomize: bool = True) -> torch.Tensor:
        """
        Args:
            img: channel first array, must have shape: (num_channels, H[, W, ..., ]),
            randomize: whether to execute `randomize()` function first, default to True.
        """
        if randomize:
            self.randomize()

        if self._do_transform:
            xform = Rotate90(self._rand_k, self.spatial_axes)
            xform.lazy_evaluation = self.lazy_evaluation
            out = xform(img)
        else:
            out = convert_to_tensor(img, track_meta=get_track_meta())

        self.push_transform(out, replace=True)
        return out

    def inverse(self, data: torch.Tensor) -> torch.Tensor:
        xform_info = self.pop_transform(data)
        if not xform_info[TraceKeys.DO_TRANSFORM]:
            return data
        rotate_xform = xform_info[TraceKeys.EXTRA_INFO]
        return Rotate90().inverse_transform(data, rotate_xform)


class RandRotate(RandomizableTransform, InvertibleTransform, LazyTransform):
    """
    Randomly rotate the input arrays.

    Args:
        range_x: Range of rotation angle in radians in the plane defined by the first and second axes.
            If single number, angle is uniformly sampled from (-range_x, range_x).
        range_y: Range of rotation angle in radians in the plane defined by the first and third axes.
            If single number, angle is uniformly sampled from (-range_y, range_y). only work for 3D data.
        range_z: Range of rotation angle in radians in the plane defined by the second and third axes.
            If single number, angle is uniformly sampled from (-range_z, range_z). only work for 3D data.
        prob: Probability of rotation.
        keep_size: If it is False, the output shape is adapted so that the
            input array is contained completely in the output.
            If it is True, the output shape is the same as the input. Default is True.
        mode: {``"bilinear"``, ``"nearest"``}
            Interpolation mode to calculate output values. Defaults to ``"bilinear"``.
            See also: https://pytorch.org/docs/stable/generated/torch.nn.functional.grid_sample.html
        padding_mode: {``"zeros"``, ``"border"``, ``"reflection"``}
            Padding mode for outside grid values. Defaults to ``"border"``.
            See also: https://pytorch.org/docs/stable/generated/torch.nn.functional.grid_sample.html
        align_corners: Defaults to False.
            See also: https://pytorch.org/docs/stable/generated/torch.nn.functional.grid_sample.html
        dtype: data type for resampling computation. Defaults to ``float32``.
            If None, use the data type of input data. To be compatible with other modules,
            the output data type is always ``float32``.
    """

    backend = Rotate.backend

    def __init__(
        self,
        range_x: tuple[float, float] | float = 0.0,
        range_y: tuple[float, float] | float = 0.0,
        range_z: tuple[float, float] | float = 0.0,
        prob: float = 0.1,
        keep_size: bool = True,
        mode: str = GridSampleMode.BILINEAR,
        padding_mode: str = GridSamplePadMode.BORDER,
        align_corners: bool = False,
        dtype: DtypeLike | torch.dtype = np.float32,
    ) -> None:
        RandomizableTransform.__init__(self, prob)
        self.range_x = ensure_tuple(range_x)
        if len(self.range_x) == 1:
            self.range_x = tuple(sorted([-self.range_x[0], self.range_x[0]]))
        self.range_y = ensure_tuple(range_y)
        if len(self.range_y) == 1:
            self.range_y = tuple(sorted([-self.range_y[0], self.range_y[0]]))
        self.range_z = ensure_tuple(range_z)
        if len(self.range_z) == 1:
            self.range_z = tuple(sorted([-self.range_z[0], self.range_z[0]]))

        self.keep_size = keep_size
        self.mode: str = look_up_option(mode, GridSampleMode)
        self.padding_mode: str = look_up_option(padding_mode, GridSamplePadMode)
        self.align_corners = align_corners
        self.dtype = dtype

        self.x = 0.0
        self.y = 0.0
        self.z = 0.0

    def randomize(self, data: Any | None = None) -> None:
        super().randomize(None)
        if not self._do_transform:
            return None
        self.x = self.R.uniform(low=self.range_x[0], high=self.range_x[1])
        self.y = self.R.uniform(low=self.range_y[0], high=self.range_y[1])
        self.z = self.R.uniform(low=self.range_z[0], high=self.range_z[1])

    def __call__(
        self,
        img: torch.Tensor,
        mode: str | None = None,
        padding_mode: str | None = None,
        align_corners: bool | None = None,
        dtype: DtypeLike | torch.dtype = None,
        randomize: bool = True,
    ):
        """
        Args:
            img: channel first array, must have shape 2D: (nchannels, H, W), or 3D: (nchannels, H, W, D).
            mode: {``"bilinear"``, ``"nearest"``}
                Interpolation mode to calculate output values. Defaults to ``self.mode``.
                See also: https://pytorch.org/docs/stable/generated/torch.nn.functional.grid_sample.html
            padding_mode: {``"zeros"``, ``"border"``, ``"reflection"``}
                Padding mode for outside grid values. Defaults to ``self.padding_mode``.
                See also: https://pytorch.org/docs/stable/generated/torch.nn.functional.grid_sample.html
            align_corners: Defaults to ``self.align_corners``.
                See also: https://pytorch.org/docs/stable/generated/torch.nn.functional.grid_sample.html
            dtype: data type for resampling computation. Defaults to ``self.dtype``.
                If None, use the data type of input data. To be compatible with other modules,
                the output data type is always ``float32``.
            randomize: whether to execute `randomize()` function first, default to True.
        """
        if randomize:
            self.randomize()

        if self._do_transform:
            rotator = Rotate(
                angle=self.x if img.ndim == 3 else (self.x, self.y, self.z),
                keep_size=self.keep_size,
                mode=look_up_option(mode or self.mode, GridSampleMode),
                padding_mode=look_up_option(padding_mode or self.padding_mode, GridSamplePadMode),
                align_corners=self.align_corners if align_corners is None else align_corners,
                dtype=dtype or self.dtype or img.dtype,
            )
            rotator.lazy_evaluation = self.lazy_evaluation
            out = rotator(img)
        else:
            out = convert_to_tensor(img, track_meta=get_track_meta(), dtype=torch.float32)
        self.push_transform(out, replace=True)
        return out

    def inverse(self, data: torch.Tensor) -> torch.Tensor:
        xform_info = self.pop_transform(data)
        if not xform_info[TraceKeys.DO_TRANSFORM]:
            return data
        return Rotate(0).inverse_transform(data, xform_info[TraceKeys.EXTRA_INFO])


class RandFlip(RandomizableTransform, InvertibleTransform, LazyTransform):
    """
    Randomly flips the image along axes. Preserves shape.
    See numpy.flip for additional details.
    https://docs.scipy.org/doc/numpy/reference/generated/numpy.flip.html

    Args:
        prob: Probability of flipping.
        spatial_axis: Spatial axes along which to flip over. Default is None.
    """

    backend = Flip.backend

    def __init__(self, prob: float = 0.1, spatial_axis: Sequence[int] | int | None = None) -> None:
        RandomizableTransform.__init__(self, prob)
        self.flipper = Flip(spatial_axis=spatial_axis)

    @LazyTransform.lazy_evaluation.setter  # type: ignore
    def lazy_evaluation(self, val: bool):
        self.flipper.lazy_evaluation = val
        self._lazy_evaluation = val

    def __call__(self, img: torch.Tensor, randomize: bool = True) -> torch.Tensor:
        """
        Args:
            img: channel first array, must have shape: (num_channels, H[, W, ..., ]),
            randomize: whether to execute `randomize()` function first, default to True.
        """
        if randomize:
            self.randomize(None)
        out = self.flipper(img) if self._do_transform else img
        out = convert_to_tensor(out, track_meta=get_track_meta())
        self.push_transform(out, replace=True)
        return out

    def inverse(self, data: torch.Tensor) -> torch.Tensor:
        transform = self.pop_transform(data)
        if not transform[TraceKeys.DO_TRANSFORM]:
            return data
        data.applied_operations.append(transform[TraceKeys.EXTRA_INFO])  # type: ignore
        return self.flipper.inverse(data)


class RandAxisFlip(RandomizableTransform, InvertibleTransform, LazyTransform):
    """
    Randomly select a spatial axis and flip along it.
    See numpy.flip for additional details.
    https://docs.scipy.org/doc/numpy/reference/generated/numpy.flip.html

    Args:
        prob: Probability of flipping.

    """

    backend = Flip.backend

    def __init__(self, prob: float = 0.1) -> None:
        RandomizableTransform.__init__(self, prob)
        self._axis: int | None = None
        self.flipper = Flip(spatial_axis=self._axis)

    @LazyTransform.lazy_evaluation.setter  # type: ignore
    def lazy_evaluation(self, val: bool):
        self.flipper.lazy_evaluation = val
        self._lazy_evaluation = val

    def randomize(self, data: NdarrayOrTensor) -> None:
        super().randomize(None)
        if not self._do_transform:
            return None
        self._axis = self.R.randint(data.ndim - 1)

    def __call__(self, img: torch.Tensor, randomize: bool = True) -> torch.Tensor:
        """
        Args:
            img: channel first array, must have shape: (num_channels, H[, W, ..., ])
            randomize: whether to execute `randomize()` function first, default to True.
        """
        if randomize:
            self.randomize(data=img)

        if self._do_transform:
            self.flipper.spatial_axis = self._axis
            out = self.flipper(img)
        else:
            out = convert_to_tensor(img, track_meta=get_track_meta())
        self.push_transform(out, replace=True)
        return out

    def inverse(self, data: torch.Tensor) -> torch.Tensor:
        transform = self.pop_transform(data)
        if not transform[TraceKeys.DO_TRANSFORM]:
            return data
        flipper = Flip(spatial_axis=transform[TraceKeys.EXTRA_INFO][TraceKeys.EXTRA_INFO]["axes"])
        with flipper.trace_transform(False):
            return flipper(data)


class RandZoom(RandomizableTransform, InvertibleTransform, LazyTransform):
    """
    Randomly zooms input arrays with given probability within given zoom range.

    Args:
        prob: Probability of zooming.
        min_zoom: Min zoom factor. Can be float or sequence same size as image.
            If a float, select a random factor from `[min_zoom, max_zoom]` then apply to all spatial dims
            to keep the original spatial shape ratio.
            If a sequence, min_zoom should contain one value for each spatial axis.
            If 2 values provided for 3D data, use the first value for both H & W dims to keep the same zoom ratio.
        max_zoom: Max zoom factor. Can be float or sequence same size as image.
            If a float, select a random factor from `[min_zoom, max_zoom]` then apply to all spatial dims
            to keep the original spatial shape ratio.
            If a sequence, max_zoom should contain one value for each spatial axis.
            If 2 values provided for 3D data, use the first value for both H & W dims to keep the same zoom ratio.
        mode: {``"nearest"``, ``"nearest-exact"``, ``"linear"``, ``"bilinear"``, ``"bicubic"``, ``"trilinear"``, ``"area"``}
            The interpolation mode. Defaults to ``"area"``.
            See also: https://pytorch.org/docs/stable/generated/torch.nn.functional.interpolate.html
        padding_mode: available modes for numpy array:{``"constant"``, ``"edge"``, ``"linear_ramp"``, ``"maximum"``,
            ``"mean"``, ``"median"``, ``"minimum"``, ``"reflect"``, ``"symmetric"``, ``"wrap"``, ``"empty"``}
            available modes for PyTorch Tensor: {``"constant"``, ``"reflect"``, ``"replicate"``, ``"circular"``}.
            One of the listed string values or a user supplied function. Defaults to ``"constant"``.
            The mode to pad data after zooming.
            See also: https://numpy.org/doc/1.18/reference/generated/numpy.pad.html
            https://pytorch.org/docs/stable/generated/torch.nn.functional.pad.html
        align_corners: This only has an effect when mode is
            'linear', 'bilinear', 'bicubic' or 'trilinear'. Default: None.
            See also: https://pytorch.org/docs/stable/generated/torch.nn.functional.interpolate.html
        dtype: data type for resampling computation. Defaults to ``float32``.
            If None, use the data type of input data.
        keep_size: Should keep original size (pad if needed), default is True.
        kwargs: other arguments for the `np.pad` or `torch.pad` function.
            note that `np.pad` treats channel dimension as the first dimension.

    """

    backend = Zoom.backend

    def __init__(
        self,
        prob: float = 0.1,
        min_zoom: Sequence[float] | float = 0.9,
        max_zoom: Sequence[float] | float = 1.1,
        mode: str = InterpolateMode.AREA,
        padding_mode: str = NumpyPadMode.EDGE,
        align_corners: bool | None = None,
        dtype: DtypeLike | torch.dtype = torch.float32,
        keep_size: bool = True,
        **kwargs,
    ) -> None:
        RandomizableTransform.__init__(self, prob)
        self.min_zoom = ensure_tuple(min_zoom)
        self.max_zoom = ensure_tuple(max_zoom)
        if len(self.min_zoom) != len(self.max_zoom):
            raise ValueError(
                f"min_zoom and max_zoom must have same length, got {len(self.min_zoom)} and {len(self.max_zoom)}."
            )
        self.mode: InterpolateMode = look_up_option(mode, InterpolateMode)
        self.padding_mode = padding_mode
        self.align_corners = align_corners
        self.dtype = dtype
        self.keep_size = keep_size
        self.kwargs = kwargs

        self._zoom: Sequence[float] = [1.0]

    def randomize(self, img: NdarrayOrTensor) -> None:
        super().randomize(None)
        if not self._do_transform:
            return None
        self._zoom = [self.R.uniform(l, h) for l, h in zip(self.min_zoom, self.max_zoom)]
        if len(self._zoom) == 1:
            # to keep the spatial shape ratio, use same random zoom factor for all dims
            self._zoom = ensure_tuple_rep(self._zoom[0], img.ndim - 1)
        elif len(self._zoom) == 2 and img.ndim > 3:
            # if 2 zoom factors provided for 3D data, use the first factor for H and W dims, second factor for D dim
            self._zoom = ensure_tuple_rep(self._zoom[0], img.ndim - 2) + ensure_tuple(self._zoom[-1])

    def __call__(
        self,
        img: torch.Tensor,
        mode: str | None = None,
        padding_mode: str | None = None,
        align_corners: bool | None = None,
        dtype: DtypeLike | torch.dtype = None,
        randomize: bool = True,
    ) -> torch.Tensor:
        """
        Args:
            img: channel first array, must have shape 2D: (nchannels, H, W), or 3D: (nchannels, H, W, D).
            mode: {``"nearest"``, ``"nearest-exact"``, ``"linear"``, ``"bilinear"``, ``"bicubic"``, ``"trilinear"``,
                ``"area"``}, the interpolation mode. Defaults to ``self.mode``.
                See also: https://pytorch.org/docs/stable/generated/torch.nn.functional.interpolate.html
            padding_mode: available modes for numpy array:{``"constant"``, ``"edge"``, ``"linear_ramp"``, ``"maximum"``,
                ``"mean"``, ``"median"``, ``"minimum"``, ``"reflect"``, ``"symmetric"``, ``"wrap"``, ``"empty"``}
                available modes for PyTorch Tensor: {``"constant"``, ``"reflect"``, ``"replicate"``, ``"circular"``}.
                One of the listed string values or a user supplied function. Defaults to ``"constant"``.
                The mode to pad data after zooming.
                See also: https://numpy.org/doc/1.18/reference/generated/numpy.pad.html
                https://pytorch.org/docs/stable/generated/torch.nn.functional.pad.html
            align_corners: This only has an effect when mode is
                'linear', 'bilinear', 'bicubic' or 'trilinear'. Defaults to ``self.align_corners``.
                See also: https://pytorch.org/docs/stable/generated/torch.nn.functional.interpolate.html
            dtype: data type for resampling computation. Defaults to ``self.dtype``.
                If None, use the data type of input data.
            randomize: whether to execute `randomize()` function first, default to True.

        """
        # match the spatial image dim
        if randomize:
            self.randomize(img=img)

        if not self._do_transform:
            out = convert_to_tensor(img, track_meta=get_track_meta(), dtype=torch.float32)
        else:
            xform = Zoom(
                self._zoom,
                keep_size=self.keep_size,
                mode=look_up_option(mode or self.mode, InterpolateMode),
                padding_mode=padding_mode or self.padding_mode,
                align_corners=self.align_corners if align_corners is None else align_corners,
                dtype=dtype or self.dtype,
                **self.kwargs,
            )
            xform.lazy_evaluation = self.lazy_evaluation
            out = xform(img)
        self.push_transform(out, replace=True)
        return out  # type: ignore

    def inverse(self, data: torch.Tensor) -> torch.Tensor:
        xform_info = self.pop_transform(data)
        if not xform_info[TraceKeys.DO_TRANSFORM]:
            return data
        return Zoom(self._zoom).inverse_transform(data, xform_info[TraceKeys.EXTRA_INFO])


class AffineGrid(LazyTransform):
    """
    Affine transforms on the coordinates.

    Args:
        rotate_params: a rotation angle in radians, a scalar for 2D image, a tuple of 3 floats for 3D.
            Defaults to no rotation.
        shear_params: shearing factors for affine matrix, take a 3D affine as example::

            [
                [1.0, params[0], params[1], 0.0],
                [params[2], 1.0, params[3], 0.0],
                [params[4], params[5], 1.0, 0.0],
                [0.0, 0.0, 0.0, 1.0],
            ]

            a tuple of 2 floats for 2D, a tuple of 6 floats for 3D. Defaults to no shearing.
        translate_params: a tuple of 2 floats for 2D, a tuple of 3 floats for 3D. Translation is in
            pixel/voxel relative to the center of the input image. Defaults to no translation.
        scale_params: scale factor for every spatial dims. a tuple of 2 floats for 2D,
            a tuple of 3 floats for 3D. Defaults to `1.0`.
        dtype: data type for the grid computation. Defaults to ``float32``.
            If ``None``, use the data type of input data (if `grid` is provided).
        device: device on which the tensor will be allocated, if a new grid is generated.
        align_corners: Defaults to True.
            See also: https://pytorch.org/docs/stable/generated/torch.nn.functional.grid_sample.html
        affine: If applied, ignore the params (`rotate_params`, etc.) and use the
            supplied matrix. Should be square with each side = num of image spatial
            dimensions + 1.

    """

    backend = [TransformBackends.TORCH]

    def __init__(
        self,
        rotate_params: Sequence[float] | float | None = None,
        shear_params: Sequence[float] | float | None = None,
        translate_params: Sequence[float] | float | None = None,
        scale_params: Sequence[float] | float | None = None,
        device: torch.device | None = None,
        dtype: DtypeLike = np.float32,
        align_corners: bool = True,
        affine: NdarrayOrTensor | None = None,
    ) -> None:
        self.rotate_params = rotate_params
        self.shear_params = shear_params
        self.translate_params = translate_params
        self.scale_params = scale_params
        self.device = device
        _dtype = get_equivalent_dtype(dtype, torch.Tensor)
        self.dtype = _dtype if _dtype in (torch.float16, torch.float64, None) else torch.float32
        self.align_corners = align_corners
        self.affine = affine

    def __call__(
        self, spatial_size: Sequence[int] | None = None, grid: torch.Tensor | None = None
    ) -> tuple[torch.Tensor | None, torch.Tensor]:
        """
        The grid can be initialized with a `spatial_size` parameter, or provided directly as `grid`.
        Therefore, either `spatial_size` or `grid` must be provided.
        When initialising from `spatial_size`, the backend "torch" will be used.

        Args:
            spatial_size: output grid size.
            grid: grid to be transformed. Shape must be (3, H, W) for 2D or (4, H, W, D) for 3D.

        Raises:
            ValueError: When ``grid=None`` and ``spatial_size=None``. Incompatible values.

        """
        if not self.lazy_evaluation:
            if grid is None:  # create grid from spatial_size
                if spatial_size is None:
                    raise ValueError("Incompatible values: grid=None and spatial_size=None.")
                grid_ = create_grid(spatial_size, device=self.device, backend="torch", dtype=self.dtype)
            else:
                grid_ = grid
            _dtype = self.dtype or grid_.dtype
            grid_: torch.Tensor = convert_to_tensor(grid_, dtype=_dtype, track_meta=get_track_meta())  # type: ignore
            _device = grid_.device  # type: ignore
            spatial_dims = len(grid_.shape) - 1
        else:
            _device = self.device
            spatial_dims = len(spatial_size)  # type: ignore
        _b = TransformBackends.TORCH
        affine: torch.Tensor
        if self.affine is None:
            affine = torch.eye(spatial_dims + 1, device=_device)
            if self.rotate_params:
                affine @= create_rotate(spatial_dims, self.rotate_params, device=_device, backend=_b)
            if self.shear_params:
                affine @= create_shear(spatial_dims, self.shear_params, device=_device, backend=_b)
            if self.translate_params:
                affine @= create_translate(spatial_dims, self.translate_params, device=_device, backend=_b)
            if self.scale_params:
                affine @= create_scale(spatial_dims, self.scale_params, device=_device, backend=_b)
        else:
            affine = self.affine  # type: ignore
        if self.lazy_evaluation:
            return None, affine

        affine = to_affine_nd(len(grid_) - 1, affine)
        affine = convert_to_tensor(affine, device=grid_.device, dtype=grid_.dtype, track_meta=False)  # type: ignore
        if not self.align_corners:
            affine @= convert_to_dst_type(
                create_translate(spatial_dims, [-0.5] * spatial_dims, device=_device, backend=_b), affine
            )[0]
        grid_ = (affine @ grid_.view((grid_.shape[0], -1))).view([-1] + list(grid_.shape[1:]))
        return grid_, affine


class RandAffineGrid(Randomizable, LazyTransform):
    """
    Generate randomised affine grid.

    """

    backend = AffineGrid.backend

    def __init__(
        self,
        rotate_range: RandRange = None,
        shear_range: RandRange = None,
        translate_range: RandRange = None,
        scale_range: RandRange = None,
        device: torch.device | None = None,
        dtype: DtypeLike = np.float32,
    ) -> None:
        """
        Args:
            rotate_range: angle range in radians. If element `i` is a pair of (min, max) values, then
                `uniform[-rotate_range[i][0], rotate_range[i][1])` will be used to generate the rotation parameter
                for the `i`th spatial dimension. If not, `uniform[-rotate_range[i], rotate_range[i])` will be used.
                This can be altered on a per-dimension basis. E.g., `((0,3), 1, ...)`: for dim0, rotation will be
                in range `[0, 3]`, and for dim1 `[-1, 1]` will be used. Setting a single value will use `[-x, x]`
                for dim0 and nothing for the remaining dimensions.
            shear_range: shear range with format matching `rotate_range`, it defines the range to randomly select
                shearing factors(a tuple of 2 floats for 2D, a tuple of 6 floats for 3D) for affine matrix,
                take a 3D affine as example::

                    [
                        [1.0, params[0], params[1], 0.0],
                        [params[2], 1.0, params[3], 0.0],
                        [params[4], params[5], 1.0, 0.0],
                        [0.0, 0.0, 0.0, 1.0],
                    ]

            translate_range: translate range with format matching `rotate_range`, it defines the range to randomly
                select voxels to translate for every spatial dims.
            scale_range: scaling range with format matching `rotate_range`. it defines the range to randomly select
                the scale factor to translate for every spatial dims. A value of 1.0 is added to the result.
                This allows 0 to correspond to no change (i.e., a scaling of 1.0).
            device: device to store the output grid data.
            dtype: data type for the grid computation. Defaults to ``np.float32``.
                If ``None``, use the data type of input data (if `grid` is provided).

        See also:
            - :py:meth:`monai.transforms.utils.create_rotate`
            - :py:meth:`monai.transforms.utils.create_shear`
            - :py:meth:`monai.transforms.utils.create_translate`
            - :py:meth:`monai.transforms.utils.create_scale`

        """
        self.rotate_range = ensure_tuple(rotate_range)
        self.shear_range = ensure_tuple(shear_range)
        self.translate_range = ensure_tuple(translate_range)
        self.scale_range = ensure_tuple(scale_range)

        self.rotate_params: list[float] | None = None
        self.shear_params: list[float] | None = None
        self.translate_params: list[float] | None = None
        self.scale_params: list[float] | None = None

        self.device = device
        self.dtype = dtype
        self.affine: torch.Tensor | None = torch.eye(4, dtype=torch.float64)

    def _get_rand_param(self, param_range, add_scalar: float = 0.0):
        out_param = []
        for f in param_range:
            if issequenceiterable(f):
                if len(f) != 2:
                    raise ValueError("If giving range as [min,max], should only have two elements per dim.")
                out_param.append(self.R.uniform(f[0], f[1]) + add_scalar)
            elif f is not None:
                out_param.append(self.R.uniform(-f, f) + add_scalar)
        return out_param

    def randomize(self, data: Any | None = None) -> None:
        self.rotate_params = self._get_rand_param(self.rotate_range)
        self.shear_params = self._get_rand_param(self.shear_range)
        self.translate_params = self._get_rand_param(self.translate_range)
        self.scale_params = self._get_rand_param(self.scale_range, 1.0)

    def __call__(
        self, spatial_size: Sequence[int] | None = None, grid: NdarrayOrTensor | None = None, randomize: bool = True
    ) -> torch.Tensor:
        """
        Args:
            spatial_size: output grid size.
            grid: grid to be transformed. Shape must be (3, H, W) for 2D or (4, H, W, D) for 3D.
            randomize: boolean as to whether the grid parameters governing the grid should be randomized.

        Returns:
            a 2D (3xHxW) or 3D (4xHxWxD) grid.
        """
        if randomize:
            self.randomize()
        affine_grid = AffineGrid(
            rotate_params=self.rotate_params,
            shear_params=self.shear_params,
            translate_params=self.translate_params,
            scale_params=self.scale_params,
            device=self.device,
            dtype=self.dtype,
        )
        affine_grid.lazy_evaluation = self.lazy_evaluation
        if self.lazy_evaluation:  # return the affine only, don't construct the grid
            return affine_grid(spatial_size, grid)[1]  # type: ignore
        _grid: torch.Tensor
        _grid, self.affine = affine_grid(spatial_size, grid)  # type: ignore
        return _grid

    def get_transformation_matrix(self) -> torch.Tensor | None:
        """Get the most recently applied transformation matrix"""
        return self.affine


class RandDeformGrid(Randomizable, Transform):
    """
    Generate random deformation grid.
    """

    backend = [TransformBackends.TORCH]

    def __init__(
        self, spacing: Sequence[float] | float, magnitude_range: tuple[float, float], device: torch.device | None = None
    ) -> None:
        """
        Args:
            spacing: spacing of the grid in 2D or 3D.
                e.g., spacing=(1, 1) indicates pixel-wise deformation in 2D,
                spacing=(1, 1, 1) indicates voxel-wise deformation in 3D,
                spacing=(2, 2) indicates deformation field defined on every other pixel in 2D.
            magnitude_range: the random offsets will be generated from
                `uniform[magnitude[0], magnitude[1])`.
            device: device to store the output grid data.
        """
        self.spacing = spacing
        self.magnitude = magnitude_range

        self.rand_mag = 1.0
        self.random_offset: np.ndarray
        self.device = device

    def randomize(self, grid_size: Sequence[int]) -> None:
        self.random_offset = self.R.normal(size=([len(grid_size)] + list(grid_size))).astype(np.float32, copy=False)
        self.rand_mag = self.R.uniform(self.magnitude[0], self.magnitude[1])

    def __call__(self, spatial_size: Sequence[int]) -> torch.Tensor:
        """
        Args:
            spatial_size: spatial size of the grid.
        """
        self.spacing = fall_back_tuple(self.spacing, (1.0,) * len(spatial_size))
        control_grid = create_control_grid(spatial_size, self.spacing, device=self.device, backend="torch")
        self.randomize(control_grid.shape[1:])
        _offset, *_ = convert_to_dst_type(self.rand_mag * self.random_offset, control_grid)
        control_grid[: len(spatial_size)] += _offset
        return control_grid  # type: ignore


class Resample(Transform):
    backend = [TransformBackends.TORCH, TransformBackends.NUMPY]

    def __init__(
        self,
        mode: str | int = GridSampleMode.BILINEAR,
        padding_mode: str = GridSamplePadMode.BORDER,
        norm_coords: bool = True,
        device: torch.device | None = None,
        align_corners: bool = True,
        dtype: DtypeLike = np.float64,
    ) -> None:
        """
        computes output image using values from `img`, locations from `grid` using pytorch.
        supports spatially 2D or 3D (num_channels, H, W[, D]).

        Args:
            mode: {``"bilinear"``, ``"nearest"``} or spline interpolation order 0-5 (integers).
                Interpolation mode to calculate output values. Defaults to ``"bilinear"``.
                See also: https://pytorch.org/docs/stable/generated/torch.nn.functional.grid_sample.html
                When `USE_COMPILED` is `True`, this argument uses
                ``"nearest"``, ``"bilinear"``, ``"bicubic"`` to indicate 0, 1, 3 order interpolations.
                See also: https://docs.monai.io/en/stable/networks.html#grid-pull (experimental).
                When it's an integer, the numpy (cpu tensor)/cupy (cuda tensor) backends will be used
                and the value represents the order of the spline interpolation.
                See also: https://docs.scipy.org/doc/scipy/reference/generated/scipy.ndimage.map_coordinates.html
            padding_mode: {``"zeros"``, ``"border"``, ``"reflection"``}
                Padding mode for outside grid values. Defaults to ``"border"``.
                See also: https://pytorch.org/docs/stable/generated/torch.nn.functional.grid_sample.html
                When `USE_COMPILED` is `True`, this argument uses an integer to represent the padding mode.
                See also: https://docs.monai.io/en/stable/networks.html#grid-pull (experimental).
                When `mode` is an integer, using numpy/cupy backends, this argument accepts
                {'reflect', 'grid-mirror', 'constant', 'grid-constant', 'nearest', 'mirror', 'grid-wrap', 'wrap'}.
                See also: https://docs.scipy.org/doc/scipy/reference/generated/scipy.ndimage.map_coordinates.html
            norm_coords: whether to normalize the coordinates from `[-(size-1)/2, (size-1)/2]` to
                `[0, size - 1]` (for ``monai/csrc`` implementation) or
                `[-1, 1]` (for torch ``grid_sample`` implementation) to be compatible with the underlying
                resampling API.
            device: device on which the tensor will be allocated.
            align_corners: Defaults to True.
                See also: https://pytorch.org/docs/stable/generated/torch.nn.functional.grid_sample.html
            dtype: data type for resampling computation. Defaults to ``float64`` for best precision.
                If ``None``, use the data type of input data. To be compatible with other modules,
                the output data type is always `float32`.

        """
        self.mode = mode
        self.padding_mode = padding_mode
        self.norm_coords = norm_coords
        self.device = device
        self.align_corners = align_corners
        self.dtype = dtype

    def __call__(
        self,
        img: torch.Tensor,
        grid: torch.Tensor | None = None,
        mode: str | int | None = None,
        padding_mode: str | None = None,
        dtype: DtypeLike = None,
        align_corners: bool | None = None,
    ) -> torch.Tensor:
        """
        Args:
            img: shape must be (num_channels, H, W[, D]).
            grid: shape must be (3, H, W) for 2D or (4, H, W, D) for 3D.
                if ``norm_coords`` is True, the grid values must be in `[-(size-1)/2, (size-1)/2]`.
                if ``USE_COMPILED=True`` and ``norm_coords=False``, grid values must be in `[0, size-1]`.
                if ``USE_COMPILED=False`` and ``norm_coords=False``, grid values must be in `[-1, 1]`.
            mode: {``"bilinear"``, ``"nearest"``} or spline interpolation order 0-5 (integers).
                Interpolation mode to calculate output values. Defaults to ``self.mode``.
                See also: https://pytorch.org/docs/stable/generated/torch.nn.functional.grid_sample.html
                When `USE_COMPILED` is `True`, this argument uses
                ``"nearest"``, ``"bilinear"``, ``"bicubic"`` to indicate 0, 1, 3 order interpolations.
                See also: https://docs.monai.io/en/stable/networks.html#grid-pull (experimental).
                When it's an integer, the numpy (cpu tensor)/cupy (cuda tensor) backends will be used
                and the value represents the order of the spline interpolation.
                See also: https://docs.scipy.org/doc/scipy/reference/generated/scipy.ndimage.map_coordinates.html
            padding_mode: {``"zeros"``, ``"border"``, ``"reflection"``}
                Padding mode for outside grid values. Defaults to ``self.padding_mode``.
                See also: https://pytorch.org/docs/stable/generated/torch.nn.functional.grid_sample.html
                When `USE_COMPILED` is `True`, this argument uses an integer to represent the padding mode.
                See also: https://docs.monai.io/en/stable/networks.html#grid-pull (experimental).
                When `mode` is an integer, using numpy/cupy backends, this argument accepts
                {'reflect', 'grid-mirror', 'constant', 'grid-constant', 'nearest', 'mirror', 'grid-wrap', 'wrap'}.
                See also: https://docs.scipy.org/doc/scipy/reference/generated/scipy.ndimage.map_coordinates.html
            dtype: data type for resampling computation. Defaults to ``self.dtype``.
                To be compatible with other modules, the output data type is always `float32`.
            align_corners: Defaults to ``self.align_corners``.
                See also: https://pytorch.org/docs/stable/generated/torch.nn.functional.grid_sample.html

        See also:
            :py:const:`monai.config.USE_COMPILED`
        """
        img = convert_to_tensor(img, track_meta=get_track_meta())
        if grid is None:
            return img
        _device = img.device if isinstance(img, torch.Tensor) else self.device
        _dtype = dtype or self.dtype or img.dtype
        _align_corners = self.align_corners if align_corners is None else align_corners
        img_t, *_ = convert_data_type(img, torch.Tensor, dtype=_dtype, device=_device)
        grid_t, *_ = convert_to_dst_type(grid, img_t, dtype=grid.dtype, wrap_sequence=True)
        grid_t = grid_t.clone(memory_format=torch.contiguous_format)

        if self.norm_coords:
            grid_t[-1] = where(grid_t[-1] != 0, grid_t[-1], 1.0)  # type: ignore
        sr = min(len(img_t.shape[1:]), 3)

        _interp_mode = self.mode if mode is None else mode
        _padding_mode = self.padding_mode if padding_mode is None else padding_mode
        if look_up_option(str(_interp_mode), SplineMode, default=None) is not None:
            self._backend = TransformBackends.NUMPY
        else:
            self._backend = TransformBackends.TORCH

        if USE_COMPILED or self._backend == TransformBackends.NUMPY:
            if self.norm_coords:
                for i, dim in enumerate(img_t.shape[1 : 1 + sr]):
                    grid_t[i] += max(dim, 2) / 2.0 - 0.5 if _align_corners else max(dim, 2) / 2.0
            grid_t = grid_t[:sr]
            if USE_COMPILED and self._backend == TransformBackends.TORCH:  # compiled is using torch backend param name
                grid_t = moveaxis(grid_t, 0, -1)  # type: ignore
                bound = 1 if _padding_mode == "reflection" else _padding_mode
                if _interp_mode == "bicubic":
                    interp = 3
                elif _interp_mode == "bilinear":
                    interp = 1
                else:
                    interp = GridSampleMode(_interp_mode)  # type: ignore
                out = grid_pull(
                    img_t.unsqueeze(0),
                    grid_t.unsqueeze(0).to(img_t),
                    bound=bound,
                    extrapolate=True,
                    interpolation=interp,
                )[0]
            elif self._backend == TransformBackends.NUMPY:
                is_cuda = img_t.is_cuda
                img_np = (convert_to_cupy if is_cuda else convert_to_numpy)(img_t, wrap_sequence=True)
                grid_np, *_ = convert_to_dst_type(grid_t, img_np, dtype=grid_t.dtype, wrap_sequence=True)
                _map_coord = (cupy_ndi if is_cuda else np_ndi).map_coordinates
                out = (cupy if is_cuda else np).stack(
                    [
                        _map_coord(c, grid_np, order=int(_interp_mode), mode=look_up_option(_padding_mode, NdimageMode))
                        for c in img_np
                    ]
                )
                out = convert_to_dst_type(out, img_t)[0]
        else:
            if self.norm_coords:
                for i, dim in enumerate(img_t.shape[1 : 1 + sr]):
                    if _align_corners:
                        grid_t[i] *= 2.0 / (max(2, dim) - 1.0)
                    else:
                        grid_t[i] = (2.0 / max(2, dim)) * grid_t[i] + (1 / max(2, dim))
            index_ordering: list[int] = list(range(sr - 1, -1, -1))
            grid_t = moveaxis(grid_t[index_ordering], 0, -1)  # type: ignore
            out = torch.nn.functional.grid_sample(
                img_t.unsqueeze(0),
                grid_t.unsqueeze(0).to(img_t),
                mode=GridSampleMode(_interp_mode),
                padding_mode=GridSamplePadMode(_padding_mode),
                align_corners=self.align_corners,
            )[0]
        out_val, *_ = convert_to_dst_type(out, dst=img, dtype=np.float32)
        return out_val


class Affine(InvertibleTransform, LazyTransform):
    """
    Transform ``img`` given the affine parameters.
    A tutorial is available: https://github.com/Project-MONAI/tutorials/blob/0.6.0/modules/transforms_demo_2d.ipynb.

    """

    backend = list(set(AffineGrid.backend) & set(Resample.backend))

    def __init__(
        self,
        rotate_params: Sequence[float] | float | None = None,
        shear_params: Sequence[float] | float | None = None,
        translate_params: Sequence[float] | float | None = None,
        scale_params: Sequence[float] | float | None = None,
        affine: NdarrayOrTensor | None = None,
        spatial_size: Sequence[int] | int | None = None,
        mode: str | int = GridSampleMode.BILINEAR,
        padding_mode: str = GridSamplePadMode.REFLECTION,
        normalized: bool = False,
        device: torch.device | None = None,
        dtype: DtypeLike = np.float32,
        align_corners: bool = True,
        image_only: bool = False,
    ) -> None:
        """
        The affine transformations are applied in rotate, shear, translate, scale order.

        Args:
            rotate_params: a rotation angle in radians, a scalar for 2D image, a tuple of 3 floats for 3D.
                Defaults to no rotation.
            shear_params: shearing factors for affine matrix, take a 3D affine as example::

                [
                    [1.0, params[0], params[1], 0.0],
                    [params[2], 1.0, params[3], 0.0],
                    [params[4], params[5], 1.0, 0.0],
                    [0.0, 0.0, 0.0, 1.0],
                ]

                a tuple of 2 floats for 2D, a tuple of 6 floats for 3D. Defaults to no shearing.
            translate_params: a tuple of 2 floats for 2D, a tuple of 3 floats for 3D. Translation is in
                pixel/voxel relative to the center of the input image. Defaults to no translation.
            scale_params: scale factor for every spatial dims. a tuple of 2 floats for 2D,
                a tuple of 3 floats for 3D. Defaults to `1.0`.
            affine: If applied, ignore the params (`rotate_params`, etc.) and use the
                supplied matrix. Should be square with each side = num of image spatial
                dimensions + 1.
            spatial_size: output image spatial size.
                if `spatial_size` and `self.spatial_size` are not defined, or smaller than 1,
                the transform will use the spatial size of `img`.
                if some components of the `spatial_size` are non-positive values, the transform will use the
                corresponding components of img size. For example, `spatial_size=(32, -1)` will be adapted
                to `(32, 64)` if the second spatial dimension size of img is `64`.
            mode: {``"bilinear"``, ``"nearest"``} or spline interpolation order 0-5 (integers).
                Interpolation mode to calculate output values. Defaults to ``"bilinear"``.
                See also: https://pytorch.org/docs/stable/generated/torch.nn.functional.grid_sample.html
                When it's an integer, the numpy (cpu tensor)/cupy (cuda tensor) backends will be used
                and the value represents the order of the spline interpolation.
                See also: https://docs.scipy.org/doc/scipy/reference/generated/scipy.ndimage.map_coordinates.html
            padding_mode: {``"zeros"``, ``"border"``, ``"reflection"``}
                Padding mode for outside grid values. Defaults to ``"reflection"``.
                See also: https://pytorch.org/docs/stable/generated/torch.nn.functional.grid_sample.html
                When `mode` is an integer, using numpy/cupy backends, this argument accepts
                {'reflect', 'grid-mirror', 'constant', 'grid-constant', 'nearest', 'mirror', 'grid-wrap', 'wrap'}.
                See also: https://docs.scipy.org/doc/scipy/reference/generated/scipy.ndimage.map_coordinates.html
            normalized: indicating whether the provided `affine` is defined to include a normalization
                transform converting the coordinates from `[-(size-1)/2, (size-1)/2]` (defined in ``create_grid``) to
                `[0, size - 1]` or `[-1, 1]` in order to be compatible with the underlying resampling API.
                If `normalized=False`, additional coordinate normalization will be applied before resampling.
                See also: :py:func:`monai.networks.utils.normalize_transform`.
            device: device on which the tensor will be allocated.
            dtype: data type for resampling computation. Defaults to ``float32``.
                If ``None``, use the data type of input data. To be compatible with other modules,
                the output data type is always `float32`.
            align_corners: Defaults to True.
                See also: https://pytorch.org/docs/stable/generated/torch.nn.functional.grid_sample.html
            image_only: if True return only the image volume, otherwise return (image, affine).

        """
        self.affine_grid = AffineGrid(
            rotate_params=rotate_params,
            shear_params=shear_params,
            translate_params=translate_params,
            scale_params=scale_params,
            affine=affine,
            dtype=dtype,
            align_corners=align_corners,
            device=device,
        )
        self.image_only = image_only
        self.norm_coord = not normalized
        self.resampler = Resample(norm_coords=self.norm_coord, device=device, dtype=dtype, align_corners=align_corners)
        self.spatial_size = spatial_size
        self.mode = mode
        self.padding_mode: str = padding_mode

        self._grid = None
        self._affine = None
        self._sp_size = None

    @LazyTransform.lazy_evaluation.setter  # type: ignore
    def lazy_evaluation(self, val: bool) -> None:
        self.affine_grid.lazy_evaluation = val
        self._lazy_evaluation = val

    def __call__(
        self,
        img: torch.Tensor,
        spatial_size: Sequence[int] | int | None = None,
        mode: str | int | None = None,
        padding_mode: str | None = None,
    ) -> torch.Tensor | tuple[torch.Tensor, NdarrayOrTensor]:
        """
        Args:
            img: shape must be (num_channels, H, W[, D]),
            spatial_size: output image spatial size.
                if `spatial_size` and `self.spatial_size` are not defined, or smaller than 1,
                the transform will use the spatial size of `img`.
                if `img` has two spatial dimensions, `spatial_size` should have 2 elements [h, w].
                if `img` has three spatial dimensions, `spatial_size` should have 3 elements [h, w, d].
            mode: {``"bilinear"``, ``"nearest"``} or spline interpolation order 0-5 (integers).
                Interpolation mode to calculate output values. Defaults to ``self.mode``.
                See also: https://pytorch.org/docs/stable/generated/torch.nn.functional.grid_sample.html
                When it's an integer, the numpy (cpu tensor)/cupy (cuda tensor) backends will be used
                and the value represents the order of the spline interpolation.
                See also: https://docs.scipy.org/doc/scipy/reference/generated/scipy.ndimage.map_coordinates.html
            padding_mode: {``"zeros"``, ``"border"``, ``"reflection"``}
                Padding mode for outside grid values. Defaults to ``self.padding_mode``.
                See also: https://pytorch.org/docs/stable/generated/torch.nn.functional.grid_sample.html
                When `mode` is an integer, using numpy/cupy backends, this argument accepts
                {'reflect', 'grid-mirror', 'constant', 'grid-constant', 'nearest', 'mirror', 'grid-wrap', 'wrap'}.
                See also: https://docs.scipy.org/doc/scipy/reference/generated/scipy.ndimage.map_coordinates.html
        """
        img = convert_to_tensor(img, track_meta=get_track_meta())
        img_size = img.peek_pending_shape() if isinstance(img, MetaTensor) else img.shape[1:]
        sp_size = fall_back_tuple(self.spatial_size if spatial_size is None else spatial_size, img_size)
        _mode = mode if mode is not None else self.mode
        _padding_mode = padding_mode if padding_mode is not None else self.padding_mode
        if self._sp_size != sp_size:
            self._grid, self._affine = self.affine_grid(spatial_size=sp_size)  # type: ignore
            self._sp_size = sp_size  # type: ignore
        grid, affine = self._grid, self._affine

        return affine_func(  # type: ignore
            img,
            affine,
            grid,
            self.resampler,
            sp_size,
            _mode,
            _padding_mode,
            True,
            self.image_only,
            self.get_transform_info(),
        )

    @classmethod
    def compute_w_affine(cls, spatial_rank, mat, img_size, sp_size):
        r = int(spatial_rank)
        mat = to_affine_nd(r, mat)
        shift_1 = create_translate(r, [float(d - 1) / 2 for d in img_size[:r]])
        shift_2 = create_translate(r, [-float(d - 1) / 2 for d in sp_size[:r]])
        mat = shift_1 @ convert_data_type(mat, np.ndarray)[0] @ shift_2
        return mat

    def inverse(self, data: torch.Tensor) -> torch.Tensor:
        transform = self.pop_transform(data)
        orig_size = transform[TraceKeys.ORIG_SIZE]
        # Create inverse transform
        fwd_affine = transform[TraceKeys.EXTRA_INFO]["affine"]
        mode = transform[TraceKeys.EXTRA_INFO]["mode"]
        padding_mode = transform[TraceKeys.EXTRA_INFO]["padding_mode"]
        inv_affine = linalg_inv(convert_to_numpy(fwd_affine))
        inv_affine = convert_to_dst_type(inv_affine, data, dtype=inv_affine.dtype)[0]

        affine_grid = AffineGrid(affine=inv_affine)
        grid, _ = affine_grid(orig_size)
        # Apply inverse transform
        out = self.resampler(data, grid, mode, padding_mode)
        if not isinstance(out, MetaTensor):
            out = MetaTensor(out)
        out.meta = data.meta  # type: ignore
        affine = convert_data_type(out.peek_pending_affine(), torch.Tensor)[0]
        xform, *_ = convert_to_dst_type(
            Affine.compute_w_affine(len(affine) - 1, inv_affine, data.shape[1:], orig_size), affine
        )
        out.affine @= xform
        return out


class RandAffine(RandomizableTransform, InvertibleTransform, LazyTransform):
    """
    Random affine transform.
    A tutorial is available: https://github.com/Project-MONAI/tutorials/blob/0.6.0/modules/transforms_demo_2d.ipynb.

    """

    backend = Affine.backend

    def __init__(
        self,
        prob: float = 0.1,
        rotate_range: RandRange = None,
        shear_range: RandRange = None,
        translate_range: RandRange = None,
        scale_range: RandRange = None,
        spatial_size: Sequence[int] | int | None = None,
        mode: str | int = GridSampleMode.BILINEAR,
        padding_mode: str = GridSamplePadMode.REFLECTION,
        cache_grid: bool = False,
        device: torch.device | None = None,
    ) -> None:
        """
        Args:
            prob: probability of returning a randomized affine grid.
                defaults to 0.1, with 10% chance returns a randomized grid.
            rotate_range: angle range in radians. If element `i` is a pair of (min, max) values, then
                `uniform[-rotate_range[i][0], rotate_range[i][1])` will be used to generate the rotation parameter
                for the `i`th spatial dimension. If not, `uniform[-rotate_range[i], rotate_range[i])` will be used.
                This can be altered on a per-dimension basis. E.g., `((0,3), 1, ...)`: for dim0, rotation will be
                in range `[0, 3]`, and for dim1 `[-1, 1]` will be used. Setting a single value will use `[-x, x]`
                for dim0 and nothing for the remaining dimensions.
            shear_range: shear range with format matching `rotate_range`, it defines the range to randomly select
                shearing factors(a tuple of 2 floats for 2D, a tuple of 6 floats for 3D) for affine matrix,
                take a 3D affine as example::

                    [
                        [1.0, params[0], params[1], 0.0],
                        [params[2], 1.0, params[3], 0.0],
                        [params[4], params[5], 1.0, 0.0],
                        [0.0, 0.0, 0.0, 1.0],
                    ]

            translate_range: translate range with format matching `rotate_range`, it defines the range to randomly
                select pixel/voxel to translate for every spatial dims.
            scale_range: scaling range with format matching `rotate_range`. it defines the range to randomly select
                the scale factor to translate for every spatial dims. A value of 1.0 is added to the result.
                This allows 0 to correspond to no change (i.e., a scaling of 1.0).
            spatial_size: output image spatial size.
                if `spatial_size` and `self.spatial_size` are not defined, or smaller than 1,
                the transform will use the spatial size of `img`.
                if some components of the `spatial_size` are non-positive values, the transform will use the
                corresponding components of img size. For example, `spatial_size=(32, -1)` will be adapted
                to `(32, 64)` if the second spatial dimension size of img is `64`.
            mode: {``"bilinear"``, ``"nearest"``} or spline interpolation order 0-5 (integers).
                Interpolation mode to calculate output values. Defaults to ``bilinear``.
                See also: https://pytorch.org/docs/stable/generated/torch.nn.functional.grid_sample.html
                When it's an integer, the numpy (cpu tensor)/cupy (cuda tensor) backends will be used
                and the value represents the order of the spline interpolation.
                See also: https://docs.scipy.org/doc/scipy/reference/generated/scipy.ndimage.map_coordinates.html
            padding_mode: {``"zeros"``, ``"border"``, ``"reflection"``}
                Padding mode for outside grid values. Defaults to ``reflection``.
                See also: https://pytorch.org/docs/stable/generated/torch.nn.functional.grid_sample.html
                When `mode` is an integer, using numpy/cupy backends, this argument accepts
                {'reflect', 'grid-mirror', 'constant', 'grid-constant', 'nearest', 'mirror', 'grid-wrap', 'wrap'}.
                See also: https://docs.scipy.org/doc/scipy/reference/generated/scipy.ndimage.map_coordinates.html
            cache_grid: whether to cache the identity sampling grid.
                If the spatial size is not dynamically defined by input image, enabling this option could
                accelerate the transform.
            device: device on which the tensor will be allocated.

        See also:
            - :py:class:`RandAffineGrid` for the random affine parameters configurations.
            - :py:class:`Affine` for the affine transformation parameters configurations.

        """
        RandomizableTransform.__init__(self, prob)

        self.rand_affine_grid = RandAffineGrid(
            rotate_range=rotate_range,
            shear_range=shear_range,
            translate_range=translate_range,
            scale_range=scale_range,
            device=device,
        )
        self.resampler = Resample(device=device)

        self.spatial_size = spatial_size
        self.cache_grid = cache_grid
        self._cached_grid = self._init_identity_cache()
        self.mode = mode
        self.padding_mode: str = padding_mode

    @LazyTransform.lazy_evaluation.setter  # type: ignore
    def lazy_evaluation(self, val: bool) -> None:
        self._lazy_evaluation = val
        self.rand_affine_grid.lazy_evaluation = val

    def _init_identity_cache(self):
        """
        Create cache of the identity grid if cache_grid=True and spatial_size is known.
        """
        if self.lazy_evaluation:
            return None
        if self.spatial_size is None:
            if self.cache_grid:
                warnings.warn(
                    "cache_grid=True is not compatible with the dynamic spatial_size, please specify 'spatial_size'."
                )
            return None
        _sp_size = ensure_tuple(self.spatial_size)
        _ndim = len(_sp_size)
        if _sp_size != fall_back_tuple(_sp_size, [1] * _ndim) or _sp_size != fall_back_tuple(_sp_size, [2] * _ndim):
            # dynamic shape because it falls back to different outcomes
            if self.cache_grid:
                warnings.warn(
                    "cache_grid=True is not compatible with the dynamic spatial_size "
                    f"'spatial_size={self.spatial_size}', please specify 'spatial_size'."
                )
            return None
        return create_grid(spatial_size=_sp_size, device=self.rand_affine_grid.device, backend="torch")

    def get_identity_grid(self, spatial_size: Sequence[int]):
        """
        Return a cached or new identity grid depends on the availability.

        Args:
            spatial_size: non-dynamic spatial size
        """
        if self.lazy_evaluation:
            return None
        ndim = len(spatial_size)
        if spatial_size != fall_back_tuple(spatial_size, [1] * ndim) or spatial_size != fall_back_tuple(
            spatial_size, [2] * ndim
        ):
            raise RuntimeError(f"spatial_size should not be dynamic, got {spatial_size}.")
        return (
            create_grid(spatial_size=spatial_size, device=self.rand_affine_grid.device, backend="torch")
            if self._cached_grid is None
            else self._cached_grid
        )

    def set_random_state(self, seed: int | None = None, state: np.random.RandomState | None = None) -> RandAffine:
        self.rand_affine_grid.set_random_state(seed, state)
        super().set_random_state(seed, state)
        return self

    def randomize(self, data: Any | None = None) -> None:
        super().randomize(None)
        if not self._do_transform:
            return None
        self.rand_affine_grid.randomize()

    def __call__(
        self,
        img: torch.Tensor,
        spatial_size: Sequence[int] | int | None = None,
        mode: str | int | None = None,
        padding_mode: str | None = None,
        randomize: bool = True,
        grid=None,
    ) -> torch.Tensor:
        """
        Args:
            img: shape must be (num_channels, H, W[, D]),
            spatial_size: output image spatial size.
                if `spatial_size` and `self.spatial_size` are not defined, or smaller than 1,
                the transform will use the spatial size of `img`.
                if `img` has two spatial dimensions, `spatial_size` should have 2 elements [h, w].
                if `img` has three spatial dimensions, `spatial_size` should have 3 elements [h, w, d].
            mode: {``"bilinear"``, ``"nearest"``} or spline interpolation order 0-5 (integers).
                Interpolation mode to calculate output values. Defaults to ``self.mode``.
                See also: https://pytorch.org/docs/stable/generated/torch.nn.functional.grid_sample.html
                When it's an integer, the numpy (cpu tensor)/cupy (cuda tensor) backends will be used
                and the value represents the order of the spline interpolation.
                See also: https://docs.scipy.org/doc/scipy/reference/generated/scipy.ndimage.map_coordinates.html
            padding_mode: {``"zeros"``, ``"border"``, ``"reflection"``}
                Padding mode for outside grid values. Defaults to ``self.padding_mode``.
                See also: https://pytorch.org/docs/stable/generated/torch.nn.functional.grid_sample.html
                When `mode` is an integer, using numpy/cupy backends, this argument accepts
                {'reflect', 'grid-mirror', 'constant', 'grid-constant', 'nearest', 'mirror', 'grid-wrap', 'wrap'}.
                See also: https://docs.scipy.org/doc/scipy/reference/generated/scipy.ndimage.map_coordinates.html
            randomize: whether to execute `randomize()` function first, default to True.
            grid: precomputed grid to be used (mainly to accelerate `RandAffined`).

        """
        if randomize:
            self.randomize()
        # if not doing transform and spatial size doesn't change, nothing to do
        # except convert to float and device
        sp_size = fall_back_tuple(self.spatial_size if spatial_size is None else spatial_size, img.shape[1:])
        do_resampling = self._do_transform or (sp_size != ensure_tuple(img.shape[1:]))
        _mode = mode if mode is not None else self.mode
        _padding_mode = padding_mode if padding_mode is not None else self.padding_mode
        img = convert_to_tensor(img, track_meta=get_track_meta())
        if self.lazy_evaluation:
            if self._do_transform:
                affine = self.rand_affine_grid(sp_size, grid=grid, randomize=randomize)
            else:
                affine = convert_to_dst_type(torch.eye(len(sp_size) + 1), img, dtype=self.rand_affine_grid.dtype)[0]
        else:
            if grid is None:
                grid = self.get_identity_grid(sp_size)
                if self._do_transform:
                    grid = self.rand_affine_grid(grid=grid, randomize=randomize)
            affine = self.rand_affine_grid.get_transformation_matrix()  # type: ignore
        return affine_func(  # type: ignore
            img,
            affine,
            grid,
            self.resampler,
            sp_size,
            _mode,
            _padding_mode,
            do_resampling,
            True,
            self.get_transform_info(),
        )

    def inverse(self, data: torch.Tensor) -> torch.Tensor:
        transform = self.pop_transform(data)
        # if transform was not performed nothing to do.
        if not transform[TraceKeys.EXTRA_INFO]["do_resampling"]:
            return data
        orig_size = transform[TraceKeys.ORIG_SIZE]
        orig_size = fall_back_tuple(orig_size, data.shape[1:])
        # Create inverse transform
        fwd_affine = transform[TraceKeys.EXTRA_INFO]["affine"]
        mode = transform[TraceKeys.EXTRA_INFO]["mode"]
        padding_mode = transform[TraceKeys.EXTRA_INFO]["padding_mode"]
        inv_affine = linalg_inv(convert_to_numpy(fwd_affine))
        inv_affine = convert_to_dst_type(inv_affine, data, dtype=inv_affine.dtype)[0]
        affine_grid = AffineGrid(affine=inv_affine)
        grid, _ = affine_grid(orig_size)

        # Apply inverse transform
        out = self.resampler(data, grid, mode, padding_mode)
        if not isinstance(out, MetaTensor):
            out = MetaTensor(out)
        out.meta = data.meta  # type: ignore
        affine = convert_data_type(out.peek_pending_affine(), torch.Tensor)[0]
        xform, *_ = convert_to_dst_type(
            Affine.compute_w_affine(len(affine) - 1, inv_affine, data.shape[1:], orig_size), affine
        )
        out.affine @= xform
        return out


class Rand2DElastic(RandomizableTransform):
    """
    Random elastic deformation and affine in 2D.
    A tutorial is available: https://github.com/Project-MONAI/tutorials/blob/0.6.0/modules/transforms_demo_2d.ipynb.

    """

    backend = Resample.backend

    def __init__(
        self,
        spacing: tuple[float, float] | float,
        magnitude_range: tuple[float, float],
        prob: float = 0.1,
        rotate_range: RandRange = None,
        shear_range: RandRange = None,
        translate_range: RandRange = None,
        scale_range: RandRange = None,
        spatial_size: tuple[int, int] | int | None = None,
        mode: str | int = GridSampleMode.BILINEAR,
        padding_mode: str = GridSamplePadMode.REFLECTION,
        device: torch.device | None = None,
    ) -> None:
        """
        Args:
            spacing : distance in between the control points.
            magnitude_range: the random offsets will be generated from ``uniform[magnitude[0], magnitude[1])``.
            prob: probability of returning a randomized elastic transform.
                defaults to 0.1, with 10% chance returns a randomized elastic transform,
                otherwise returns a ``spatial_size`` centered area extracted from the input image.
            rotate_range: angle range in radians. If element `i` is a pair of (min, max) values, then
                `uniform[-rotate_range[i][0], rotate_range[i][1])` will be used to generate the rotation parameter
                for the `i`th spatial dimension. If not, `uniform[-rotate_range[i], rotate_range[i])` will be used.
                This can be altered on a per-dimension basis. E.g., `((0,3), 1, ...)`: for dim0, rotation will be
                in range `[0, 3]`, and for dim1 `[-1, 1]` will be used. Setting a single value will use `[-x, x]`
                for dim0 and nothing for the remaining dimensions.
            shear_range: shear range with format matching `rotate_range`, it defines the range to randomly select
                shearing factors(a tuple of 2 floats for 2D) for affine matrix, take a 2D affine as example::

                    [
                        [1.0, params[0], 0.0],
                        [params[1], 1.0, 0.0],
                        [0.0, 0.0, 1.0],
                    ]

            translate_range: translate range with format matching `rotate_range`, it defines the range to randomly
                select pixel to translate for every spatial dims.
            scale_range: scaling range with format matching `rotate_range`. it defines the range to randomly select
                the scale factor to translate for every spatial dims. A value of 1.0 is added to the result.
                This allows 0 to correspond to no change (i.e., a scaling of 1.0).
            spatial_size: specifying output image spatial size [h, w].
                if `spatial_size` and `self.spatial_size` are not defined, or smaller than 1,
                the transform will use the spatial size of `img`.
                if some components of the `spatial_size` are non-positive values, the transform will use the
                corresponding components of img size. For example, `spatial_size=(32, -1)` will be adapted
                to `(32, 64)` if the second spatial dimension size of img is `64`.
            mode: {``"bilinear"``, ``"nearest"``} or spline interpolation order 0-5 (integers).
                Interpolation mode to calculate output values. Defaults to ``"bilinear"``.
                See also: https://pytorch.org/docs/stable/generated/torch.nn.functional.grid_sample.html
                When it's an integer, the numpy (cpu tensor)/cupy (cuda tensor) backends will be used
                and the value represents the order of the spline interpolation.
                See also: https://docs.scipy.org/doc/scipy/reference/generated/scipy.ndimage.map_coordinates.html
            padding_mode: {``"zeros"``, ``"border"``, ``"reflection"``}
                Padding mode for outside grid values. Defaults to ``"reflection"``.
                See also: https://pytorch.org/docs/stable/generated/torch.nn.functional.grid_sample.html
                When `mode` is an integer, using numpy/cupy backends, this argument accepts
                {'reflect', 'grid-mirror', 'constant', 'grid-constant', 'nearest', 'mirror', 'grid-wrap', 'wrap'}.
                See also: https://docs.scipy.org/doc/scipy/reference/generated/scipy.ndimage.map_coordinates.html
            device: device on which the tensor will be allocated.

        See also:
            - :py:class:`RandAffineGrid` for the random affine parameters configurations.
            - :py:class:`Affine` for the affine transformation parameters configurations.

        """
        RandomizableTransform.__init__(self, prob)
        self.deform_grid = RandDeformGrid(spacing=spacing, magnitude_range=magnitude_range, device=device)
        self.rand_affine_grid = RandAffineGrid(
            rotate_range=rotate_range,
            shear_range=shear_range,
            translate_range=translate_range,
            scale_range=scale_range,
            device=device,
        )
        self.resampler = Resample(device=device)

        self.device = device
        self.spatial_size = spatial_size
        self.mode = mode
        self.padding_mode: str = padding_mode

    def set_random_state(self, seed: int | None = None, state: np.random.RandomState | None = None) -> Rand2DElastic:
        self.deform_grid.set_random_state(seed, state)
        self.rand_affine_grid.set_random_state(seed, state)
        super().set_random_state(seed, state)
        return self

    def set_device(self, device):
        self.deform_grid.device = device
        self.rand_affine_grid.device = device
        self.resampler.device = device
        self.device = device

    def randomize(self, spatial_size: Sequence[int]) -> None:
        super().randomize(None)
        if not self._do_transform:
            return None
        self.deform_grid.randomize(spatial_size)
        self.rand_affine_grid.randomize()

    def __call__(
        self,
        img: torch.Tensor,
        spatial_size: tuple[int, int] | int | None = None,
        mode: str | int | None = None,
        padding_mode: str | None = None,
        randomize: bool = True,
    ) -> torch.Tensor:
        """
        Args:
            img: shape must be (num_channels, H, W),
            spatial_size: specifying output image spatial size [h, w].
                if `spatial_size` and `self.spatial_size` are not defined, or smaller than 1,
                the transform will use the spatial size of `img`.
            mode: {``"bilinear"``, ``"nearest"``} or spline interpolation order 0-5 (integers).
                Interpolation mode to calculate output values. Defaults to ``self.mode``.
                See also: https://pytorch.org/docs/stable/generated/torch.nn.functional.grid_sample.html
                When it's an integer, the numpy (cpu tensor)/cupy (cuda tensor) backends will be used
                and the value represents the order of the spline interpolation.
                See also: https://docs.scipy.org/doc/scipy/reference/generated/scipy.ndimage.map_coordinates.html
            padding_mode: {``"zeros"``, ``"border"``, ``"reflection"``}
                Padding mode for outside grid values. Defaults to ``self.padding_mode``.
                See also: https://pytorch.org/docs/stable/generated/torch.nn.functional.grid_sample.html
                When `mode` is an integer, using numpy/cupy backends, this argument accepts
                {'reflect', 'grid-mirror', 'constant', 'grid-constant', 'nearest', 'mirror', 'grid-wrap', 'wrap'}.
                See also: https://docs.scipy.org/doc/scipy/reference/generated/scipy.ndimage.map_coordinates.html
            randomize: whether to execute `randomize()` function first, default to True.
        """
        sp_size = fall_back_tuple(self.spatial_size if spatial_size is None else spatial_size, img.shape[1:])
        if randomize:
            self.randomize(spatial_size=sp_size)

        if self._do_transform:
            grid = self.deform_grid(spatial_size=sp_size)
            grid = self.rand_affine_grid(grid=grid)
            grid = torch.nn.functional.interpolate(
                recompute_scale_factor=True,
                input=grid.unsqueeze(0),
                scale_factor=list(ensure_tuple(self.deform_grid.spacing)),
                mode=InterpolateMode.BICUBIC.value,
                align_corners=False,
            )
            grid = CenterSpatialCrop(roi_size=sp_size)(grid[0])
        else:
            _device = img.device if isinstance(img, torch.Tensor) else self.device
            grid = cast(torch.Tensor, create_grid(spatial_size=sp_size, device=_device, backend="torch"))
        out: torch.Tensor = self.resampler(
            img,
            grid,
            mode=mode if mode is not None else self.mode,
            padding_mode=padding_mode if padding_mode is not None else self.padding_mode,
        )
        return out


class Rand3DElastic(RandomizableTransform):
    """
    Random elastic deformation and affine in 3D.
    A tutorial is available: https://github.com/Project-MONAI/tutorials/blob/0.6.0/modules/transforms_demo_2d.ipynb.

    """

    backend = Resample.backend

    def __init__(
        self,
        sigma_range: tuple[float, float],
        magnitude_range: tuple[float, float],
        prob: float = 0.1,
        rotate_range: RandRange = None,
        shear_range: RandRange = None,
        translate_range: RandRange = None,
        scale_range: RandRange = None,
        spatial_size: tuple[int, int, int] | int | None = None,
        mode: str | int = GridSampleMode.BILINEAR,
        padding_mode: str = GridSamplePadMode.REFLECTION,
        device: torch.device | None = None,
    ) -> None:
        """
        Args:
            sigma_range: a Gaussian kernel with standard deviation sampled from
                ``uniform[sigma_range[0], sigma_range[1])`` will be used to smooth the random offset grid.
            magnitude_range: the random offsets on the grid will be generated from
                ``uniform[magnitude[0], magnitude[1])``.
            prob: probability of returning a randomized elastic transform.
                defaults to 0.1, with 10% chance returns a randomized elastic transform,
                otherwise returns a ``spatial_size`` centered area extracted from the input image.
            rotate_range: angle range in radians. If element `i` is a pair of (min, max) values, then
                `uniform[-rotate_range[i][0], rotate_range[i][1])` will be used to generate the rotation parameter
                for the `i`th spatial dimension. If not, `uniform[-rotate_range[i], rotate_range[i])` will be used.
                This can be altered on a per-dimension basis. E.g., `((0,3), 1, ...)`: for dim0, rotation will be
                in range `[0, 3]`, and for dim1 `[-1, 1]` will be used. Setting a single value will use `[-x, x]`
                for dim0 and nothing for the remaining dimensions.
            shear_range: shear range with format matching `rotate_range`, it defines the range to randomly select
                shearing factors(a tuple of 6 floats for 3D) for affine matrix, take a 3D affine as example::

                    [
                        [1.0, params[0], params[1], 0.0],
                        [params[2], 1.0, params[3], 0.0],
                        [params[4], params[5], 1.0, 0.0],
                        [0.0, 0.0, 0.0, 1.0],
                    ]

            translate_range: translate range with format matching `rotate_range`, it defines the range to randomly
                select voxel to translate for every spatial dims.
            scale_range: scaling range with format matching `rotate_range`. it defines the range to randomly select
                the scale factor to translate for every spatial dims. A value of 1.0 is added to the result.
                This allows 0 to correspond to no change (i.e., a scaling of 1.0).
            spatial_size: specifying output image spatial size [h, w, d].
                if `spatial_size` and `self.spatial_size` are not defined, or smaller than 1,
                the transform will use the spatial size of `img`.
                if some components of the `spatial_size` are non-positive values, the transform will use the
                corresponding components of img size. For example, `spatial_size=(32, 32, -1)` will be adapted
                to `(32, 32, 64)` if the third spatial dimension size of img is `64`.
            mode: {``"bilinear"``, ``"nearest"``} or spline interpolation order 0-5 (integers).
                Interpolation mode to calculate output values. Defaults to ``"bilinear"``.
                See also: https://pytorch.org/docs/stable/generated/torch.nn.functional.grid_sample.html
                When it's an integer, the numpy (cpu tensor)/cupy (cuda tensor) backends will be used
                and the value represents the order of the spline interpolation.
                See also: https://docs.scipy.org/doc/scipy/reference/generated/scipy.ndimage.map_coordinates.html
            padding_mode: {``"zeros"``, ``"border"``, ``"reflection"``}
                Padding mode for outside grid values. Defaults to ``"reflection"``.
                See also: https://pytorch.org/docs/stable/generated/torch.nn.functional.grid_sample.html
                When `mode` is an integer, using numpy/cupy backends, this argument accepts
                {'reflect', 'grid-mirror', 'constant', 'grid-constant', 'nearest', 'mirror', 'grid-wrap', 'wrap'}.
                See also: https://docs.scipy.org/doc/scipy/reference/generated/scipy.ndimage.map_coordinates.html
            device: device on which the tensor will be allocated.

        See also:
            - :py:class:`RandAffineGrid` for the random affine parameters configurations.
            - :py:class:`Affine` for the affine transformation parameters configurations.

        """
        RandomizableTransform.__init__(self, prob)
        self.rand_affine_grid = RandAffineGrid(
            rotate_range=rotate_range,
            shear_range=shear_range,
            translate_range=translate_range,
            scale_range=scale_range,
            device=device,
        )
        self.resampler = Resample(device=device)

        self.sigma_range = sigma_range
        self.magnitude_range = magnitude_range
        self.spatial_size = spatial_size
        self.mode = mode
        self.padding_mode: str = padding_mode
        self.device = device

        self.rand_offset: np.ndarray
        self.magnitude = 1.0
        self.sigma = 1.0

    def set_random_state(self, seed: int | None = None, state: np.random.RandomState | None = None) -> Rand3DElastic:
        self.rand_affine_grid.set_random_state(seed, state)
        super().set_random_state(seed, state)
        return self

    def set_device(self, device):
        self.rand_affine_grid.device = device
        self.resampler.device = device
        self.device = device

    def randomize(self, grid_size: Sequence[int]) -> None:
        super().randomize(None)
        if not self._do_transform:
            return None
        self.rand_offset = self.R.uniform(-1.0, 1.0, [3] + list(grid_size)).astype(np.float32, copy=False)
        self.magnitude = self.R.uniform(self.magnitude_range[0], self.magnitude_range[1])
        self.sigma = self.R.uniform(self.sigma_range[0], self.sigma_range[1])
        self.rand_affine_grid.randomize()

    def __call__(
        self,
        img: torch.Tensor,
        spatial_size: tuple[int, int, int] | int | None = None,
        mode: str | int | None = None,
        padding_mode: str | None = None,
        randomize: bool = True,
    ) -> torch.Tensor:
        """
        Args:
            img: shape must be (num_channels, H, W, D),
            spatial_size: specifying spatial 3D output image spatial size [h, w, d].
                if `spatial_size` and `self.spatial_size` are not defined, or smaller than 1,
                the transform will use the spatial size of `img`.
            mode: {``"bilinear"``, ``"nearest"``} or spline interpolation order 0-5 (integers).
                Interpolation mode to calculate output values. Defaults to ``self.mode``.
                See also: https://pytorch.org/docs/stable/generated/torch.nn.functional.grid_sample.html
                When it's an integer, the numpy (cpu tensor)/cupy (cuda tensor) backends will be used
                and the value represents the order of the spline interpolation.
                See also: https://docs.scipy.org/doc/scipy/reference/generated/scipy.ndimage.map_coordinates.html
            padding_mode: {``"zeros"``, ``"border"``, ``"reflection"``}
                Padding mode for outside grid values. Defaults to ``self.padding_mode``.
                See also: https://pytorch.org/docs/stable/generated/torch.nn.functional.grid_sample.html
                When `mode` is an integer, using numpy/cupy backends, this argument accepts
                {'reflect', 'grid-mirror', 'constant', 'grid-constant', 'nearest', 'mirror', 'grid-wrap', 'wrap'}.
                See also: https://docs.scipy.org/doc/scipy/reference/generated/scipy.ndimage.map_coordinates.html
            randomize: whether to execute `randomize()` function first, default to True.
        """
        sp_size = fall_back_tuple(self.spatial_size if spatial_size is None else spatial_size, img.shape[1:])
        if randomize:
            self.randomize(grid_size=sp_size)

        _device = img.device if isinstance(img, torch.Tensor) else self.device
        grid = create_grid(spatial_size=sp_size, device=_device, backend="torch")
        if self._do_transform:
            if self.rand_offset is None:
                raise RuntimeError("rand_offset is not initialized.")
            gaussian = GaussianFilter(3, self.sigma, 3.0).to(device=_device)
            offset = torch.as_tensor(self.rand_offset, device=_device).unsqueeze(0)
            grid[:3] += gaussian(offset)[0] * self.magnitude
            grid = self.rand_affine_grid(grid=grid)
        out: torch.Tensor = self.resampler(
            img,
            grid,  # type: ignore
            mode=mode if mode is not None else self.mode,
            padding_mode=padding_mode if padding_mode is not None else self.padding_mode,
        )
        return out


class GridDistortion(Transform):
    backend = [TransformBackends.TORCH]

    def __init__(
        self,
        num_cells: tuple[int] | int,
        distort_steps: Sequence[Sequence[float]],
        mode: str | int = GridSampleMode.BILINEAR,
        padding_mode: str = GridSamplePadMode.BORDER,
        device: torch.device | None = None,
    ) -> None:
        """
        Grid distortion transform. Refer to:
        https://github.com/albumentations-team/albumentations/blob/master/albumentations/augmentations/transforms.py

        Args:
            num_cells: number of grid cells on each dimension.
            distort_steps: This argument is a list of tuples, where each tuple contains the distort steps of the
                corresponding dimensions (in the order of H, W[, D]). The length of each tuple equals to `num_cells + 1`.
                Each value in the tuple represents the distort step of the related cell.
            mode: {``"bilinear"``, ``"nearest"``} or spline interpolation order 0-5 (integers).
                Interpolation mode to calculate output values. Defaults to ``"bilinear"``.
                See also: https://pytorch.org/docs/stable/generated/torch.nn.functional.grid_sample.html
                When it's an integer, the numpy (cpu tensor)/cupy (cuda tensor) backends will be used
                and the value represents the order of the spline interpolation.
                See also: https://docs.scipy.org/doc/scipy/reference/generated/scipy.ndimage.map_coordinates.html
            padding_mode: {``"zeros"``, ``"border"``, ``"reflection"``}
                Padding mode for outside grid values. Defaults to ``"border"``.
                See also: https://pytorch.org/docs/stable/generated/torch.nn.functional.grid_sample.html
                When `mode` is an integer, using numpy/cupy backends, this argument accepts
                {'reflect', 'grid-mirror', 'constant', 'grid-constant', 'nearest', 'mirror', 'grid-wrap', 'wrap'}.
                See also: https://docs.scipy.org/doc/scipy/reference/generated/scipy.ndimage.map_coordinates.html
            device: device on which the tensor will be allocated.

        """
        self.resampler = Resample(mode=mode, padding_mode=padding_mode, device=device)
        self.num_cells = num_cells
        self.distort_steps = distort_steps
        self.device = device

    def __call__(
        self,
        img: torch.Tensor,
        distort_steps: Sequence[Sequence] | None = None,
        mode: str | None = None,
        padding_mode: str | None = None,
    ) -> torch.Tensor:
        """
        Args:
            img: shape must be (num_channels, H, W[, D]).
            distort_steps: This argument is a list of tuples, where each tuple contains the distort steps of the
                corresponding dimensions (in the order of H, W[, D]). The length of each tuple equals to `num_cells + 1`.
                Each value in the tuple represents the distort step of the related cell.
            mode: {``"bilinear"``, ``"nearest"``} or spline interpolation order 0-5 (integers).
                Interpolation mode to calculate output values. Defaults to ``self.mode``.
                See also: https://pytorch.org/docs/stable/generated/torch.nn.functional.grid_sample.html
                When it's an integer, the numpy (cpu tensor)/cupy (cuda tensor) backends will be used
                and the value represents the order of the spline interpolation.
                See also: https://docs.scipy.org/doc/scipy/reference/generated/scipy.ndimage.map_coordinates.html
            padding_mode: {``"zeros"``, ``"border"``, ``"reflection"``}
                Padding mode for outside grid values. Defaults to ``self.padding_mode``.
                See also: https://pytorch.org/docs/stable/generated/torch.nn.functional.grid_sample.html
                When `mode` is an integer, using numpy/cupy backends, this argument accepts
                {'reflect', 'grid-mirror', 'constant', 'grid-constant', 'nearest', 'mirror', 'grid-wrap', 'wrap'}.
                See also: https://docs.scipy.org/doc/scipy/reference/generated/scipy.ndimage.map_coordinates.html

        """
        distort_steps = self.distort_steps if distort_steps is None else distort_steps
        if len(img.shape) != len(distort_steps) + 1:
            raise ValueError("the spatial size of `img` does not match with the length of `distort_steps`")

        all_ranges = []
        num_cells = ensure_tuple_rep(self.num_cells, len(img.shape) - 1)
        for dim_idx, dim_size in enumerate(img.shape[1:]):
            dim_distort_steps = distort_steps[dim_idx]
            ranges = torch.zeros(dim_size, dtype=torch.float32)
            cell_size = dim_size // num_cells[dim_idx]
            prev = 0
            for idx in range(num_cells[dim_idx] + 1):
                start = int(idx * cell_size)
                end = start + cell_size
                if end > dim_size:
                    end = dim_size
                    cur = dim_size
                else:
                    cur = prev + cell_size * dim_distort_steps[idx]
                ranges[start:end] = torch.linspace(prev, cur, end - start)
                prev = cur
            ranges = ranges - (dim_size - 1.0) / 2.0
            all_ranges.append(ranges)

        coords = meshgrid_ij(*all_ranges)
        grid = torch.stack([*coords, torch.ones_like(coords[0])])

        return self.resampler(img, grid=grid, mode=mode, padding_mode=padding_mode)


class RandGridDistortion(RandomizableTransform):
    backend = [TransformBackends.TORCH]

    def __init__(
        self,
        num_cells: tuple[int] | int = 5,
        prob: float = 0.1,
        distort_limit: tuple[float, float] | float = (-0.03, 0.03),
        mode: str | int = GridSampleMode.BILINEAR,
        padding_mode: str = GridSamplePadMode.BORDER,
        device: torch.device | None = None,
    ) -> None:
        """
        Random grid distortion transform. Refer to:
        https://github.com/albumentations-team/albumentations/blob/master/albumentations/augmentations/transforms.py

        Args:
            num_cells: number of grid cells on each dimension.
            prob: probability of returning a randomized grid distortion transform. Defaults to 0.1.
            distort_limit: range to randomly distort.
                If single number, distort_limit is picked from (-distort_limit, distort_limit).
                Defaults to (-0.03, 0.03).
            mode: {``"bilinear"``, ``"nearest"``} or spline interpolation order 0-5 (integers).
                Interpolation mode to calculate output values. Defaults to ``"bilinear"``.
                See also: https://pytorch.org/docs/stable/generated/torch.nn.functional.grid_sample.html
                When it's an integer, the numpy (cpu tensor)/cupy (cuda tensor) backends will be used
                and the value represents the order of the spline interpolation.
                See also: https://docs.scipy.org/doc/scipy/reference/generated/scipy.ndimage.map_coordinates.html
            padding_mode: {``"zeros"``, ``"border"``, ``"reflection"``}
                Padding mode for outside grid values. Defaults to ``"border"``.
                See also: https://pytorch.org/docs/stable/generated/torch.nn.functional.grid_sample.html
                When `mode` is an integer, using numpy/cupy backends, this argument accepts
                {'reflect', 'grid-mirror', 'constant', 'grid-constant', 'nearest', 'mirror', 'grid-wrap', 'wrap'}.
                See also: https://docs.scipy.org/doc/scipy/reference/generated/scipy.ndimage.map_coordinates.html
            device: device on which the tensor will be allocated.

        """
        RandomizableTransform.__init__(self, prob)
        self.num_cells = num_cells
        if isinstance(distort_limit, (int, float)):
            self.distort_limit = (min(-distort_limit, distort_limit), max(-distort_limit, distort_limit))
        else:
            self.distort_limit = (min(distort_limit), max(distort_limit))
        self.distort_steps: Sequence[Sequence[float]] = ((1.0,),)
        self.grid_distortion = GridDistortion(
            num_cells=num_cells, distort_steps=self.distort_steps, mode=mode, padding_mode=padding_mode, device=device
        )

    def randomize(self, spatial_shape: Sequence[int]) -> None:
        super().randomize(None)
        if not self._do_transform:
            return
        self.distort_steps = tuple(
            tuple(1.0 + self.R.uniform(low=self.distort_limit[0], high=self.distort_limit[1], size=n_cells + 1))
            for n_cells in ensure_tuple_rep(self.num_cells, len(spatial_shape))
        )

    def __call__(
        self, img: torch.Tensor, mode: str | None = None, padding_mode: str | None = None, randomize: bool = True
    ) -> torch.Tensor:
        """
        Args:
            img: shape must be (num_channels, H, W[, D]).
            mode: {``"bilinear"``, ``"nearest"``} or spline interpolation order 0-5 (integers).
                Interpolation mode to calculate output values. Defaults to ``self.mode``.
                See also: https://pytorch.org/docs/stable/generated/torch.nn.functional.grid_sample.html
                When it's an integer, the numpy (cpu tensor)/cupy (cuda tensor) backends will be used
                and the value represents the order of the spline interpolation.
                See also: https://docs.scipy.org/doc/scipy/reference/generated/scipy.ndimage.map_coordinates.html
            padding_mode: {``"zeros"``, ``"border"``, ``"reflection"``}
                Padding mode for outside grid values. Defaults to ``self.padding_mode``.
                See also: https://pytorch.org/docs/stable/generated/torch.nn.functional.grid_sample.html
                When `mode` is an integer, using numpy/cupy backends, this argument accepts
                {'reflect', 'grid-mirror', 'constant', 'grid-constant', 'nearest', 'mirror', 'grid-wrap', 'wrap'}.
                See also: https://docs.scipy.org/doc/scipy/reference/generated/scipy.ndimage.map_coordinates.html
            randomize: whether to shuffle the random factors using `randomize()`, default to True.
        """
        if randomize:
            self.randomize(img.shape[1:])
        if not self._do_transform:
            return convert_to_tensor(img, track_meta=get_track_meta())  # type: ignore
        return self.grid_distortion(img, distort_steps=self.distort_steps, mode=mode, padding_mode=padding_mode)


class GridSplit(Transform, MultiSampleTrait):
    """
    Split the image into patches based on the provided grid in 2D.

    Args:
        grid: a tuple define the shape of the grid upon which the image is split. Defaults to (2, 2)
        size: a tuple or an integer that defines the output patch sizes.
            If it's an integer, the value will be repeated for each dimension.
            The default is None, where the patch size will be inferred from the grid shape.

    Example:
        Given an image (torch.Tensor or numpy.ndarray) with size of (3, 10, 10) and a grid of (2, 2),
        it will return a Tensor or array with the size of (4, 3, 5, 5).
        Here, if the `size` is provided, the returned shape will be (4, 3, size, size)

    Note: This transform currently support only image with two spatial dimensions.
    """

    backend = [TransformBackends.TORCH, TransformBackends.NUMPY]

    def __init__(self, grid: tuple[int, int] = (2, 2), size: int | tuple[int, int] | None = None):
        # Grid size
        self.grid = grid

        # Patch size
        self.size = None if size is None else ensure_tuple_rep(size, len(self.grid))

    def __call__(
        self, image: NdarrayOrTensor, size: int | tuple[int, int] | np.ndarray | None = None
    ) -> list[NdarrayOrTensor]:
        input_size = self.size if size is None else ensure_tuple_rep(size, len(self.grid))

        if self.grid == (1, 1) and input_size is None:
            return [image]

        split_size, steps = self._get_params(image.shape[1:], input_size)
        patches: list[NdarrayOrTensor]
        as_strided_func: Callable
        if isinstance(image, torch.Tensor):
            as_strided_func = torch.as_strided
            c_stride, x_stride, y_stride = image.stride()  # type: ignore
        elif isinstance(image, np.ndarray):
            as_strided_func = np.lib.stride_tricks.as_strided
            c_stride, x_stride, y_stride = image.strides
        else:
            raise ValueError(f"Input type [{type(image)}] is not supported.")

        x_step, y_step = steps
        n_channels = image.shape[0]
        strided_image = as_strided_func(
            image,
            (*self.grid, n_channels, split_size[0], split_size[1]),
            (x_stride * x_step, y_stride * y_step, c_stride, x_stride, y_stride),
        )
        # Flatten the first two dimensions
        strided_image = strided_image.reshape(-1, *strided_image.shape[2:])
        # Make a list of contiguous patches
        if isinstance(image, torch.Tensor):
            patches = [p.contiguous() for p in strided_image]
        elif isinstance(image, np.ndarray):
            patches = [np.ascontiguousarray(p) for p in strided_image]

        return patches

    def _get_params(self, image_size: Sequence[int] | np.ndarray, size: Sequence[int] | np.ndarray | None = None):
        """
        Calculate the size and step required for splitting the image
        Args:
            The size of the input image
        """
        if size is None:
            # infer each sub-image size from the image size and the grid
            size = tuple(image_size[i] // self.grid[i] for i in range(len(self.grid)))

        if any(size[i] > image_size[i] for i in range(len(self.grid))):
            raise ValueError(f"The image size ({image_size})is smaller than the requested split size ({size})")

        steps = tuple(
            (image_size[i] - size[i]) // (self.grid[i] - 1) if self.grid[i] > 1 else image_size[i]
            for i in range(len(self.grid))
        )

        return size, steps


class GridPatch(Transform, MultiSampleTrait):
    """
    Extract all the patches sweeping the entire image in a row-major sliding-window manner with possible overlaps.
    It can sort the patches and return all or a subset of them.

    Args:
        patch_size: size of patches to generate slices for, 0 or None selects whole dimension
        offset: offset of starting position in the array, default is 0 for each dimension.
        num_patches: number of patches to return. Defaults to None, which returns all the available patches.
            If the required patches are more than the available patches, padding will be applied.
        overlap: the amount of overlap of neighboring patches in each dimension (a value between 0.0 and 1.0).
            If only one float number is given, it will be applied to all dimensions. Defaults to 0.0.
        sort_fn: when `num_patches` is provided, it determines if keep patches with highest values (`"max"`),
            lowest values (`"min"`), or in their default order (`None`). Default to None.
        threshold: a value to keep only the patches whose sum of intensities are less than the threshold.
            Defaults to no filtering.
        pad_mode: refer to NumpyPadMode and PytorchPadMode. If None, no padding will be applied. Defaults to ``"constant"``.
        pad_kwargs: other arguments for the `np.pad` or `torch.pad` function.

    Returns:
        MetaTensor: A MetaTensor consisting of a batch of all the patches with associated metadata

    """

    backend = [TransformBackends.TORCH, TransformBackends.NUMPY]

    def __init__(
        self,
        patch_size: Sequence[int],
        offset: Sequence[int] | None = None,
        num_patches: int | None = None,
        overlap: Sequence[float] | float = 0.0,
        sort_fn: str | None = None,
        threshold: float | None = None,
        pad_mode: str = PytorchPadMode.CONSTANT,
        **pad_kwargs,
    ):
        self.patch_size = ensure_tuple(patch_size)
        self.offset = ensure_tuple(offset) if offset else (0,) * len(self.patch_size)
        self.pad_mode: NumpyPadMode | None = convert_pad_mode(dst=np.zeros(1), mode=pad_mode) if pad_mode else None
        self.pad_kwargs = pad_kwargs
        self.overlap = overlap
        self.num_patches = num_patches
        self.sort_fn = sort_fn.lower() if sort_fn else None
        self.threshold = threshold

    def filter_threshold(self, image_np: np.ndarray, locations: np.ndarray):
        """
        Filter the patches and their locations according to a threshold
        Args:
            image_np: a numpy.ndarray representing a stack of patches
            locations: a numpy.ndarray representing the stack of location of each patch
        """
        if self.threshold is not None:
            n_dims = len(image_np.shape)
            idx = np.argwhere(image_np.sum(axis=tuple(range(1, n_dims))) < self.threshold).reshape(-1)
            image_np = image_np[idx]
            locations = locations[idx]
        return image_np, locations

    def filter_count(self, image_np: np.ndarray, locations: np.ndarray):
        """
        Sort the patches based on the sum of their intensity, and just keep `self.num_patches` of them.
        Args:
            image_np: a numpy.ndarray representing a stack of patches
            locations: a numpy.ndarray representing the stack of location of each patch
        """
        if self.sort_fn is None:
            image_np = image_np[: self.num_patches]
            locations = locations[: self.num_patches]
        elif self.num_patches is not None:
            n_dims = len(image_np.shape)
            if self.sort_fn == GridPatchSort.MIN:
                idx = np.argsort(image_np.sum(axis=tuple(range(1, n_dims))))
            elif self.sort_fn == GridPatchSort.MAX:
                idx = np.argsort(-image_np.sum(axis=tuple(range(1, n_dims))))
            else:
                raise ValueError(f'`sort_fn` should be either "min", "max" or None! {self.sort_fn} provided!')
            idx = idx[: self.num_patches]
            image_np = image_np[idx]
            locations = locations[idx]
        return image_np, locations

    def __call__(self, array: NdarrayOrTensor):
        # create the patch iterator which sweeps the image row-by-row
        array_np, *_ = convert_data_type(array, np.ndarray)
        patch_iterator = iter_patch(
            array_np,
            patch_size=(None,) + self.patch_size,  # expand to have the channel dim
            start_pos=(0,) + self.offset,  # expand to have the channel dim
            overlap=self.overlap,
            copy_back=False,
            mode=self.pad_mode,
            **self.pad_kwargs,
        )
        patches = list(zip(*patch_iterator))
        patched_image = np.array(patches[0])
        locations = np.array(patches[1])[:, 1:, 0]  # only keep the starting location

        # Filter patches
        if self.num_patches:
            patched_image, locations = self.filter_count(patched_image, locations)
        elif self.threshold:
            patched_image, locations = self.filter_threshold(patched_image, locations)

        # Pad the patch list to have the requested number of patches
        if self.num_patches:
            padding = self.num_patches - len(patched_image)
            if padding > 0:
                patched_image = np.pad(
                    patched_image,
                    [[0, padding], [0, 0]] + [[0, 0]] * len(self.patch_size),
                    constant_values=self.pad_kwargs.get("constant_values", 0),
                )
                locations = np.pad(locations, [[0, padding], [0, 0]], constant_values=0)

        # Convert to MetaTensor
        metadata = array.meta if isinstance(array, MetaTensor) else MetaTensor.get_default_meta()
        metadata[WSIPatchKeys.LOCATION] = locations.T
        metadata[WSIPatchKeys.COUNT] = len(locations)
        metadata["spatial_shape"] = np.tile(np.array(self.patch_size), (len(locations), 1)).T
        output = MetaTensor(x=patched_image, meta=metadata)
        output.is_batch = True

        return output


class RandGridPatch(GridPatch, RandomizableTransform, MultiSampleTrait):
    """
    Extract all the patches sweeping the entire image in a row-major sliding-window manner with possible overlaps,
    and with random offset for the minimal corner of the image, (0,0) for 2D and (0,0,0) for 3D.
    It can sort the patches and return all or a subset of them.

    Args:
        patch_size: size of patches to generate slices for, 0 or None selects whole dimension
        min_offset: the minimum range of offset to be selected randomly. Defaults to 0.
        max_offset: the maximum range of offset to be selected randomly.
            Defaults to image size modulo patch size.
        num_patches: number of patches to return. Defaults to None, which returns all the available patches.
        overlap: the amount of overlap of neighboring patches in each dimension (a value between 0.0 and 1.0).
            If only one float number is given, it will be applied to all dimensions. Defaults to 0.0.
        sort_fn: when `num_patches` is provided, it determines if keep patches with highest values (`"max"`),
            lowest values (`"min"`), or in their default order (`None`). Default to None.
        threshold: a value to keep only the patches whose sum of intensities are less than the threshold.
            Defaults to no filtering.
        pad_mode: refer to NumpyPadMode and PytorchPadMode. If None, no padding will be applied. Defaults to ``"constant"``.
        pad_kwargs: other arguments for the `np.pad` or `torch.pad` function.

    Returns:
        MetaTensor: A MetaTensor consisting of a batch of all the patches with associated metadata

    """

    backend = [TransformBackends.TORCH, TransformBackends.NUMPY]

    def __init__(
        self,
        patch_size: Sequence[int],
        min_offset: Sequence[int] | int | None = None,
        max_offset: Sequence[int] | int | None = None,
        num_patches: int | None = None,
        overlap: Sequence[float] | float = 0.0,
        sort_fn: str | None = None,
        threshold: float | None = None,
        pad_mode: str = PytorchPadMode.CONSTANT,
        **pad_kwargs,
    ):
        super().__init__(
            patch_size=patch_size,
            offset=(),
            num_patches=num_patches,
            overlap=overlap,
            sort_fn=sort_fn,
            threshold=threshold,
            pad_mode=pad_mode,
            **pad_kwargs,
        )
        self.min_offset = min_offset
        self.max_offset = max_offset

    def randomize(self, array):
        if self.min_offset is None:
            min_offset = (0,) * len(self.patch_size)
        else:
            min_offset = ensure_tuple_rep(self.min_offset, len(self.patch_size))
        if self.max_offset is None:
            max_offset = tuple(s % p for s, p in zip(array.shape[1:], self.patch_size))
        else:
            max_offset = ensure_tuple_rep(self.max_offset, len(self.patch_size))

        self.offset = tuple(self.R.randint(low=low, high=high + 1) for low, high in zip(min_offset, max_offset))

    def __call__(self, array: NdarrayOrTensor, randomize: bool = True):
        if randomize:
            self.randomize(array)
        return super().__call__(array)<|MERGE_RESOLUTION|>--- conflicted
+++ resolved
@@ -33,7 +33,6 @@
 from monai.networks.utils import meshgrid_ij
 from monai.transforms.croppad.array import CenterSpatialCrop, ResizeWithPadOrCrop
 from monai.transforms.inverse import InvertibleTransform
-<<<<<<< HEAD
 from monai.transforms.spatial.functional import (
     affine_func,
     flip,
@@ -44,11 +43,8 @@
     spatial_resample,
     zoom,
 )
+from monai.transforms.traits import MultiSampleTrait
 from monai.transforms.transform import LazyTransform, Randomizable, RandomizableTransform, Transform
-=======
-from monai.transforms.traits import MultiSampleTrait
-from monai.transforms.transform import Randomizable, RandomizableTransform, Transform
->>>>>>> 94e9e178
 from monai.transforms.utils import (
     convert_pad_mode,
     create_control_grid,
