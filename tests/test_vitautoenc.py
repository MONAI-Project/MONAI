--- conflicted
+++ resolved
@@ -93,11 +93,7 @@
         ]
     )
     def test_ill_arg(
-<<<<<<< HEAD
-        self, in_channels, img_size, patch_size, hidden_size, mlp_dim, num_layers, num_heads, pos_embed, dropout_rate
-=======
         self, in_channels, img_size, patch_size, hidden_size, mlp_dim, num_layers, num_heads, proj_type, dropout_rate
->>>>>>> 7b9a523c
     ):
         with self.assertRaises(ValueError):
             ViTAutoEnc(
@@ -108,11 +104,7 @@
                 mlp_dim=mlp_dim,
                 num_layers=num_layers,
                 num_heads=num_heads,
-<<<<<<< HEAD
-                pos_embed=pos_embed,
-=======
                 proj_type=proj_type,
->>>>>>> 7b9a523c
                 dropout_rate=dropout_rate,
             )
 
