import subprocess
from copy import deepcopy
import os

import torch
import shutil

from monai.apps.auto3dseg.data_analyzer import DataAnalyzer
from monai.apps.auto3dseg.bundle_gen import BundleGen
from monai.apps.auto3dseg.hpo_gen import NNIGen
from monai.apps.auto3dseg.ensemble_builder import AlgoEnsembleBestByFold, AlgoEnsembleBuilder, AlgoEnsembleBestN
from monai.apps.auto3dseg.utils import import_bundle_algo_history, export_bundle_algo_history
from monai.apps.utils import get_logger
from monai.auto3dseg.utils import algo_to_pickle
from monai.transforms import SaveImage
from monai.bundle import ConfigParser
from monai.utils.enums import AlgoEnsembleKeys
from monai.utils.module import look_up_option, optional_import

from typing import Optional
from time import sleep

logger = get_logger(module_name=__name__)

nni, has_nni = optional_import("nni")

class AutoRunner:
    """
    Auto3Dseg interface for minimal usage

    Args:
        input: path to a configuration file (yaml) that contains datalist, dataroot, and other params.
                The config will be in a form of {"modality": "ct", "datalist": "path_to_json_datalist", "dataroot":
                "path_dir_data"}
        work_dir: working directory to save the intermediate results
        analyze: on/off switch for data analyzer
        algo_gen: on/off switch for algoGen
        train: on/off switch for sequential schedule of model training
        no_cache: if no_cache is True, it will reset the status and not use any previous results

    Examples:

        ..code-block:: python
            work_dir = "./work_dir"
            filename = "path_to_data_cfg"
            runner = AutoRunner(data_src_cfg_filename, work_dir)
            runner.run()

        ..code-block:: python
            work_dir = "./work_dir"
            filename = "path_to_data_cfg"
            runner = AutoRunner(data_src_cfg_filename, work_dir)
            train_param = {
                "CUDA_VISIBLE_DEVICES": [0],
                "num_iterations": 8,
                "num_iterations_per_validation": 4,
                "num_images_per_batch": 2,
                "num_epochs": 2,
            }
            runner.set_training_params(train_param)  # 2 epochs
            runner.run()

    Notes:
        Expected results in the work_dir as below.
            work_dir/
            ├── algorithm_templates # bundle algo templates (scripts/configs)
            ├── cache.yaml          # Autorunner will automatically cache results to save time
            ├── datastats.yaml      # datastats of the dataset
            ├── dints_0             # network scripts/configs/checkpoints and pickle object of the algo
            ├── ensemble_output     # the prediction of testing datasets from the ensemble of the algos 
            ├── input.yaml          # copy of the input data source configs
            ├── segresnet_0         # network scripts/configs/checkpoints and pickle object of the algo
            ├── segresnet2d_0       # network scripts/configs/checkpoints and pickle object of the algo
            └── swinunetr_0         # network scripts/configs/checkpoints and pickle object of the algo
    """
    def __init__(
        self,
        work_dir: str = './work_dir',
        input: Optional[str] = None,
        analyze: bool = True,
        algo_gen: bool = True,
        train: bool = True,
        hpo: bool = False,
        hpo_backend: str = 'nni',
        hpo_search_space = {},
        ensemble: bool = True,
        not_use_cache: bool = False,
<<<<<<< HEAD
        **kwargs
    ):  
=======
    ):
>>>>>>> a5c470ed
        if not os.path.isdir(work_dir):
            logger.info(f"{work_dir} does not exists. Creating...")
            os.makedirs(work_dir)
            logger.info(f"{work_dir} created to save all results")
        else:
            logger.info(f"Work directory {work_dir} is used to save all results")

        self.work_dir = os.path.abspath(work_dir)

        if input is None:
            input = os.path.join(self.work_dir, 'input.yaml')
        else:
            if not os.path.isfile(input):
                raise ValueError(f"{input} is not a valid file")

        self.data_src_cfg_name = os.path.join(self.work_dir, 'input.yaml')
        shutil.copy(input, self.data_src_cfg_name)
        logger.info(f"Loading {input} for AutoRunner and making a copy in {self.data_src_cfg_name}")
        self.data_src_cfg = ConfigParser.load_config_file(self.data_src_cfg_name)

        self.not_use_cache = not_use_cache
        self.cache_filename = os.path.join(self.work_dir, 'cache.yaml')
        self.cache = self.check_cache()
        self.export_cache()
<<<<<<< HEAD
        
        # Whether we need all the steps or not
=======

        # Whether we need analyze, or not
>>>>>>> a5c470ed
        self.analyze = self.check_analyze(analyze)
        self.algo_gen = self.check_algo_gen(algo_gen)
        self.train = self.check_train(train)
        self.ensemble = ensemble  # last step, no need to check

        # intermediate variables
        self.dataroot = self.data_src_cfg["dataroot"]
        self.datalist_filename = self.data_src_cfg["datalist"]
        self.datastats_filename = os.path.join(self.work_dir, 'datastats.yaml')
        self.set_training_params()
        self.set_num_fold()
        self.set_prediction_params()
        self.save_image = self.set_image_save_transform(kwargs)
        self.set_ensemble_method()
        
        # hpo 
        if hpo_backend.lower() != "nni":
            raise NotImplementedError("HPOGen backend only supports NNI")
        self.hpo = hpo and has_nni
        self.set_hpo_params()
        self.search_space = {}
        self.hpo_tasks = 0

    def check_cache(self):
        """
        Check if there is cached results for each step in the current working directory

        Returns:
            a dict of cache results. The result will be ``empty_cache`` whose all ``has_cache`` keys are False,
                if not_use_cache is set to True, or ther is no cache file in the directory
        """
        empty_cache = {
            "analyze": {"has_cache": False, "datastats_file": None},
            "algo_gen": {"has_cache": False},
            "train": {"has_cache": False},
        }
        if self.not_use_cache or not os.path.isfile(self.cache_filename):
            return empty_cache

        cache = ConfigParser.load_config_file(self.cache_filename)

        if cache["analyze"]["has_cache"]:
            # check if the file in the right format and exists.
            if not isinstance(cache["analyze"]["datastats"], str):
                cache["analyze"] = False
                cache["analyze"]["datastats"] = None

            if not os.path.isfile(cache["analyze"]["datastats"]):
                cache["analyze"]["has_cache"] = False

        if cache["algo_gen"]["has_cache"]:
            history = import_bundle_algo_history(self.work_dir, only_trained=False)
            if len(history) == 0:  # no saved algo_objects
                cache["algo_gen"]["has_cache"] = False

        if cache["train"]["has_cache"]:
            trained_history = import_bundle_algo_history(self.work_dir, only_trained=True)
            if len(trained_history) == 0:
                cache["train"]["has_cache"] = False

        return cache

    def export_cache(self):
        """
        Save the cache.yaml file in the working directory
        """
        ConfigParser.export_config_file(self.cache, self.cache_filename, fmt='yaml', default_flow_style=None)

    def check_analyze(self, analyze):
        """Set the AutoRunner to run DataAnalyzer. """

        if self.cache["analyze"]["has_cache"]:
            return False  # we can use cached result

        if analyze:
            return True   # we need to do analysis
        else:
            raise ValueError(f"cache data analysis report is not found in {self.work_dir}"
                "or the cache.yaml file is missing in the directory")

    def check_algo_gen(self, algo_gen):
        """Set the AutoRunner to run AlgoGen/BundleGen. """

        if self.cache["algo_gen"]["has_cache"]:
            return False  # we can use cached result

        if algo_gen:
            return True   # we need to do algo_gen
        else:
            raise ValueError(f"algo_object.pkl is not found in the task folders under {self.work_dir}"
                "or the cache.yaml file is missing in the directory")

    def check_train(self, train):
        """Set the AutoRunner to train network. """

        if self.cache["train"]["has_cache"]:
            return False  # we can use cached result

        if train:
            return True   # we need to do training
        else:
            raise ValueError(f"algo_object.pkl in the task folders under {self.work_dir} has no [best_metrics] key"
                "or the cache.yaml file is missing in the directory")

    def set_num_fold(self, num_fold: int = 5):
        """set number of cross validation folds"""
        if num_fold <= 0:
            raise ValueError(f"num_fold is expected to be an integer greater than zero. Now it gets {num_fold}")
        self.num_fold = num_fold

    def set_training_params(self, params=None):
        if params is None:
            gpus = [_i for _i in range(torch.cuda.device_count())]
            self.train_params = {"CUDA_VISIBLE_DEVICES": gpus}
        else:
            self.train_params = params

    def set_prediction_params(self, params=None):
        if params is None:
            self.pred_params = {"sigmoid": True}
        else:
            self.pred_params = params

    def set_hpo_params(self, params=None):
        if params is None:
            self.hpo_params = self.train_params
        else:
            self.hpo_params = params

    def set_hpo_search_space(self, search_space):
        
        value_combinations = 1
        for k, v in search_space.items():
            if '_value' not in v:
                raise ValueError(f"{search_space} key {k} value {v} has not _value")
            value_combinations *= len(v['_value'])
        
        self.search_space = search_space
        self.hpo_tasks = value_combinations

    def set_image_save_transform(self, kwargs):
        """How the ensemble output will be saved (formats/output_dir)"""

        if "output_dir" in kwargs:
            output_dir = kwargs.pop("output_dir")
        else:
            output_dir = os.path.join(self.work_dir, 'ensemble_output')
            logger.info(f"The output_dir is not specified. {output_dir} will be used to save ensemble predictions")

        if not os.path.isdir(output_dir):
            os.makedirs(output_dir)
            logger.info(f"Directory {output_dir} is created to save ensemble predictions")

        if "output_postfix" in kwargs:
            output_postfix = kwargs.pop("output_postfix")
        else:
            output_postfix = "ensemble"
        
        self.output_dir = output_dir
        return SaveImage(output_dir=output_dir, output_postfix=output_postfix, **kwargs)
    
    def set_ensemble_method(self, mode: str = 'AlgoEnsembleBestN', **kwargs):
        """"""
        self.ensemble_mode = look_up_option(mode, supported=['AlgoEnsembleBestN', 'AlgoEnsembleBestByFold'])
        if self.ensemble_mode == 'AlgoEnsembleBestN':
            n_best = kwargs.pop('n_best', False)
            n_best = 2 if not n_best else n_best 
            self.ensemble_method = AlgoEnsembleBestN(n_best=n_best)
        elif self.ensemble_mode == 'AlgoEnsembleBestByFold':
            self.ensemble_method = AlgoEnsembleBestByFold(n_fold=self.num_fold)
        else:
            raise NotImplementedError(f"Ensemble method {self.ensemble_mode} is not implemented or registerred.")
    
    def train_algo_in_sequence(self, history):
        for task in history:
            for _, algo in task.items():
                algo.train(self.train_params)
                acc = algo.get_score()
                algo_to_pickle(algo, template_path=algo.template_path, best_metrics=acc)

    def train_algo_in_hpo(self, history):
        default_nni_config = {
            "trialCodeDirectory": "." ,
            "trialGpuNumber": torch.cuda.device_count(),
            "trialConcurrency": 1,
            "maxTrialNumber": 10,
            "maxExperimentDuration": "1h",
            "tuner": {"name": "GridSearch"},
            "trainingService":{"platform": "local", "useActiveGpu": True},
        }

        last_total_tasks = len(import_bundle_algo_history(self.work_dir, only_trained=True))
        for task in history:
            for name, algo in task.items():
                nni_gen = NNIGen(algo=algo, params=self.hpo_params)
                obj_filename = nni_gen.get_obj_filename()
                nni_config = deepcopy(default_nni_config)
                nni_config.update({"experimentName": name})
                nni_config.update({"search_space": self.search_space})
                trialCommand = "python -m monai.apps.auto3dseg NNIGen run_algo " + obj_filename + " " + self.work_dir
                nni_config.update({"trialCommand": trialCommand})
                nni_config_filename = os.path.abspath(os.path.join(self.work_dir, "nni_config.yaml"))
                ConfigParser.export_config_file(nni_config, nni_config_filename, fmt='yaml', default_flow_style=None)

                max_trial = min(self.hpo_tasks, default_nni_config["maxTrialNumber"])
                cmd = "nnictl create --config " + nni_config_filename + " --port 8088"
                subprocess.run(cmd.split(), check=True)

                n_trainings = len(import_bundle_algo_history(self.work_dir, only_trained=True))
                while(n_trainings - last_total_tasks < max_trial):
                    sleep(1)
                    n_trainings = len(import_bundle_algo_history(self.work_dir, only_trained=True))

                cmd = "nnictl stop --all"
                subprocess.run(cmd.split(), check=True)
                logger.info(f"NNI completes HPO on {name}")
                last_total_tasks = n_trainings

    def run(self):
        """
        Run the autorunner
        """
        ## data analysis
        if self.analyze:
            da = DataAnalyzer(self.datalist_filename, self.dataroot, output_path=self.datastats_filename)
            da.get_all_case_stats()
            self.cache["analyze"]["has_cache"] = True
            self.cache["analyze"]["datastats"] = self.datastats_filename
            self.export_cache()
        else:
            logger.info("Found cached results and skipping data analysis...")

        ## algorithm generation
        if self.algo_gen:
            bundle_generator = BundleGen(
                algo_path=self.work_dir,
                data_stats_filename=self.datastats_filename,
                data_src_cfg_name=self.data_src_cfg_name,
            )

            bundle_generator.generate(self.work_dir, num_fold=self.num_fold)
            history = bundle_generator.get_history()
            export_bundle_algo_history(history)
            self.cache["algo_gen"]["has_cache"] = True
            self.export_cache()
        else:
            logger.info("Found cached results and skipping algorithm generation...")

        ## model training
        if self.train:
            history = import_bundle_algo_history(self.work_dir, only_trained=False)
            if not self.hpo:
                self.train_algo_in_sequence(history)
            else:
                self.train_algo_in_hpo(history)
            self.cache["train"]["has_cache"] = True
            self.export_cache()
        else:
            logger.info("Found cached results and skipping algorithm training...")

        ## model ensemble
        if self.ensemble:
            history = import_bundle_algo_history(self.work_dir, only_trained=True)
            builder = AlgoEnsembleBuilder(history, self.data_src_cfg_name)
            builder.set_ensemble_method(self.ensemble_method)
            ensembler = builder.get_ensemble()
            preds = ensembler(pred_param=self.pred_params)  # apply sigmoid to binarize the prediction
            print(f"Auto3Dseg picked the following networks to ensemble:")
            for algo in ensembler.get_algo_ensemble():
                print(algo[AlgoEnsembleKeys.ID])
                
            for pred in preds:
                self.save_image(pred)
            logger.info(f"Auto3Dseg ensemble prediction outputs are saved in {self.output_dir}.")
        
        logger.info(f"Auto3Dseg pipeline is complete successfully.")
            <|MERGE_RESOLUTION|>--- conflicted
+++ resolved
@@ -85,12 +85,8 @@
         hpo_search_space = {},
         ensemble: bool = True,
         not_use_cache: bool = False,
-<<<<<<< HEAD
         **kwargs
     ):  
-=======
-    ):
->>>>>>> a5c470ed
         if not os.path.isdir(work_dir):
             logger.info(f"{work_dir} does not exists. Creating...")
             os.makedirs(work_dir)
@@ -115,13 +111,8 @@
         self.cache_filename = os.path.join(self.work_dir, 'cache.yaml')
         self.cache = self.check_cache()
         self.export_cache()
-<<<<<<< HEAD
         
         # Whether we need all the steps or not
-=======
-
-        # Whether we need analyze, or not
->>>>>>> a5c470ed
         self.analyze = self.check_analyze(analyze)
         self.algo_gen = self.check_algo_gen(algo_gen)
         self.train = self.check_train(train)
