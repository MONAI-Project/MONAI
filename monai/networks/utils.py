# Copyright (c) MONAI Consortium
# Licensed under the Apache License, Version 2.0 (the "License");
# you may not use this file except in compliance with the License.
# You may obtain a copy of the License at
#     http://www.apache.org/licenses/LICENSE-2.0
# Unless required by applicable law or agreed to in writing, software
# distributed under the License is distributed on an "AS IS" BASIS,
# WITHOUT WARRANTIES OR CONDITIONS OF ANY KIND, either express or implied.
# See the License for the specific language governing permissions and
# limitations under the License.
"""
Utilities and types for defining networks, these depend on PyTorch.
"""

from __future__ import annotations

import io
import re
import warnings
from collections import OrderedDict
from collections.abc import Callable, Mapping, Sequence
from contextlib import contextmanager
from copy import deepcopy
from typing import Any

import numpy as np
import torch
import torch.nn as nn

from monai.apps.utils import get_logger
from monai.config import PathLike
from monai.utils.misc import ensure_tuple, save_obj, set_determinism
from monai.utils.module import look_up_option, optional_import, pytorch_after
from monai.utils.type_conversion import convert_to_dst_type, convert_to_tensor

onnx, _ = optional_import("onnx")
onnxreference, _ = optional_import("onnx.reference")
onnxruntime, _ = optional_import("onnxruntime")

__all__ = [
    "one_hot",
    "predict_segmentation",
    "normalize_transform",
    "to_norm_affine",
    "CastTempType",
    "normal_init",
    "icnr_init",
    "pixelshuffle",
    "eval_mode",
    "train_mode",
    "get_state_dict",
    "copy_model_state",
    "save_state",
    "convert_to_onnx",
    "convert_to_torchscript",
    "convert_to_trt",
    "meshgrid_ij",
    "meshgrid_xy",
    "replace_modules",
    "replace_modules_temp",
    "look_up_named_module",
    "set_named_module",
    "has_nvfuser_instance_norm",
]

logger = get_logger(module_name=__name__)

_has_nvfuser = None


def has_nvfuser_instance_norm():
    """whether the current environment has InstanceNorm3dNVFuser
    https://github.com/NVIDIA/apex/blob/23.05-devel/apex/normalization/instance_norm.py#L15-L16
    """
    global _has_nvfuser
    if _has_nvfuser is not None:
        return _has_nvfuser

    _, _has_nvfuser = optional_import("apex.normalization", name="InstanceNorm3dNVFuser")
    if not _has_nvfuser:
        return False
    try:
        import importlib

        importlib.import_module("instance_norm_nvfuser_cuda")
    except ImportError:
        _has_nvfuser = False
    return _has_nvfuser


def look_up_named_module(name: str, mod, print_all_options=False):
    """
    get the named module in `mod` by the attribute name,
    for example ``look_up_named_module(net, "features.3.1.attn")``

    Args:
        name: a string representing the module attribute.
        mod: a pytorch module to be searched (in ``mod.named_modules()``).
        print_all_options: whether to print all named modules when `name` is not found in `mod`. Defaults to False.

    Returns:
        the corresponding pytorch module's subcomponent such as ``net.features[3][1].attn``
    """
    name_str = look_up_option(
        name, {n[0] for n in mod.named_modules()}, default=None, print_all_options=print_all_options
    )
    if name_str is None:
        return None
    if name_str == "":
        return mod
    for n in name_str.split("."):
        if n.isdigit():
            mod = mod[int(n)]
        else:
            n = look_up_option(n, {item[0] for item in mod.named_modules()}, default=None, print_all_options=False)
            if n is None:
                return None
            mod = getattr(mod, n)
    return mod


def set_named_module(mod, name: str, new_layer):
    """
    look up `name` in `mod` and replace the layer with `new_layer`, return the updated `mod`.

    Args:
        mod: a pytorch module to be updated.
        name: a string representing the target module attribute.
        new_layer: a new module replacing the corresponding layer at ``mod.name``.

    Returns:
        an updated ``mod``

    See also: :py:func:`monai.networks.utils.look_up_named_module`.
    """
    mods_attr = name.rsplit(".", 1)
    submods, attr = mods_attr if len(mods_attr) == 2 else ("", name)
    if not attr:
        return new_layer
    _mod = look_up_named_module(submods, mod)
    setattr(_mod, attr, new_layer)
    return mod


def one_hot(labels: torch.Tensor, num_classes: int, dtype: torch.dtype = torch.float, dim: int = 1) -> torch.Tensor:
    """
    For every value v in `labels`, the value in the output will be either 1 or 0. Each vector along the `dim`-th
    dimension has the "one-hot" format, i.e., it has a total length of `num_classes`,
    with a one and `num_class-1` zeros.
    Note that this will include the background label, thus a binary mask should be treated as having two classes.

    Args:
        labels: input tensor of integers to be converted into the 'one-hot' format. Internally `labels` will be
            converted into integers `labels.long()`.
        num_classes: number of output channels, the corresponding length of `labels[dim]` will be converted to
            `num_classes` from `1`.
        dtype: the data type of the output one_hot label.
        dim: the dimension to be converted to `num_classes` channels from `1` channel, should be non-negative number.

    Example:

    For a tensor `labels` of dimensions [B]1[spatial_dims], return a tensor of dimensions `[B]N[spatial_dims]`
    when `num_classes=N` number of classes and `dim=1`.

    .. code-block:: python

        from monai.networks.utils import one_hot
        import torch

        a = torch.randint(0, 2, size=(1, 2, 2, 2))
        out = one_hot(a, num_classes=2, dim=0)
        print(out.shape)  # torch.Size([2, 2, 2, 2])

        a = torch.randint(0, 2, size=(2, 1, 2, 2, 2))
        out = one_hot(a, num_classes=2, dim=1)
        print(out.shape)  # torch.Size([2, 2, 2, 2, 2])

    """

    # if `dim` is bigger, add singleton dim at the end
    if labels.ndim < dim + 1:
        shape = list(labels.shape) + [1] * (dim + 1 - len(labels.shape))
        labels = torch.reshape(labels, shape)

    sh = list(labels.shape)

    if sh[dim] != 1:
        raise AssertionError("labels should have a channel with length equal to one.")

    sh[dim] = num_classes

    o = torch.zeros(size=sh, dtype=dtype, device=labels.device)
    labels = o.scatter_(dim=dim, index=labels.long(), value=1)

    return labels


def predict_segmentation(logits: torch.Tensor, mutually_exclusive: bool = False, threshold: float = 0.0) -> Any:
    """
    Given the logits from a network, computing the segmentation by thresholding all values above 0
    if multi-labels task, computing the `argmax` along the channel axis if multi-classes task,
    logits has shape `BCHW[D]`.

    Args:
        logits: raw data of model output.
        mutually_exclusive: if True, `logits` will be converted into a binary matrix using
            a combination of argmax, which is suitable for multi-classes task. Defaults to False.
        threshold: thresholding the prediction values if multi-labels task.
    """
    if not mutually_exclusive:
        return (logits >= threshold).int()
    if logits.shape[1] == 1:
        warnings.warn("single channel prediction, `mutually_exclusive=True` ignored, use threshold instead.")
        return (logits >= threshold).int()
    return logits.argmax(1, keepdim=True)


def normalize_transform(
    shape,
    device: torch.device | str | None = None,
    dtype: torch.dtype | None = None,
    align_corners: bool = False,
    zero_centered: bool = False,
) -> torch.Tensor:
    """
    Compute an affine matrix according to the input shape.
    The transform normalizes the homogeneous image coordinates to the
    range of `[-1, 1]`.  Currently the following source coordinates are supported:

        - `align_corners=False`, `zero_centered=False`, normalizing from ``[-0.5, d-0.5]``.
        - `align_corners=True`, `zero_centered=False`, normalizing from ``[0, d-1]``.
        - `align_corners=False`, `zero_centered=True`, normalizing from ``[-(d-1)/2, (d-1)/2]``.
        - `align_corners=True`, `zero_centered=True`, normalizing from ``[-d/2, d/2]``.

    Args:
        shape: input spatial shape, a sequence of integers.
        device: device on which the returned affine will be allocated.
        dtype: data type of the returned affine
        align_corners: if True, consider -1 and 1 to refer to the centers of the
            corner pixels rather than the image corners.
            See also: https://pytorch.org/docs/stable/nn.functional.html#torch.nn.functional.grid_sample
        zero_centered: whether the coordinates are normalized from a zero-centered range, default to `False`.
            Setting this flag and `align_corners` will jointly specify the normalization source range.
    """
    shape = convert_to_tensor(shape, torch.float64, device=device, wrap_sequence=True, track_meta=False)
    norm = shape.clone().detach().to(dtype=torch.float64, device=device)  # no in-place change
    if align_corners:
        norm[norm <= 1.0] = 2.0
        norm = 2.0 / (norm if zero_centered else norm - 1.0)
        norm = torch.diag(torch.cat((norm, torch.ones((1,), dtype=torch.float64, device=device))))
        if not zero_centered:  # else shift is 0
            norm[:-1, -1] = -1.0
    else:
        norm[norm <= 0.0] = 2.0
        norm = 2.0 / (norm - 1.0 if zero_centered else norm)
        norm = torch.diag(torch.cat((norm, torch.ones((1,), dtype=torch.float64, device=device))))
        if not zero_centered:
            norm[:-1, -1] = 1.0 / shape - 1.0
    norm = norm.unsqueeze(0).to(dtype=dtype)
    norm.requires_grad = False
    return norm  # type: ignore


def to_norm_affine(
    affine: torch.Tensor,
    src_size: Sequence[int],
    dst_size: Sequence[int],
    align_corners: bool = False,
    zero_centered: bool = False,
) -> torch.Tensor:
    """
    Given ``affine`` defined for coordinates in the pixel space, compute the corresponding affine
    for the normalized coordinates.

    Args:
        affine: Nxdxd batched square matrix
        src_size: source image spatial shape
        dst_size: target image spatial shape
        align_corners: if True, consider -1 and 1 to refer to the centers of the
            corner pixels rather than the image corners.
            See also: https://pytorch.org/docs/stable/nn.functional.html#torch.nn.functional.grid_sample
        zero_centered: whether the coordinates are normalized from a zero-centered range, default to `False`.
            See also: :py:func:`monai.networks.utils.normalize_transform`.

    Raises:
        TypeError: When ``affine`` is not a ``torch.Tensor``.
        ValueError: When ``affine`` is not Nxdxd.
        ValueError: When ``src_size`` or ``dst_size`` dimensions differ from ``affine``.

    """
    if not isinstance(affine, torch.Tensor):
        raise TypeError(f"affine must be a torch.Tensor but is {type(affine).__name__}.")
    if affine.ndimension() != 3 or affine.shape[1] != affine.shape[2]:
        raise ValueError(f"affine must be Nxdxd, got {tuple(affine.shape)}.")
    sr = affine.shape[1] - 1
    if sr != len(src_size) or sr != len(dst_size):
        raise ValueError(f"affine suggests {sr}D, got src={len(src_size)}D, dst={len(dst_size)}D.")

    src_xform = normalize_transform(src_size, affine.device, affine.dtype, align_corners, zero_centered)
    dst_xform = normalize_transform(dst_size, "cpu", affine.dtype, align_corners, zero_centered)
    return src_xform @ affine @ convert_to_dst_type(np.linalg.inv(dst_xform.numpy()), dst=affine)[0]  # monai#5983


def normal_init(
    m, std: float = 0.02, normal_func: Callable[[torch.Tensor, float, float], Any] = torch.nn.init.normal_
) -> None:
    """
    Initialize the weight and bias tensors of `m' and its submodules to values from a normal distribution with a
    stddev of `std'. Weight tensors of convolution and linear modules are initialized with a mean of 0, batch
    norm modules with a mean of 1. The callable `normal_func', used to assign values, should have the same arguments
    as its default normal_(). This can be used with `nn.Module.apply` to visit submodules of a network.
    """
    cname = m.__class__.__name__

    if getattr(m, "weight", None) is not None and (cname.find("Conv") != -1 or cname.find("Linear") != -1):
        normal_func(m.weight.data, 0.0, std)
        if getattr(m, "bias", None) is not None:
            nn.init.constant_(m.bias.data, 0.0)

    elif cname.find("BatchNorm") != -1:
        normal_func(m.weight.data, 1.0, std)
        nn.init.constant_(m.bias.data, 0)


def icnr_init(conv, upsample_factor, init=nn.init.kaiming_normal_):
    """
    ICNR initialization for 2D/3D kernels adapted from Aitken et al.,2017 , "Checkerboard artifact free
    sub-pixel convolution".
    """
    out_channels, in_channels, *dims = conv.weight.shape
    scale_factor = upsample_factor ** len(dims)

    oc2 = int(out_channels / scale_factor)

    kernel = torch.zeros([oc2, in_channels] + dims)
    kernel = init(kernel)
    kernel = kernel.transpose(0, 1)
    kernel = kernel.reshape(oc2, in_channels, -1)
    kernel = kernel.repeat(1, 1, scale_factor)
    kernel = kernel.reshape([in_channels, out_channels] + dims)
    kernel = kernel.transpose(0, 1)
    conv.weight.data.copy_(kernel)


def pixelshuffle(x: torch.Tensor, spatial_dims: int, scale_factor: int) -> torch.Tensor:
    """
    Apply pixel shuffle to the tensor `x` with spatial dimensions `spatial_dims` and scaling factor `scale_factor`.

    See: Shi et al., 2016, "Real-Time Single Image and Video Super-Resolution
    Using a nEfficient Sub-Pixel Convolutional Neural Network."

    See: Aitken et al., 2017, "Checkerboard artifact free sub-pixel convolution".

    Args:
        x: Input tensor
        spatial_dims: number of spatial dimensions, typically 2 or 3 for 2D or 3D
        scale_factor: factor to rescale the spatial dimensions by, must be >=1

    Returns:
        Reshuffled version of `x`.

    Raises:
        ValueError: When input channels of `x` are not divisible by (scale_factor ** spatial_dims)
    """
    dim, factor = spatial_dims, scale_factor
    input_size = list(x.size())
    batch_size, channels = input_size[:2]
    scale_divisor = factor**dim

    if channels % scale_divisor != 0:
        raise ValueError(
            f"Number of input channels ({channels}) must be evenly "
            f"divisible by scale_factor ** dimensions ({factor}**{dim}={scale_divisor})."
        )

    org_channels = int(channels // scale_divisor)
    output_size = [batch_size, org_channels] + [d * factor for d in input_size[2:]]

    indices = list(range(2, 2 + 2 * dim))
    indices = indices[dim:] + indices[:dim]
    permute_indices = [0, 1]
    for idx in range(dim):
        permute_indices.extend(indices[idx::dim])

    x = x.reshape([batch_size, org_channels] + [factor] * dim + input_size[2:])
    x = x.permute(permute_indices).reshape(output_size)
    return x


@contextmanager
def eval_mode(*nets: nn.Module):
    """
    Set network(s) to eval mode and then return to original state at the end.

    Args:
        nets: Input network(s)

    Examples

    .. code-block:: python

        t=torch.rand(1,1,16,16)
        p=torch.nn.Conv2d(1,1,3)
        print(p.training)  # True
        with eval_mode(p):
            print(p.training)  # False
            print(p(t).sum().backward())  # will correctly raise an exception as gradients are calculated
    """

    # Get original state of network(s).
    # Check the training attribute in case it's TensorRT based models which don't have this attribute.
    training = [n for n in nets if hasattr(n, "training") and n.training]

    try:
        # set to eval mode
        with torch.no_grad():
            yield [n.eval() if hasattr(n, "eval") else n for n in nets]
    finally:
        # Return required networks to training
        for n in training:
            if hasattr(n, "train"):
                n.train()


@contextmanager
def train_mode(*nets: nn.Module):
    """
    Set network(s) to train mode and then return to original state at the end.

    Args:
        nets: Input network(s)

    Examples

    .. code-block:: python

        t=torch.rand(1,1,16,16)
        p=torch.nn.Conv2d(1,1,3)
        p.eval()
        print(p.training)  # False
        with train_mode(p):
            print(p.training)  # True
            print(p(t).sum().backward())  # No exception
    """

    # Get original state of network(s)
    # Check the training attribute in case it's TensorRT based models which don't have this attribute.
    eval_list = [n for n in nets if hasattr(n, "training") and (not n.training)]

    try:
        # set to train mode
        with torch.set_grad_enabled(True):
            yield [n.train() if hasattr(n, "train") else n for n in nets]
    finally:
        # Return required networks to eval_list
        for n in eval_list:
            if hasattr(n, "eval"):
                n.eval()


def get_state_dict(obj: torch.nn.Module | Mapping):
    """
    Get the state dict of input object if has `state_dict`, otherwise, return object directly.
    For data parallel model, automatically convert it to regular model first.

    Args:
        obj: input object to check and get the state_dict.

    """
    if isinstance(obj, (nn.DataParallel, nn.parallel.DistributedDataParallel)):
        obj = obj.module
    return obj.state_dict() if hasattr(obj, "state_dict") else obj


def copy_model_state(
    dst: torch.nn.Module | Mapping,
    src: torch.nn.Module | Mapping,
    dst_prefix="",
    mapping=None,
    exclude_vars=None,
    inplace=True,
    filter_func=None,
):
    """
    Compute a module state_dict, of which the keys are the same as `dst`. The values of `dst` are overwritten
    by the ones from `src` whenever their keys match. The method provides additional `dst_prefix` for
    the `dst` key when matching them. `mapping` can be a `{"src_key": "dst_key"}` dict, indicating
    `dst[dst_prefix + dst_key] = src[src_key]`.
    This function is mainly to return a model state dict
    for loading the `src` model state into the `dst` model, `src` and `dst` can have different dict keys, but
    their corresponding values normally have the same shape.

    Args:
        dst: a pytorch module or state dict to be updated.
        src: a pytorch module or state dict used to get the values used for the update.
        dst_prefix: `dst` key prefix, so that `dst[dst_prefix + src_key]`
            will be assigned to the value of `src[src_key]`.
        mapping: a `{"src_key": "dst_key"}` dict, indicating that `dst[dst_prefix + dst_key]`
            to be assigned to the value of `src[src_key]`.
        exclude_vars: a regular expression to match the `dst` variable names,
            so that their values are not overwritten by `src`.
        inplace: whether to set the `dst` module with the updated `state_dict` via `load_state_dict`.
            This option is only available when `dst` is a `torch.nn.Module`.
        filter_func: a filter function used to filter the weights to be loaded.
            See 'filter_swinunetr' in "monai.networks.nets.swin_unetr.py".

    Examples:
        .. code-block:: python

            from monai.networks.nets import BasicUNet
            from monai.networks.utils import copy_model_state

            model_a = BasicUNet(in_channels=1, out_channels=4)
            model_b = BasicUNet(in_channels=1, out_channels=2)
            model_a_b, changed, unchanged = copy_model_state(
                model_a, model_b, exclude_vars="conv_0.conv_0", inplace=False)
            # dst model updated: 76 of 82 variables.
            model_a.load_state_dict(model_a_b)
            # <All keys matched successfully>

    Returns: an OrderedDict of the updated `dst` state, the changed, and unchanged keys.

    """
    src_dict = get_state_dict(src)
    dst_dict = OrderedDict(get_state_dict(dst))

    to_skip = {s_key for s_key in src_dict if exclude_vars and re.compile(exclude_vars).search(s_key)}

    # update dst with items from src
    all_keys, updated_keys = list(dst_dict), list()
    for s, val in src_dict.items():
        dst_key = f"{dst_prefix}{s}"
        if dst_key in dst_dict and dst_key not in to_skip and dst_dict[dst_key].shape == val.shape:
            dst_dict[dst_key] = val
            updated_keys.append(dst_key)
    for s in mapping if mapping else {}:
        dst_key = f"{dst_prefix}{mapping[s]}"
        if dst_key in dst_dict and dst_key not in to_skip:
            if dst_dict[dst_key].shape != src_dict[s].shape:
                warnings.warn(f"Param. shape changed from {dst_dict[dst_key].shape} to {src_dict[s].shape}.")
            dst_dict[dst_key] = src_dict[s]
            updated_keys.append(dst_key)
    if filter_func is not None:
        for key, value in src_dict.items():
            new_pair = filter_func(key, value)
            if new_pair is not None and new_pair[0] not in to_skip:
                dst_dict[new_pair[0]] = new_pair[1]
                updated_keys.append(new_pair[0])

    updated_keys = sorted(set(updated_keys))
    unchanged_keys = sorted(set(all_keys).difference(updated_keys))
    logger.info(f"'dst' model updated: {len(updated_keys)} of {len(dst_dict)} variables.")
    if inplace and isinstance(dst, torch.nn.Module):
        if isinstance(dst, (nn.DataParallel, nn.parallel.DistributedDataParallel)):
            dst = dst.module
        dst.load_state_dict(dst_dict)  # type: ignore
    return dst_dict, updated_keys, unchanged_keys


def save_state(src: torch.nn.Module | dict, path: PathLike, **kwargs):
    """
    Save the state dict of input source data with PyTorch `save`.
    It can save `nn.Module`, `state_dict`, a dictionary of `nn.Module` or `state_dict`.
    And automatically convert the data parallel module to regular module.
    For example::

        save_state(net, path)
        save_state(net.state_dict(), path)
        save_state({"net": net, "opt": opt}, path)
        net_dp = torch.nn.DataParallel(net)
        save_state(net_dp, path)

    Refer to: https://pytorch.org/ignite/v0.4.8/generated/ignite.handlers.DiskSaver.html.

    Args:
        src: input data to save, can be `nn.Module`, `state_dict`, a dictionary of `nn.Module` or `state_dict`.
        path: target file path to save the input object.
        kwargs: other args for the `save_obj` except for the `obj` and `path`.
            default `func` is `torch.save()`, details of the args:
            https://pytorch.org/docs/stable/generated/torch.save.html.

    """

    ckpt: dict = {}
    if isinstance(src, dict):
        for k, v in src.items():
            ckpt[k] = get_state_dict(v)
    else:
        ckpt = get_state_dict(src)

    save_obj(obj=ckpt, path=path, **kwargs)


def convert_to_onnx(
    model: nn.Module,
    inputs: Sequence[Any],
    input_names: Sequence[str] | None = None,
    output_names: Sequence[str] | None = None,
    opset_version: int | None = None,
    dynamic_axes: Mapping[str, Mapping[int, str]] | Mapping[str, Sequence[int]] | None = None,
    filename: Any | None = None,
    verify: bool = False,
    device: torch.device | None = None,
    use_ort: bool = False,
    ort_provider: Sequence[str] | None = None,
    rtol: float = 1e-4,
    atol: float = 0.0,
    use_trace: bool = True,
    **kwargs,
):
    """
    Utility to convert a model into ONNX model and optionally verify with ONNX or onnxruntime.
    See also: https://pytorch.org/docs/stable/onnx.html for how to convert a PyTorch model to ONNX.

    Args:
        model: source PyTorch model to save.
        inputs: input sample data used by pytorch.onnx.export. It is also used in ONNX model verification.
        input_names: optional input names of the ONNX model.
        output_names: optional output names of the ONNX model.
        opset_version: version of the (ai.onnx) opset to target. Must be >= 7 and not exceed
        the latest opset version supported by PyTorch, for more details:
            https://github.com/onnx/onnx/blob/main/docs/Operators.md and
            https://github.com/pytorch/pytorch/blob/master/torch/onnx/_constants.py
        dynamic_axes: specifies axes of tensors as dynamic (i.e. known only at run-time). If set to None,
            the exported model will have the shapes of all input and output tensors set to match given
            ones, for more details: https://pytorch.org/docs/stable/onnx.html#torch.onnx.export.
        filename: optional filename to save the ONNX model, if None, don't save the ONNX model.
        verify: whether to verify the ONNX model with ONNX or onnxruntime.
        device: target PyTorch device to verify the model, if None, use CUDA if available.
        use_ort: whether to use onnxruntime to verify the model.
        ort_provider": onnxruntime provider to use, default is ["CPUExecutionProvider"].
        rtol: the relative tolerance when comparing the outputs of PyTorch model and TorchScript model.
        atol: the absolute tolerance when comparing the outputs of PyTorch model and TorchScript model.
        use_trace: whether to use `torch.jit.trace` to export the torchscript model.
        kwargs: other arguments except `obj` for `torch.jit.script()` to convert model, for more details:
            https://pytorch.org/docs/master/generated/torch.jit.script.html.

    """
    model.eval()
    with torch.no_grad():
        torch_versioned_kwargs = {}
        if use_trace:
            # let torch.onnx.export to trace the model.
            mode_to_export = model
        else:
            if not pytorch_after(1, 10):
                if "example_outputs" not in kwargs:
                    # https://github.com/pytorch/pytorch/blob/release/1.9/torch/onnx/__init__.py#L182
                    raise TypeError(
                        "example_outputs is required in scripting mode before PyTorch 1.10."
                        "Please provide example outputs or use trace mode to export onnx model."
                    )
                torch_versioned_kwargs["example_outputs"] = kwargs["example_outputs"]
                del kwargs["example_outputs"]
            mode_to_export = torch.jit.script(model, **kwargs)

        if filename is None:
            f = io.BytesIO()
            torch.onnx.export(
                mode_to_export,
                tuple(inputs),
                f=f,
                input_names=input_names,
                output_names=output_names,
                dynamic_axes=dynamic_axes,
                opset_version=opset_version,
                **torch_versioned_kwargs,
            )
            onnx_model = onnx.load_model_from_string(f.getvalue())
        else:
            torch.onnx.export(
                mode_to_export,
                tuple(inputs),
                f=filename,
                input_names=input_names,
                output_names=output_names,
                dynamic_axes=dynamic_axes,
                opset_version=opset_version,
                **torch_versioned_kwargs,
            )
            onnx_model = onnx.load(filename)

    if verify:
        if device is None:
            device = torch.device("cuda" if torch.cuda.is_available() else "cpu")

        inputs = [i.to(device) if isinstance(i, torch.Tensor) else i for i in inputs]
        model = model.to(device)

        with torch.no_grad():
            set_determinism(seed=0)
            torch_out = ensure_tuple(model(*inputs), True)

        set_determinism(seed=0)
        model_input_names = [i.name for i in onnx_model.graph.input]
        input_dict = dict(zip(model_input_names, [i.cpu().numpy() for i in inputs]))
        if use_ort:
            ort_sess = onnxruntime.InferenceSession(
                onnx_model.SerializeToString(), providers=ort_provider if ort_provider else ["CPUExecutionProvider"]
            )
            onnx_out = ort_sess.run(None, input_dict)
        else:
            sess = onnxreference.ReferenceEvaluator(onnx_model)
            onnx_out = sess.run(None, input_dict)
        set_determinism(seed=None)
        # compare onnx/ort and PyTorch results
        for r1, r2 in zip(torch_out, onnx_out):
            if isinstance(r1, torch.Tensor):
                assert_fn = torch.testing.assert_close if pytorch_after(1, 11) else torch.testing.assert_allclose
                assert_fn(r1.cpu(), convert_to_tensor(r2, dtype=r1.dtype), rtol=rtol, atol=atol)  # type: ignore

    return onnx_model


def convert_to_torchscript(
    model: nn.Module,
    filename_or_obj: Any | None = None,
    extra_files: dict | None = None,
    verify: bool = False,
    inputs: Sequence[Any] | None = None,
    device: torch.device | None = None,
    rtol: float = 1e-4,
    atol: float = 0.0,
    use_trace: bool = False,
    **kwargs,
):
    """
    Utility to convert a model into TorchScript model and save to file,
    with optional input / output data verification.

    Args:
        model: source PyTorch model to save.
        filename_or_obj: if not None, specify a file-like object (has to implement write and flush)
            or a string containing a file path name to save the TorchScript model.
        extra_files: map from filename to contents which will be stored as part of the save model file.
            for more details: https://pytorch.org/docs/stable/generated/torch.jit.save.html.
        verify: whether to verify the input and output of TorchScript model.
            if `filename_or_obj` is not None, load the saved TorchScript model and verify.
        inputs: input test data to verify model, should be a sequence of data, every item maps to a argument
            of `model()` function.
        device: target device to verify the model, if None, use CUDA if available.
        rtol: the relative tolerance when comparing the outputs of PyTorch model and TorchScript model.
        atol: the absolute tolerance when comparing the outputs of PyTorch model and TorchScript model.
        use_trace: whether to use `torch.jit.trace` to export the TorchScript model.
        kwargs: other arguments except `obj` for `torch.jit.script()` or `torch.jit.trace()` (if use_trace is True)
            to convert model, for more details: https://pytorch.org/docs/master/generated/torch.jit.script.html.

    """
    model.eval()
    with torch.no_grad():
        if use_trace:
            if inputs is None:
                raise ValueError("Missing input data for tracing convert.")
            script_module = torch.jit.trace(model, example_inputs=inputs, **kwargs)
        else:
            script_module = torch.jit.script(model, **kwargs)
        if filename_or_obj is not None:
            torch.jit.save(m=script_module, f=filename_or_obj, _extra_files=extra_files)

    if verify:
        if device is None:
            device = torch.device("cuda" if torch.cuda.is_available() else "cpu")
        if inputs is None:
            raise ValueError("Missing input data for verification.")

        inputs = [i.to(device) if isinstance(i, torch.Tensor) else i for i in inputs]
        ts_model = torch.jit.load(filename_or_obj) if filename_or_obj is not None else script_module
        ts_model.eval().to(device)
        model = model.to(device)

        with torch.no_grad():
            set_determinism(seed=0)
            torch_out = ensure_tuple(model(*inputs))
            set_determinism(seed=0)
            torchscript_out = ensure_tuple(ts_model(*inputs))
            set_determinism(seed=None)
        # compare TorchScript and PyTorch results
        for r1, r2 in zip(torch_out, torchscript_out):
            if isinstance(r1, torch.Tensor) or isinstance(r2, torch.Tensor):
                assert_fn = torch.testing.assert_close if pytorch_after(1, 11) else torch.testing.assert_allclose
                assert_fn(r1, r2, rtol=rtol, atol=atol)  # type: ignore

    return script_module


def _onnx_trt_compile(
    onnx_model,
    min_shape: Sequence[int],
    opt_shape: Sequence[int],
    max_shape: Sequence[int],
    device: int,
    precision: str,
    input_names: Sequence[str] | None,
    output_names: Sequence[str] | None,
):
    """
    This function takes an ONNX model as input, exports it to a TensorRT engine, wraps the TensorRT engine
    to a TensorRT engine-based TorchScript model and return the TorchScript model.

    Args:
        onnx_model: the source ONNX model to compile.
        min_shape: the minimum input shape of the converted TensorRT model.
        opt_shape: the optimization input shape of the model, on which the TensorRT optimizes.
        max_shape: the maximum input shape of the converted TensorRT model.
        device: the target GPU index to convert and verify the model.
        precision: the weight precision of the converted TensorRT engine-based TorchScript model.
            Should be 'fp32' or 'fp16'.
        input_names: optional input names of the ONNX model. Should be a sequence like
            `['input_0', 'input_1', ..., 'input_N']` where N equals to the number of the
            model inputs.
        output_names: optional output names of the ONNX model. Should be a sequence like
            `['output_0', 'output_1', ..., 'output_N']` where N equals to the number of
            the model outputs.

    """
    trt, _ = optional_import("tensorrt", "8.5.3")
    torch_tensorrt, _ = optional_import("torch_tensorrt", "1.4.0")

    input_shapes = (min_shape, opt_shape, max_shape)
    # default to an empty list to fit the `torch_tensorrt.ts.embed_engine_in_new_module` function.
    input_names = [] if not input_names else input_names
    output_names = [] if not output_names else output_names

    # set up the TensorRT builder
    torch.cuda.set_device(device)
    logger = trt.Logger(trt.Logger.WARNING)
    builder = trt.Builder(logger)
    network = builder.create_network(1 << int(trt.NetworkDefinitionCreationFlag.EXPLICIT_BATCH))
    profile = builder.create_optimization_profile()
    if input_names:
        profile.set_shape(input_names[0], *input_shapes)

    # parse the ONNX model
    parser = trt.OnnxParser(network, logger)
    success = parser.parse(onnx_model.SerializeToString())
    if not success:
        parser_error_message = ""
        for idx in range(parser.num_errors):
            parser_error_message += parser.get_error(idx).desc() + "\n"
        raise Exception(f"TensorRT cannot parse the ONNX model, due to:\n{parser_error_message}")

    # set up the conversion configuration
    config = builder.create_builder_config()
    config.add_optimization_profile(profile)
    if precision == "fp16":
        config.set_flag(trt.BuilderFlag.FP16)
    serialized_engine = builder.build_serialized_network(network, config)
    f = io.BytesIO()
    f.write(serialized_engine)

    # wrap the serialized TensorRT engine back to a TorchScript module.
    trt_model = torch_tensorrt.ts.embed_engine_in_new_module(
        f.getvalue(),
        device=torch.device(f"cuda:{device}"),
        input_binding_names=input_names,
        output_binding_names=output_names,
    )
    return trt_model


def convert_to_trt(
    model: nn.Module,
    precision: str,
    input_shape: Sequence[int],
    dynamic_batchsize: Sequence[int] | None = None,
    use_trace: bool = False,
    filename_or_obj: Any | None = None,
    verify: bool = False,
    device: int | None = None,
    use_onnx: bool | None = False,
    onnx_input_names: Sequence[str] | None = ("input_0",),
    onnx_output_names: Sequence[str] | None = ("output_0",),
    rtol: float = 1e-2,
    atol: float = 0.0,
    **kwargs,
):
    """
    Utility to export a model into a TensorRT engine-based TorchScript model with optional input / output data verification.

    There are two ways to export a model:
    1, Torch-TensorRT way: PyTorch module ---> TorchScript module ---> TensorRT engine-based TorchScript.
    2, ONNX-TensorRT way: PyTorch module ---> TorchScript module ---> ONNX model ---> TensorRT engine --->
    TensorRT engine-based TorchScript.

    When exporting through the first way, some models suffer from the slowdown problem, since Torch-TensorRT
    may only convert a little part of the PyTorch model to the TensorRT engine. However when exporting through
    the second way, some Python data structures like `dict` are not supported. And some TorchScript models are
    not supported by the ONNX if exported through `torch.jit.script`.

    Args:
        model: a source PyTorch model to convert.
        precision: the weight precision of the converted TensorRT engine based TorchScript models. Should be 'fp32' or 'fp16'.
        input_shape: the input shape that is used to convert the model. Should be a list like [N, C, H, W] or
            [N, C, H, W, D].
        dynamic_batchsize: a sequence with three elements to define the batch size range of the input for the model to be
            converted. Should be a sequence like [MIN_BATCH, OPT_BATCH, MAX_BATCH]. After converted, the batchsize of model
            input should between `MIN_BATCH` and `MAX_BATCH` and the `OPT_BATCH` is the best performance batchsize that the
            TensorRT tries to fit. The `OPT_BATCH` should be the most frequently used input batchsize in the application,
            default to None.
        use_trace: whether using `torch.jit.trace` to convert the PyTorch model to a TorchScript model and then convert to
            a TensorRT engine based TorchScript model or an ONNX model (if `use_onnx` is True), default to False.
        filename_or_obj: if not None, specify a file-like object (has to implement write and flush) or a string containing a
            file path name to load the TensorRT engine based TorchScript model for verifying.
        verify: whether to verify the input and output of the TensorRT engine based TorchScript model.
        device: the target GPU index to convert and verify the model. If None, use #0 GPU.
        use_onnx: whether to use the ONNX-TensorRT way to export the TensorRT engine-based TorchScript model.
        onnx_input_names: optional input names of the ONNX model. This arg is only useful when `use_onnx` is True. Should be
            a sequence like `('input_0', 'input_1', ..., 'input_N')` where N equals to the number of the model inputs. If not
            given, will use `('input_0',)`, which supposes the model only has one input.
        onnx_output_names: optional output names of the ONNX model. This arg is only useful when `use_onnx` is True. Should be
            a sequence like `('output_0', 'output_1', ..., 'output_N')` where N equals to the number of the model outputs. If
            not given, will use `('output_0',)`, which supposes the model only has one output.
        rtol: the relative tolerance when comparing the outputs between the PyTorch model and TensorRT model.
        atol: the absolute tolerance when comparing the outputs between the PyTorch model and TensorRT model.
        kwargs: other arguments except `module`, `inputs`, `enabled_precisions` and `device` for `torch_tensorrt.compile()`
            to compile model, for more details: https://pytorch.org/TensorRT/py_api/torch_tensorrt.html#torch-tensorrt-py.
    """

    torch_tensorrt, _ = optional_import("torch_tensorrt", version="1.4.0")

    if not torch.cuda.is_available():
        raise Exception("Cannot find any GPU devices.")

    if not input_shape:
        raise ValueError("Missing the input shape for model convert.")

    if not dynamic_batchsize:
        warnings.warn(f"There is no dynamic batch range. The converted model only takes {input_shape} shape input.")

    if (dynamic_batchsize is not None) and (len(dynamic_batchsize) != 3):
        warnings.warn(f"The dynamic batch range sequence should have 3 elements, but got {dynamic_batchsize} elements.")

    device = device if device else 0
    target_device = torch.device(f"cuda:{device}")
    convert_precision = torch.float32 if precision == "fp32" else torch.half
    inputs = [torch.rand(ensure_tuple(input_shape)).to(target_device)]

    def scale_batch_size(input_shape: Sequence[int], scale_num: int):
        scale_shape = [*input_shape]
        scale_shape[0] *= scale_num
        return scale_shape

    # Use the dynamic batchsize range to generate the min, opt and max model input shape
    if dynamic_batchsize:
        min_input_shape = scale_batch_size(input_shape, dynamic_batchsize[0])
        opt_input_shape = scale_batch_size(input_shape, dynamic_batchsize[1])
        max_input_shape = scale_batch_size(input_shape, dynamic_batchsize[2])
    else:
        min_input_shape = opt_input_shape = max_input_shape = input_shape

    # convert the torch model to a TorchScript model on target device
    model = model.eval().to(target_device)
    ir_model = convert_to_torchscript(model, device=target_device, inputs=inputs, use_trace=use_trace)
    ir_model.eval()

    if use_onnx:
        # set the batch dim as dynamic
        dynamic_axes = {k: {0: "batchsize"} for k in onnx_input_names} if onnx_input_names else {}
        dynamic_axes.update({k: {0: "batchsize"} for k in onnx_output_names} if onnx_output_names else {})
        ir_model = convert_to_onnx(
            model, inputs, onnx_input_names, onnx_output_names, use_trace=use_trace, dynamic_axes=dynamic_axes
        )

        # convert the model through the ONNX-TensorRT way
        trt_model = _onnx_trt_compile(
            ir_model,
            min_shape=min_input_shape,
            opt_shape=opt_input_shape,
            max_shape=max_input_shape,
            device=device,
            precision=precision,
            input_names=onnx_input_names,
            output_names=onnx_output_names,
        )
    else:
        # convert the model through the Torch-TensorRT way
        ir_model.to(target_device)
        with torch.no_grad():
            with torch.cuda.device(device=device):
                input_placeholder = [
                    torch_tensorrt.Input(
                        min_shape=min_input_shape, opt_shape=opt_input_shape, max_shape=max_input_shape
                    )
                ]
                trt_model = torch_tensorrt.compile(
                    ir_model,
                    inputs=input_placeholder,
                    enabled_precisions=convert_precision,
<<<<<<< HEAD
                    device=target_device,
=======
                    device=torch_tensorrt.Device(f"cuda:{device}"),
>>>>>>> 7b9a523c
                    ir="torchscript",
                    **kwargs,
                )

    # verify the outputs between the TensorRT model and PyTorch model
    if verify:
        if inputs is None:
            raise ValueError("Missing input data for verification.")

        trt_model = torch.jit.load(filename_or_obj) if filename_or_obj is not None else trt_model

        with torch.no_grad():
            set_determinism(seed=0)
            torch_out = ensure_tuple(model(*inputs))
            set_determinism(seed=0)
            trt_out = ensure_tuple(trt_model(*inputs))
            set_determinism(seed=None)
        # compare TorchScript and PyTorch results
        for r1, r2 in zip(torch_out, trt_out):
            if isinstance(r1, torch.Tensor) or isinstance(r2, torch.Tensor):
                assert_fn = torch.testing.assert_close if pytorch_after(1, 11) else torch.testing.assert_allclose
                assert_fn(r1, r2, rtol=rtol, atol=atol)  # type: ignore

    return trt_model


def meshgrid_ij(*tensors):
    if torch.meshgrid.__kwdefaults__ is not None and "indexing" in torch.meshgrid.__kwdefaults__:
        return torch.meshgrid(*tensors, indexing="ij")  # new api pytorch after 1.10

    return torch.meshgrid(*tensors)


def meshgrid_xy(*tensors):
    if torch.meshgrid.__kwdefaults__ is not None and "indexing" in torch.meshgrid.__kwdefaults__:
        return torch.meshgrid(*tensors, indexing="xy")  # new api pytorch after 1.10

    return torch.meshgrid(tensors[1], tensors[0], *tensors[2:])


def _replace_modules(
    parent: torch.nn.Module,
    name: str,
    new_module: torch.nn.Module,
    out: list[tuple[str, torch.nn.Module]],
    strict_match: bool = True,
    match_device: bool = True,
) -> None:
    """
    Helper function for :py:class:`monai.networks.utils.replace_modules`.
    """
    if match_device:
        devices = list({i.device for i in parent.parameters()})
        # if only one device for whole of model
        if len(devices) == 1:
            new_module.to(devices[0])
    idx = name.find(".")
    # if there is "." in name, call recursively
    if idx != -1:
        parent_name = name[:idx]
        parent = getattr(parent, parent_name)
        name = name[idx + 1 :]
        _out: list[tuple[str, torch.nn.Module]] = []
        _replace_modules(parent, name, new_module, _out)
        # prepend the parent name
        out += [(f"{parent_name}.{r[0]}", r[1]) for r in _out]
    # no "." in module name, do the actual replacing
    else:
        if strict_match:
            old_module = getattr(parent, name)
            setattr(parent, name, new_module)
            out += [(name, old_module)]
        else:
            for mod_name, _ in parent.named_modules():
                if name in mod_name:
                    _replace_modules(parent, mod_name, deepcopy(new_module), out, strict_match=True)


def replace_modules(
    parent: torch.nn.Module,
    name: str,
    new_module: torch.nn.Module,
    strict_match: bool = True,
    match_device: bool = True,
) -> list[tuple[str, torch.nn.Module]]:
    """
    Replace sub-module(s) in a parent module.

    The name of the module to be replace can be nested e.g.,
    `features.denseblock1.denselayer1.layers.relu1`. If this is the case (there are "."
    in the module name), then this function will recursively call itself.

    Args:
        parent: module that contains the module to be replaced
        name: name of module to be replaced. Can include ".".
        new_module: `torch.nn.Module` to be placed at position `name` inside `parent`. This will
            be deep copied if `strict_match == False` multiple instances are independent.
        strict_match: if `True`, module name must `== name`. If false then
            `name in named_modules()` will be used. `True` can be used to change just
            one module, whereas `False` can be used to replace all modules with similar
            name (e.g., `relu`).
        match_device: if `True`, the device of the new module will match the model. Requires all
            of `parent` to be on the same device.

    Returns:
        List of tuples of replaced modules. Element 0 is module name, element 1 is the replaced module.

    Raises:
        AttributeError: if `strict_match` is `True` and `name` is not a named module in `parent`.
    """
    out: list[tuple[str, torch.nn.Module]] = []
    _replace_modules(parent, name, new_module, out, strict_match, match_device)
    return out


@contextmanager
def replace_modules_temp(
    parent: torch.nn.Module,
    name: str,
    new_module: torch.nn.Module,
    strict_match: bool = True,
    match_device: bool = True,
):
    """
    Temporarily replace sub-module(s) in a parent module (context manager).

    See :py:class:`monai.networks.utils.replace_modules`.
    """
    replaced: list[tuple[str, torch.nn.Module]] = []
    try:
        # replace
        _replace_modules(parent, name, new_module, replaced, strict_match, match_device)
        yield
    finally:
        # revert
        for name, module in replaced:
            _replace_modules(parent, name, module, [], strict_match=True, match_device=match_device)


def freeze_layers(model: nn.Module, freeze_vars=None, exclude_vars=None):
    """
    A utilty function to help freeze specific layers.

    Args:
        model: a source PyTorch model to freeze layer.
        freeze_vars: a regular expression to match the `model` variable names,
            so that their `requires_grad` will set to `False`.
        exclude_vars: a regular expression to match the `model` variable names,
            except for matched variable names, other `requires_grad` will set to `False`.

    Raises:
        ValueError: when freeze_vars and exclude_vars are both specified.

    """
    if freeze_vars is not None and exclude_vars is not None:
        raise ValueError("Incompatible values: freeze_vars and exclude_vars are both specified.")
    src_dict = get_state_dict(model)

    frozen_keys = list()
    if freeze_vars is not None:
        to_freeze = {s_key for s_key in src_dict if freeze_vars and re.compile(freeze_vars).search(s_key)}
        for name, param in model.named_parameters():
            if name in to_freeze:
                param.requires_grad = False
                frozen_keys.append(name)
            elif not param.requires_grad:
                param.requires_grad = True
                warnings.warn(
                    f"The freeze_vars does not include {param}, but requires_grad is False, change it to True."
                )
    if exclude_vars is not None:
        to_exclude = {s_key for s_key in src_dict if exclude_vars and re.compile(exclude_vars).search(s_key)}
        for name, param in model.named_parameters():
            if name not in to_exclude:
                param.requires_grad = False
                frozen_keys.append(name)
            elif not param.requires_grad:
                param.requires_grad = True
                warnings.warn(f"The exclude_vars includes {param}, but requires_grad is False, change it to True.")

    logger.info(f"{len(frozen_keys)} of {len(src_dict)} variables frozen.")


class CastTempType(nn.Module):
    """
    Cast the input tensor to a temporary type before applying the submodule, and then cast it back to the initial type.
    """

    def __init__(self, initial_type, temporary_type, submodule):
        super().__init__()
        self.initial_type = initial_type
        self.temporary_type = temporary_type
        self.submodule = submodule

    def forward(self, x):
        dtype = x.dtype
        if dtype == self.initial_type:
            x = x.to(self.temporary_type)
        x = self.submodule(x)
        if dtype == self.initial_type:
            x = x.to(self.initial_type)
        return x<|MERGE_RESOLUTION|>--- conflicted
+++ resolved
@@ -986,11 +986,7 @@
                     ir_model,
                     inputs=input_placeholder,
                     enabled_precisions=convert_precision,
-<<<<<<< HEAD
-                    device=target_device,
-=======
                     device=torch_tensorrt.Device(f"cuda:{device}"),
->>>>>>> 7b9a523c
                     ir="torchscript",
                     **kwargs,
                 )
