# Copyright 2020 MONAI Consortium
# Licensed under the Apache License, Version 2.0 (the "License");
# you may not use this file except in compliance with the License.
# You may obtain a copy of the License at
#     http://www.apache.org/licenses/LICENSE-2.0
# Unless required by applicable law or agreed to in writing, software
# distributed under the License is distributed on an "AS IS" BASIS,
# WITHOUT WARRANTIES OR CONDITIONS OF ANY KIND, either express or implied.
# See the License for the specific language governing permissions and
# limitations under the License.
"""
A collection of dictionary-based wrappers around the "vanilla" transforms for model output tensors
defined in :py:class:`monai.transforms.utility.array`.

Class names are ended with 'd' to denote dictionary-based transforms.
"""

from typing import Optional, Hashable

from monai.utils.misc import ensure_tuple_rep
from monai.transforms.compose import MapTransform
from monai.transforms.post.array import SplitChannel, Activations, AsDiscrete, KeepLargestConnectedComponent


class SplitChanneld(MapTransform):
    """
    Dictionary-based wrapper of :py:class:`monai.transforms.SplitChannel`.
    All the input specified by `keys` should be splitted into same count of data.

    """

    def __init__(self, keys: Hashable, output_postfixes, to_onehot=False, num_classes=None):
        """
        Args:
            keys (hashable items): keys of the corresponding items to be transformed.
                See also: :py:class:`monai.transforms.compose.MapTransform`
            output_postfixes (list, tuple): the postfixes to construct keys to store splitted data.
                for example: if the key of input data is `pred` and split 2 classes, the output
                data keys will be: pred_(output_postfixes[0]), pred_(output_postfixes[1])
            to_onehot (bool or list of bool): whether to convert the data to One-Hot format, default is False.
            num_classes (int or list of int): the class number used to convert to One-Hot format
                if `to_onehot` is True.
        """
        super().__init__(keys)
        if not isinstance(output_postfixes, (list, tuple)):
            raise ValueError("must specify key postfixes to store splitted data.")
        self.output_postfixes = output_postfixes
        self.to_onehot = ensure_tuple_rep(to_onehot, len(self.keys))
        self.num_classes = ensure_tuple_rep(num_classes, len(self.keys))
        self.splitter = SplitChannel()

    def __call__(self, data):
        d = dict(data)
        for idx, key in enumerate(self.keys):
            rets = self.splitter(d[key], self.to_onehot[idx], self.num_classes[idx])
            assert len(self.output_postfixes) == len(rets), "count of splitted results must match output_postfixes."
            for i, r in enumerate(rets):
                d[f"{key}_{self.output_postfixes[i]}"] = r
        return d


class Activationsd(MapTransform):
    """
    Dictionary-based wrapper of :py:class:`monai.transforms.AddActivations`.
    Add activation layers to the input data specified by `keys`.
    """

    def __init__(self, keys: Hashable, output_postfix: str = "act", sigmoid=False, softmax=False, other=None):
        """
        Args:
            keys (hashable items): keys of the corresponding items to model output and label.
                See also: :py:class:`monai.transforms.compose.MapTransform`
            output_postfix (str): the postfix string to construct keys to store converted data.
                for example: if the keys of input data is `pred` and `label`, output_postfix is `act`,
                the output data keys will be: `pred_act`, `label_act`.
                if set to None, will replace the original data with the same key.
            sigmoid (bool, tuple or list of bool): whether to execute sigmoid function on model
                output before transform.
            softmax (bool, tuple or list of bool): whether to execute softmax function on model
                output before transform.
            other (Callable, tuple or list of Callables): callable function to execute other activation layers,
                for example: `other = lambda x: torch.tanh(x)`
        """
        super().__init__(keys)
        if output_postfix is not None and not isinstance(output_postfix, str):
            raise ValueError("output_postfix must be a string.")
        self.output_postfix = output_postfix
        self.sigmoid = ensure_tuple_rep(sigmoid, len(self.keys))
        self.softmax = ensure_tuple_rep(softmax, len(self.keys))
        self.other = ensure_tuple_rep(other, len(self.keys))
        self.converter = Activations()

    def __call__(self, data):
        d = dict(data)
        for idx, key in enumerate(self.keys):
            ret = self.converter(d[key], self.sigmoid[idx], self.softmax[idx], self.other[idx])
            output_key = key if self.output_postfix is None else f"{key}_{self.output_postfix}"
            d[output_key] = ret
        return d


class AsDiscreted(MapTransform):
    """
    Dictionary-based wrapper of :py:class:`monai.transforms.AsDiscrete`.
    """

    def __init__(
        self,
        keys: Hashable,
        output_postfix: str = "discreted",
        argmax=False,
        to_onehot=False,
        n_classes=None,
        threshold_values=False,
        logit_thresh=0.5,
    ):
        """
        Args:
            keys (hashable items): keys of the corresponding items to model output and label.
                See also: :py:class:`monai.transforms.compose.MapTransform`
            output_postfix (str): the postfix string to construct keys to store converted data.
                for example: if the keys of input data is `pred` and `label`, output_postfix is `discreted`,
                the output data keys will be: `pred_discreted`, `label_discreted`.
                if set to None, will replace the original data with the same key.
            argmax (bool): whether to execute argmax function on input data before transform.
            to_onehot (bool): whether to convert input data into the one-hot format. Defaults to False.
            n_classes (bool): the number of classes to convert to One-Hot format.
            threshold_values (bool): whether threshold the float value to int number 0 or 1, default is False.
            logit_thresh (float): the threshold value for thresholding operation, default is 0.5.
        """
        super().__init__(keys)
        if output_postfix is not None and not isinstance(output_postfix, str):
            raise ValueError("output_postfix must be a string.")
        self.output_postfix = output_postfix
        self.argmax = ensure_tuple_rep(argmax, len(self.keys))
        self.to_onehot = ensure_tuple_rep(to_onehot, len(self.keys))
        self.n_classes = ensure_tuple_rep(n_classes, len(self.keys))
        self.threshold_values = ensure_tuple_rep(threshold_values, len(self.keys))
        self.logit_thresh = ensure_tuple_rep(logit_thresh, len(self.keys))
        self.converter = AsDiscrete()

    def __call__(self, data):
        d = dict(data)
        for idx, key in enumerate(self.keys):
            output_key = key if self.output_postfix is None else f"{key}_{self.output_postfix}"
            d[output_key] = self.converter(
                d[key],
                self.argmax[idx],
                self.to_onehot[idx],
                self.n_classes[idx],
                self.threshold_values[idx],
                self.logit_thresh[idx],
            )
        return d


class KeepLargestConnectedComponentd(MapTransform):
    """
    dictionary-based wrapper of :py:class:monai.transforms.utility.array.KeepLargestConnectedComponent.
    """

    def __init__(
<<<<<<< HEAD
        self, keys, applied_values, independent=True, background=0, connectivity=None, output_postfix="largestcc"
=======
        self,
        keys: Hashable,
        applied_values,
        independent: bool = True,
        background: int = 0,
        connectivity: Optional[int] = None,
        output_postfix: str = "largestcc",
>>>>>>> da800411
    ):
        """
        Args:
            keys (hashable items): keys of the corresponding items to be transformed.
                See also: :py:class:`monai.transforms.compose.MapTransform`
            applied_values (list or tuple of int): number list for applying the connected component on.
                The pixel whose value is not in this list will remain unchanged.
            independent (bool): consider several labels as a whole or independent, default is `True`.
                Example use case would be segment label 1 is liver and label 2 is liver tumor, in that case
                you want this "independent" to be specified as False.
            background (int): Background pixel value. The over-segmented pixels will be set as this value.
            connectivity (int): Maximum number of orthogonal hops to consider a pixel/voxel as a neighbor.
                Accepted values are ranging from  1 to input.ndim. If ``None``, a full
                connectivity of ``input.ndim`` is used.
            output_postfix (str): the postfix string to construct keys to store converted data.
                for example: if the keys of input data is `label`, output_postfix is `largestcc`,
                the output data keys will be: `label_largestcc`.
                if set to None, will replace the original data with the same key.
        """
        super().__init__(keys)
        if output_postfix is not None and not isinstance(output_postfix, str):
            raise ValueError("output_postfix must be a string.")
        self.output_postfix = output_postfix
        self.converter = KeepLargestConnectedComponent(applied_values, independent, background, connectivity)

    def __call__(self, data):
        d = dict(data)
        for idx, key in enumerate(self.keys):
            output_key = key if self.output_postfix is None else f"{key}_{self.output_postfix}"
            d[output_key] = self.converter(d[key])
        return d


SplitChannelD = SplitChannelDict = SplitChanneld
ActivationsD = ActivationsDict = Activationsd
AsDiscreteD = AsDiscreteDict = AsDiscreted
KeepLargestConnectedComponentD = KeepLargestConnectedComponentDict = KeepLargestConnectedComponentd<|MERGE_RESOLUTION|>--- conflicted
+++ resolved
@@ -160,9 +160,6 @@
     """
 
     def __init__(
-<<<<<<< HEAD
-        self, keys, applied_values, independent=True, background=0, connectivity=None, output_postfix="largestcc"
-=======
         self,
         keys: Hashable,
         applied_values,
@@ -170,7 +167,6 @@
         background: int = 0,
         connectivity: Optional[int] = None,
         output_postfix: str = "largestcc",
->>>>>>> da800411
     ):
         """
         Args:
