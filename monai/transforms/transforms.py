# Copyright 2020 MONAI Consortium
# Licensed under the Apache License, Version 2.0 (the "License");
# you may not use this file except in compliance with the License.
# You may obtain a copy of the License at
#     http://www.apache.org/licenses/LICENSE-2.0
# Unless required by applicable law or agreed to in writing, software
# distributed under the License is distributed on an "AS IS" BASIS,
# WITHOUT WARRANTIES OR CONDITIONS OF ANY KIND, either express or implied.
# See the License for the specific language governing permissions and
# limitations under the License.
"""
A collection of "vanilla" transforms
https://github.com/Project-MONAI/MONAI/wiki/MONAI_Design
"""

import numpy as np
import scipy.ndimage
import nibabel as nib
import torch
from torch.utils.data._utils.collate import np_str_obj_array_pattern
from skimage.transform import resize

import monai
from monai.data.utils import get_random_patch, get_valid_patch_size, correct_nifti_header_if_necessary
from monai.networks.layers.simplelayers import GaussianFilter
from monai.transforms.compose import Randomizable
from monai.transforms.utils import (create_control_grid, create_grid, create_rotate, create_scale, create_shear,
                                    create_translate, rescale_array)
from monai.utils.misc import ensure_tuple

export = monai.utils.export("monai.transforms")


@export
class Spacing:
    """
    Resample input image into the specified `pixdim`.
    """

    def __init__(self, pixdim, keep_shape=False):
        """
        Args:
            pixdim (sequence of floats): output voxel spacing.
            keep_shape (bool): whether to maintain the original spatial shape
                after resampling. Defaults to False.
        """
        self.pixdim = pixdim
        self.keep_shape = keep_shape
        self.original_pixdim = pixdim

    def __call__(self, data_array, original_affine=None, original_pixdim=None, interp_order=1):
        """
        Args:
            data_array (ndarray): in shape (num_channels, H[, W, ...]).
            original_affine (4x4 matrix): original affine.
            original_pixdim (sequence of floats): original voxel spacing.
            interp_order (int): The order of the spline interpolation, default is 3.
                The order has to be in the range 0-5.
                https://docs.scipy.org/doc/scipy/reference/generated/scipy.ndimage.zoom.html
        Returns:
            resampled array (in spacing: `self.pixdim`), original pixdim, current pixdim.
        """
        if original_affine is None and original_pixdim is None:
            raise ValueError('please provide either original_affine or original_pixdim.')
        spatial_rank = data_array.ndim - 1
        if original_affine is not None:
            affine = np.array(original_affine, dtype=np.float64, copy=True)
            if not affine.shape == (4, 4):
                raise ValueError('`original_affine` must be 4 x 4.')
            original_pixdim = np.sqrt(np.sum(np.square(affine[:spatial_rank, :spatial_rank]), 1))

        inp_d = np.asarray(original_pixdim)[:spatial_rank]
        if inp_d.size < spatial_rank:
            inp_d = np.append(inp_d, [1.] * (inp_d.size - spatial_rank))
        out_d = np.asarray(self.pixdim)[:spatial_rank]
        if out_d.size < spatial_rank:
            out_d = np.append(out_d, [1.] * (out_d.size - spatial_rank))

        self.original_pixdim, self.pixdim = inp_d, out_d
        scale = inp_d / out_d
        if not np.isfinite(scale).all():
            raise ValueError('Unknown pixdims: source {}, target {}'.format(inp_d, out_d))
        zoom_ = monai.transforms.Zoom(scale, order=interp_order, mode='nearest', keep_size=self.keep_shape)
        return zoom_(data_array), self.original_pixdim, self.pixdim


@export
class Orientation:
    """
    Change the input image's orientation into the specified based on `axcodes`.
    """

    def __init__(self, axcodes, labels=None):
        """
        Args:
            axcodes (N elements sequence): for spatial ND input's orientation.
                e.g. axcodes='RAS' represents 3D orientation:
                    (Left, Right), (Posterior, Anterior), (Inferior, Superior).
                default orientation labels options are: 'L' and 'R' for the first dimension,
                'P' and 'A' for the second, 'I' and 'S' for the third.
            labels : optional, None or sequence of (2,) sequences
                (2,) sequences are labels for (beginning, end) of output axis.
                see: ``nibabel.orientations.ornt2axcodes``.
        """
        self.axcodes = axcodes
        self.labels = labels

    def __call__(self, data_array, original_affine=None, original_axcodes=None):
        """
        if `original_affine` is provided, the orientation is computed from the affine.

        Args:
            data_array (ndarray): in shape (num_channels, H[, W, ...]).
            original_affine (4x4 matrix): original affine.
            original_axcodes (N elements sequence): for spatial ND input's orientation.
        Returns:
            data_array (reoriented in `self.axcodes`), original axcodes, current axcodes.
        """
        if original_affine is None and original_axcodes is None:
            raise ValueError('please provide either original_affine or original_axcodes.')
        spatial_rank = len(data_array.shape) - 1
        if original_affine is not None:
            affine = np.array(original_affine, dtype=np.float64, copy=True)
            if not affine.shape == (4, 4):
                raise ValueError('`original_affine` must be 4 x 4.')
            original_axcodes = nib.aff2axcodes(original_affine, labels=self.labels)
        original_axcodes = original_axcodes[:spatial_rank]
        self.axcodes = self.axcodes[:spatial_rank]
        src = nib.orientations.axcodes2ornt(original_axcodes, labels=self.labels)
        dst = nib.orientations.axcodes2ornt(self.axcodes)
        spatial_ornt = nib.orientations.ornt_transform(src, dst)
        spatial_ornt[:, 0] += 1  # skip channel dim
        ornt = np.concatenate([np.array([[0, 1]]), spatial_ornt])
        data_array = nib.orientations.apply_orientation(data_array, ornt)
        return data_array, original_axcodes, self.axcodes


@export
class LoadNifti:
    """
    Load Nifti format file from provided path.
    """

    def __init__(self, as_closest_canonical=False, image_only=False, dtype=None):
        """
        Args:
            as_closest_canonical (bool): if True, load the image as closest to canonical axis format.
            image_only (bool): if True return only the image volume, other return image volume and header dict.
            dtype (np.dtype, optional): if not None convert the loaded image to this data type.

        Note:
            The loaded image volume if `image_only` is True, or a tuple containing the volume and the Nifti
            header in dict format otherwise.
            header['original_affine'] stores the original affine loaded from `filename_or_obj`.
            header['affine'] stores the affine after the optional `as_closest_canonical` transform.
        """
        self.as_closest_canonical = as_closest_canonical
        self.image_only = image_only
        self.dtype = dtype

    def __call__(self, filename):
        """
        Args:
            filename (str or file): path to file or file-like object.
        """
        img = nib.load(filename)
        img = correct_nifti_header_if_necessary(img)

        header = dict(img.header)
        header['filename_or_obj'] = filename
        header['original_affine'] = img.affine
        header['affine'] = img.affine
        header['as_closest_canonical'] = self.as_closest_canonical

        if self.as_closest_canonical:
            img = nib.as_closest_canonical(img)
            header['affine'] = img.affine

        if self.dtype is not None:
            img = img.get_fdata(dtype=self.dtype)
        else:
            img = np.asanyarray(img.dataobj)

        if self.image_only:
            return img
        compatible_meta = dict()
        for meta_key in header:
            meta_datum = header[meta_key]
            if type(meta_datum).__name__ == 'ndarray' \
                    and np_str_obj_array_pattern.search(meta_datum.dtype.str) is not None:
                continue
            compatible_meta[meta_key] = meta_datum
        return img, compatible_meta


@export
class AsChannelFirst:
    """
    Change the channel dimension of the image to the first dimension.
    Args:
        channel_dim (int): which dimension of input image is the channel, default is the last dimension.
    """

    def __init__(self, channel_dim=-1):
        assert isinstance(channel_dim, int) and channel_dim >= -1, 'invalid channel dimension.'
        self.channel_dim = channel_dim

    def __call__(self, img):
        return np.moveaxis(img, self.channel_dim, 0)


@export
class AddChannel:
    """
    Adds a 1-length channel dimension to the input image.
    """

    def __call__(self, img):
        return img[None]


@export
class Transpose:
    """
    Transposes the input image based on the given `indices` dimension ordering.
    """

    def __init__(self, indices):
        self.indices = indices

    def __call__(self, img):
        return img.transpose(self.indices)


@export
class Rescale:
    """
    Rescales the input image to the given value range.
    """

    def __init__(self, minv=0.0, maxv=1.0, dtype=np.float32):
        self.minv = minv
        self.maxv = maxv
        self.dtype = dtype

    def __call__(self, img):
        return rescale_array(img, self.minv, self.maxv, self.dtype)


@export
class GaussianNoise(Randomizable):
    """Add gaussian noise to image.

    Args:
        mean (float or array of floats): Mean or “centre” of the distribution.
        scale (float): Standard deviation (spread) of distribution.
        size (int or tuple of ints): Output shape. Default: None (single value is returned).
    """

    def __init__(self, mean=0.0, std=0.1):
        self.mean = mean
        self.std = std

    def __call__(self, img):
        return img + self.R.normal(self.mean, self.R.uniform(0, self.std), size=img.shape)


@export
class Flip:
    """Reverses the order of elements along the given axis. Preserves shape.
    Uses np.flip in practice. See numpy.flip for additional details.

    Args:
        axes (None, int or tuple of ints): Axes along which to flip over. Default is None.
    """

    def __init__(self, axis=None):
        assert axis is None or isinstance(axis, (int, list, tuple)), \
            "axis must be None, int or tuple of ints."
        self.axis = axis

    def __call__(self, img):
        return np.flip(img, self.axis)


@export
class Resize:
    """
    Resize the input image to given resolution. Uses skimage.transform.resize underneath.
    For additional details, see https://scikit-image.org/docs/dev/api/skimage.transform.html#skimage.transform.resize.

    Args:
        order (int): Order of spline interpolation. Default=1.
        mode (str): Points outside boundaries are filled according to given mode.
            Options are 'constant', 'edge', 'symmetric', 'reflect', 'wrap'.
        cval (float): Used with mode 'constant', the value outside image boundaries.
        clip (bool): Wheter to clip range of output values after interpolation. Default: True.
        preserve_range (bool): Whether to keep original range of values. Default is True.
            If False, input is converted according to conventions of img_as_float. See
            https://scikit-image.org/docs/dev/user_guide/data_types.html.
        anti_aliasing (bool): Whether to apply a gaussian filter to image before down-scaling.
            Default is True.
        anti_aliasing_sigma (float, tuple of floats): Standard deviation for gaussian filtering.
    """

    def __init__(self, output_shape, order=1, mode='reflect', cval=0,
                 clip=True, preserve_range=True, anti_aliasing=True, anti_aliasing_sigma=None):
        assert isinstance(order, int), "order must be integer."
        self.output_shape = output_shape
        self.order = order
        self.mode = mode
        self.cval = cval
        self.clip = clip
        self.preserve_range = preserve_range
        self.anti_aliasing = anti_aliasing
        self.anti_aliasing_sigma = anti_aliasing_sigma

    def __call__(self, img):
        return resize(img, self.output_shape, order=self.order,
                      mode=self.mode, cval=self.cval,
                      clip=self.clip, preserve_range=self.preserve_range,
                      anti_aliasing=self.anti_aliasing,
                      anti_aliasing_sigma=self.anti_aliasing_sigma)


@export
class Rotate:
    """
    Rotates an input image by given angle. Uses scipy.ndimage.rotate. For more details, see
    https://docs.scipy.org/doc/scipy/reference/generated/scipy.ndimage.rotate.html

    Args:
        angle (float): Rotation angle in degrees.
        axes (tuple of 2 ints): Axes of rotation. Default: (1, 2). This is the first two
            axis in spatial dimensions according to MONAI channel first shape assumption.
        reshape (bool): If true, output shape is made same as input. Default: True.
        order (int): Order of spline interpolation. Range 0-5. Default: 1. This is
            different from scipy where default interpolation is 3.
        mode (str): Points outside boundary filled according to this mode. Options are
            'constant', 'nearest', 'reflect', 'wrap'. Default: 'constant'.
        cval (scalar): Values to fill outside boundary. Default: 0.
        prefiter (bool): Apply spline_filter before interpolation. Default: True.
    """

    def __init__(self, angle, axes=(1, 2), reshape=True, order=1, mode='constant', cval=0, prefilter=True):
        self.angle = angle
        self.reshape = reshape
        self.order = order
        self.mode = mode
        self.cval = cval
        self.prefilter = prefilter
        self.axes = axes

    def __call__(self, img):
        return scipy.ndimage.rotate(img, self.angle, self.axes,
                                    reshape=self.reshape, order=self.order, mode=self.mode, cval=self.cval,
                                    prefilter=self.prefilter)


@export
class Zoom:
    """ Zooms a nd image. Uses scipy.ndimage.zoom or cupyx.scipy.ndimage.zoom in case of gpu.
    For details, please see https://docs.scipy.org/doc/scipy/reference/generated/scipy.ndimage.zoom.html.

    Args:
        zoom (float or sequence): The zoom factor along the spatial axes.
            If a float, zoom is the same for each spatial axis.
            If a sequence, zoom should contain one value for each spatial axis.
        order (int): order of interpolation. Default=3.
        mode (str): Determines how input is extended beyond boundaries. Default is 'constant'.
        cval (scalar, optional): Value to fill past edges. Default is 0.
        use_gpu (bool): Should use cpu or gpu. Uses cupyx which doesn't support order > 1 and modes
            'wrap' and 'reflect'. Defaults to cpu for these cases or if cupyx not found.
        keep_size (bool): Should keep original size (pad if needed).
    """

    def __init__(self, zoom, order=3, mode='constant', cval=0, prefilter=True, use_gpu=False, keep_size=False):
        assert isinstance(order, int), "Order must be integer."
        self.zoom = zoom
        self.order = order
        self.mode = mode
        self.cval = cval
        self.prefilter = prefilter
        self.use_gpu = use_gpu
        self.keep_size = keep_size

        if self.use_gpu:
            try:
                from cupyx.scipy.ndimage import zoom as zoom_gpu

                self._zoom = zoom_gpu
            except ImportError:
                print('For GPU zoom, please install cupy. Defaulting to cpu.')
                self._zoom = scipy.ndimage.zoom
                self.use_gpu = False
        else:
            self._zoom = scipy.ndimage.zoom

    def __call__(self, img):
        """
        Args:
            img (ndarray): channel first array, must have shape: (num_channels, H[, W, ..., ]),
        """
        zoomed = []
        if self.use_gpu:
            import cupy
            for channel in cupy.array(img):
                zoom_channel = self._zoom(channel,
                                          zoom=self.zoom,
                                          order=self.order,
                                          mode=self.mode,
                                          cval=self.cval,
                                          prefilter=self.prefilter)
                zoomed.append(cupy.asnumpy(zoom_channel))
        else:
            for channel in img:
                zoomed.append(
                    self._zoom(channel,
                               zoom=self.zoom,
                               order=self.order,
                               mode=self.mode,
                               cval=self.cval,
                               prefilter=self.prefilter))
        zoomed = np.stack(zoomed)

        if not self.keep_size or np.allclose(img.shape, zoomed.shape):
            return zoomed

        pad_vec = [[0, 0]] * len(img.shape)
        slice_vec = [slice(None)] * len(img.shape)
        for idx, (od, zd) in enumerate(zip(img.shape, zoomed.shape)):
            diff = od - zd
            half = abs(diff) // 2
            if diff > 0:  # need padding
                pad_vec[idx] = [half, diff - half]
            elif diff < 0:  # need slicing
                slice_vec[idx] = slice(half, half + od)
        zoomed = np.pad(zoomed, pad_vec)
        return zoomed[tuple(slice_vec)]


@export
class ToTensor:
    """
    Converts the input image to a tensor without applying any other transformations.
    """

    def __call__(self, img):
        return torch.from_numpy(img)


@export
class UniformRandomPatch(Randomizable):
    """
    Selects a patch of the given size chosen at a uniformly random position in the image.
    """

    def __init__(self, patch_size):
        self.patch_size = (None,) + tuple(patch_size)

        self._slices = None

    def randomize(self, image_shape, patch_shape):
        self._slices = get_random_patch(image_shape, patch_shape, self.R)

    def __call__(self, img):
        patch_size = get_valid_patch_size(img.shape, self.patch_size)
        self.randomize(img.shape, patch_size)
        return img[self._slices]


@export
class IntensityNormalizer:
    """Normalize input based on provided args, using calculated mean and std if not provided
    (shape of subtrahend and divisor must match. if 0, entire volume uses same subtrahend and
     divisor, otherwise the shape can have dimension 1 for channels).
     Current implementation can only support 'channel_last' format data.

    Args:
        subtrahend (ndarray): the amount to subtract by (usually the mean)
        divisor (ndarray): the amount to divide by (usually the standard deviation)
        dtype: output data format
    """

    def __init__(self, subtrahend=None, divisor=None, dtype=np.float32):
        if subtrahend is not None or divisor is not None:
            assert isinstance(subtrahend, np.ndarray) and isinstance(divisor, np.ndarray), \
                'subtrahend and divisor must be set in pair and in numpy array.'
        self.subtrahend = subtrahend
        self.divisor = divisor
        self.dtype = dtype

    def __call__(self, img):
        if self.subtrahend is not None and self.divisor is not None:
            img -= self.subtrahend
            img /= self.divisor
        else:
            img -= np.mean(img)
            img /= np.std(img)

        if self.dtype != img.dtype:
            img = img.astype(self.dtype)
        return img


@export
class ImageEndPadder:
    """Performs padding by appending to the end of the data all on one side for each dimension.
     Uses np.pad so in practice, a mode needs to be provided. See numpy.lib.arraypad.pad
     for additional details.

    Args:
        out_size (list): the size of region of interest at the end of the operation.
        mode (string): a portion from numpy.lib.arraypad.pad is copied below.
        dtype: output data format.
    """

    def __init__(self, out_size, mode, dtype=np.float32):
        assert out_size is not None and isinstance(out_size, (list, tuple)), 'out_size must be list or tuple'
        self.out_size = out_size
        assert isinstance(mode, str), 'mode must be str'
        self.mode = mode
        self.dtype = dtype

    def _determine_data_pad_width(self, data_shape):
        return [(0, max(self.out_size[i] - data_shape[i], 0)) for i in range(len(self.out_size))]

    def __call__(self, img):
        data_pad_width = self._determine_data_pad_width(img.shape[2:])
        all_pad_width = [(0, 0), (0, 0)] + data_pad_width
        img = np.pad(img, all_pad_width, self.mode)
        return img


@export
class Rotate90:
    """
    Rotate an array by 90 degrees in the plane specified by `axes`.
    """

    def __init__(self, k=1, axes=(1, 2)):
        """
        Args:
            k (int): number of times to rotate by 90 degrees.
            axes (2 ints): defines the plane to rotate with 2 axes.
        """
        self.k = k
        self.plane_axes = axes

    def __call__(self, img):
        return np.ascontiguousarray(np.rot90(img, self.k, self.plane_axes))


@export
class RandRotate90(Randomizable):
    """
    With probability `prob`, input arrays are rotated by 90 degrees
    in the plane specified by `axes`.
    """

    def __init__(self, prob=0.1, max_k=3, axes=(1, 2)):
        """
        Args:
            prob (float): probability of rotating.
                (Default 0.1, with 10% probability it returns a rotated array)
            max_k (int): number of rotations will be sampled from `np.random.randint(max_k) + 1`.
                (Default 3)
            axes (2 ints): defines the plane to rotate with 2 axes.
                (Default (1, 2))
        """
        self.prob = min(max(prob, 0.0), 1.0)
        self.max_k = max_k
        self.axes = axes

        self._do_transform = False
        self._rand_k = 0

    def randomize(self):
        self._rand_k = self.R.randint(self.max_k) + 1
        self._do_transform = self.R.random() < self.prob

    def __call__(self, img):
        self.randomize()
        if not self._do_transform:
            return img
        rotator = Rotate90(self._rand_k, self.axes)
        return rotator(img)


@export
class SpatialCrop:
    """General purpose cropper to produce sub-volume region of interest (ROI).
    It can support to crop ND spatial (channel-first) data.
    Either a center and size must be provided, or alternatively if center and size
    are not provided, the start and end coordinates of the ROI must be provided.
    The sub-volume must sit the within original image.

    Note: This transform will not work if the crop region is larger than the image itself.
    """

    def __init__(self, roi_center=None, roi_size=None, roi_start=None, roi_end=None):
        """
        Args:
            roi_center (list or tuple): voxel coordinates for center of the crop ROI.
            roi_size (list or tuple): size of the crop ROI.
            roi_start (list or tuple): voxel coordinates for start of the crop ROI.
            roi_end (list or tuple): voxel coordinates for end of the crop ROI.
        """
        if roi_center is not None and roi_size is not None:
            roi_center = np.asarray(roi_center, dtype=np.uint16)
            roi_size = np.asarray(roi_size, dtype=np.uint16)
            self.roi_start = np.subtract(roi_center, np.floor_divide(roi_size, 2))
            self.roi_end = np.add(self.roi_start, roi_size)
        else:
            assert roi_start is not None and roi_end is not None, 'roi_start and roi_end must be provided.'
            self.roi_start = np.asarray(roi_start, dtype=np.uint16)
            self.roi_end = np.asarray(roi_end, dtype=np.uint16)

        assert np.all(self.roi_start >= 0), 'all elements of roi_start must be greater than or equal to 0.'
        assert np.all(self.roi_end > 0), 'all elements of roi_end must be positive.'
        assert np.all(self.roi_end >= self.roi_start), 'invalid roi range.'

    def __call__(self, img):
        max_end = img.shape[1:]
        sd = min(len(self.roi_start), len(max_end))
        assert np.all(max_end[:sd] >= self.roi_start[:sd]), 'roi start out of image space.'
        assert np.all(max_end[:sd] >= self.roi_end[:sd]), 'roi end out of image space.'

        slices = [slice(None)] + [slice(s, e) for s, e in zip(self.roi_start[:sd], self.roi_end[:sd])]
        data = img[tuple(slices)].copy()
        return data


@export
<<<<<<< HEAD
class RandRotate(Randomizable):
    """Randomly rotates the input arrays.

    Args:
        prob (float): Probability of rotation.
        degrees (tuple of float or float): Range of rotation in degrees. If single number,
            angle is picked from (-degrees, degrees). 
        axes (tuple of 2 ints): Axes of rotation. Default: (1, 2). This is the first two
            axis in spatial dimensions according to MONAI channel first shape assumption.
        reshape (bool): If true, output shape is made same as input. Default: True.
        order (int): Order of spline interpolation. Range 0-5. Default: 1. This is
            different from scipy where default interpolation is 3.
        mode (str): Points outside boundary filled according to this mode. Options are 
            'constant', 'nearest', 'reflect', 'wrap'. Default: 'constant'.
        cval (scalar): Value to fill outside boundary. Default: 0.
        prefiter (bool): Apply spline_filter before interpolation. Default: True.
    """

    def __init__(self, degrees, prob=0.1, axes=(1, 2), reshape=True, order=1, 
                 mode='constant', cval=0, prefilter=True):
        self.prob = prob
        self.degrees = degrees
        self.reshape = reshape
=======
class RandomFlip(Randomizable):
    """Randomly flips the image along axes.

    Args:
        prob (float): Probability of flipping.
        axes (None, int or tuple of ints): Axes along which to flip over. Default is None.
    """

    def __init__(self, prob=0.1, axis=None):
        self.axis = axis
        self.prob = prob

        self._do_transform = False

    def randomize(self):
        self._do_transform = self.R.random_sample() < self.prob

    def __call__(self, img):
        self.randomize()
        if not self._do_transform:
            return img
        flipper = Flip(axis=self.axis)
        return flipper(img)


@export
class RandZoom(Randomizable):
    """Randomly zooms input arrays with given probability within given zoom range.

    Args:
        prob (float): Probability of zooming.
        min_zoom (float or sequence): Min zoom factor. Can be float or sequence same size as image.
        max_zoom (float or sequence): Max zoom factor. Can be float or sequence same size as image.
        order (int): order of interpolation. Default=3.
        mode ('reflect', 'constant', 'nearest', 'mirror', 'wrap'): Determines how input is
            extended beyond boundaries. Default: 'constant'.
        cval (scalar, optional): Value to fill past edges. Default is 0.
        use_gpu (bool): Should use cpu or gpu. Uses cupyx which doesn't support order > 1 and modes
            'wrap' and 'reflect'. Defaults to cpu for these cases or if cupyx not found.
        keep_size (bool): Should keep original size (pad if needed).
    """

    def __init__(self, prob=0.1, min_zoom=0.9, max_zoom=1.1, order=3,
                 mode='constant', cval=0, prefilter=True,
                 use_gpu=False, keep_size=False):
        if hasattr(min_zoom, '__iter__') and \
           hasattr(max_zoom, '__iter__'):
            assert len(min_zoom) == len(max_zoom), "min_zoom and max_zoom must have same length."
        self.min_zoom = min_zoom
        self.max_zoom = max_zoom
        self.prob = prob
>>>>>>> 5c49f8f1
        self.order = order
        self.mode = mode
        self.cval = cval
        self.prefilter = prefilter
<<<<<<< HEAD
        self.axes = axes

        if not hasattr(self.degrees, '__iter__'):
            self.degrees = (-self.degrees, self.degrees)
        assert len(self.degrees) == 2, "degrees should be a number or pair of numbers."

        self._do_transform = False
        self.angle = None

    def randomize(self):
        self._do_transform = self.R.random_sample() < self.prob
        self.angle = self.R.uniform(low=self.degrees[0], high=self.degrees[1])
=======
        self.use_gpu = use_gpu
        self.keep_size = keep_size

        self._do_transform = False
        self._zoom = None

    def randomize(self):
        self._do_transform = self.R.random_sample() < self.prob
        if hasattr(self.min_zoom, '__iter__'):
            self._zoom = (self.R.uniform(l, h) for l, h in zip(self.min_zoom, self.max_zoom))
        else:
            self._zoom = self.R.uniform(self.min_zoom, self.max_zoom)
>>>>>>> 5c49f8f1

    def __call__(self, img):
        self.randomize()
        if not self._do_transform:
            return img
<<<<<<< HEAD
        rotator = Rotate(self.angle, self.axes, self.reshape, self.order,
                         self.mode, self.cval, self.prefilter)
        return rotator(img)
=======
        zoomer = Zoom(self._zoom, self.order, self.mode, self.cval, self.prefilter, self.use_gpu, self.keep_size)
        return zoomer(img)


class AffineGrid:
    """
    Affine transforms on the coordinates.
    """

    def __init__(self,
                 rotate_params=None,
                 shear_params=None,
                 translate_params=None,
                 scale_params=None,
                 as_tensor_output=True,
                 device=None):
        self.rotate_params = rotate_params
        self.shear_params = shear_params
        self.translate_params = translate_params
        self.scale_params = scale_params

        self.as_tensor_output = as_tensor_output
        self.device = device

    def __call__(self, spatial_size=None, grid=None):
        """
        Args:
            spatial_size (list or tuple of int): output grid size.
            grid (ndarray): grid to be transformed. Shape must be (3, H, W) for 2D or (4, H, W, D) for 3D.
        """
        if grid is None:
            if spatial_size is not None:
                grid = create_grid(spatial_size)
            else:
                raise ValueError('Either specify a grid or a spatial size to create a grid from.')

        spatial_dims = len(grid.shape) - 1
        affine = np.eye(spatial_dims + 1)
        if self.rotate_params:
            affine = affine @ create_rotate(spatial_dims, self.rotate_params)
        if self.shear_params:
            affine = affine @ create_shear(spatial_dims, self.shear_params)
        if self.translate_params:
            affine = affine @ create_translate(spatial_dims, self.translate_params)
        if self.scale_params:
            affine = affine @ create_scale(spatial_dims, self.scale_params)
        affine = torch.tensor(affine, device=self.device)

        if not torch.is_tensor(grid):
            grid = torch.tensor(grid)
        if self.device:
            grid = grid.to(self.device)
        grid = (affine.float() @ grid.reshape((grid.shape[0], -1)).float()).reshape([-1] + list(grid.shape[1:]))
        if self.as_tensor_output:
            return grid
        return grid.cpu().numpy()


class RandAffineGrid(Randomizable):
    """
    generate randomised affine grid
    """

    def __init__(self,
                 rotate_range=None,
                 shear_range=None,
                 translate_range=None,
                 scale_range=None,
                 as_tensor_output=True,
                 device=None):
        """
        Args:
            rotate_range (a sequence of positive floats): rotate_range[0] with be used to generate the 1st rotation
                parameter from `uniform[-rotate_range[0], rotate_range[0])`. Similarly, `rotate_range[2]` and
                `rotate_range[3]` are used in 3D affine for the range of 2nd and 3rd axes.
            shear_range (a sequence of positive floats): shear_range[0] with be used to generate the 1st shearing
                parameter from `uniform[-shear_range[0], shear_range[0])`. Similarly, `shear_range[1]` to
                `shear_range[N]` controls the range of the uniform distribution used to generate the 2nd to
                N-th parameter.
            translate_range (a sequence of positive floats): translate_range[0] with be used to generate the 1st
                shift parameter from `uniform[-translate_range[0], translate_range[0])`. Similarly, `translate_range[1]`
                to `translate_range[N]` controls the range of the uniform distribution used to generate
                the 2nd to N-th parameter.
            scale_range (a sequence of positive floats): scaling_range[0] with be used to generate the 1st scaling
                factor from `uniform[-scale_range[0], scale_range[0]) + 1.0`. Similarly, `scale_range[1]` to
                `scale_range[N]` controls the range of the uniform distribution used to generate the 2nd to
                N-th parameter.

        See also:
            `from monai.transforms.utils import (create_rotate, create_shear, create_translate, create_scale)`
        """
        self.rotate_range = ensure_tuple(rotate_range)
        self.shear_range = ensure_tuple(shear_range)
        self.translate_range = ensure_tuple(translate_range)
        self.scale_range = ensure_tuple(scale_range)

        self.rotate_params = None
        self.shear_params = None
        self.translate_params = None
        self.scale_params = None

        self.as_tensor_output = as_tensor_output
        self.device = device

    def randomize(self):
        if self.rotate_range:
            self.rotate_params = [self.R.uniform(-f, f) for f in self.rotate_range if f is not None]
        if self.shear_range:
            self.shear_params = [self.R.uniform(-f, f) for f in self.shear_range if f is not None]
        if self.translate_range:
            self.translate_params = [self.R.uniform(-f, f) for f in self.translate_range if f is not None]
        if self.scale_range:
            self.scale_params = [self.R.uniform(-f, f) + 1.0 for f in self.scale_range if f is not None]

    def __call__(self, spatial_size=None, grid=None):
        """
        Returns:
            a 2D (3xHxW) or 3D (4xHxWxD) grid.
        """
        self.randomize()
        affine_grid = AffineGrid(self.rotate_params, self.shear_params, self.translate_params, self.scale_params,
                                 self.as_tensor_output, self.device)
        return affine_grid(spatial_size, grid)


class RandDeformGrid(Randomizable):
    """
    generate random deformation grid
    """

    def __init__(self, spacing, magnitude_range, as_tensor_output=True, device=None):
        """
        Args:
            spacing (2 or 3 ints): spacing of the grid in 2D or 3D.
                e.g., spacing=(1, 1) indicates pixel-wise deformation in 2D,
                      spacing=(1, 1, 1) indicates voxel-wise deformation in 3D,
                      spacing=(2, 2) indicates deformation field defined on every other pixel in 2D.
            magnitude_range (2 ints): the random offsets will be generated from
                `uniform[magnitude[0], magnitude[1])`.
            as_tensor_output (bool): whether to output tensor instead of numpy array.
                defaults to True.
            device (torch device): device to store the output grid data.
        """
        self.spacing = spacing
        self.magnitude = magnitude_range

        self.rand_mag = 1.0
        self.as_tensor_output = as_tensor_output
        self.random_offset = 0.0
        self.device = device

    def randomize(self, grid_size):
        self.random_offset = self.R.normal(size=([len(grid_size)] + list(grid_size)))
        self.rand_mag = self.R.uniform(self.magnitude[0], self.magnitude[1])

    def __call__(self, spatial_size):
        control_grid = create_control_grid(spatial_size, self.spacing)
        self.randomize(control_grid.shape[1:])
        control_grid[:len(spatial_size)] += self.rand_mag * self.random_offset
        if self.as_tensor_output:
            control_grid = torch.tensor(control_grid, device=self.device)
        return control_grid


class Resample:

    def __init__(self, padding_mode='zeros', as_tensor_output=False, device=None):
        """
        computes output image using values from `img`, locations from `grid` using pytorch.
        supports spatially 2D or 3D (num_channels, H, W[, D]).

        Args:
            padding_mode ('zeros'|'border'|'reflection'): mode of handling out of range indices. Defaults to 'zeros'.
            as_tensor_output(bool): whether to return a torch tensor. Defaults to False.
            device (torch.device): device on which the tensor will be allocated.
        """
        self.padding_mode = padding_mode
        self.as_tensor_output = as_tensor_output
        self.device = device

    def __call__(self, img, grid, mode='bilinear'):
        """
        Args:
            img (ndarray or tensor): shape must be (num_channels, H, W[, D]).
            grid (ndarray or tensor): shape must be (3, H, W) for 2D or (4, H, W, D) for 3D.
            mode ('nearest'|'bilinear'): interpolation order. Defaults to 'bilinear'.
        """
        if not torch.is_tensor(img):
            img = torch.tensor(img)
        if not torch.is_tensor(grid):
            grid = torch.tensor(grid)
        if self.device:
            img = img.to(self.device)
            grid = grid.to(self.device)

        for i, dim in enumerate(img.shape[1:]):
            grid[i] = 2. * grid[i] / (dim - 1.)
        grid = grid[:-1] / grid[-1:]
        grid = grid[range(img.ndim - 2, -1, -1)]
        grid = grid.permute(list(range(grid.ndim))[1:] + [0])
        out = torch.nn.functional.grid_sample(img[None].float(),
                                              grid[None].float(),
                                              mode=mode,
                                              padding_mode=self.padding_mode,
                                              align_corners=False)[0]
        if not self.as_tensor_output:
            return out.cpu().numpy()
        return out


@export
class Affine:
    """
    transform ``img`` given the affine parameters.
    """

    def __init__(self,
                 rotate_params=None,
                 shear_params=None,
                 translate_params=None,
                 scale_params=None,
                 spatial_size=None,
                 mode='bilinear',
                 padding_mode='zeros',
                 as_tensor_output=False,
                 device=None):
        """
        The affines are applied in rotate, shear, translate, scale order.

        Args:
            rotate_params (float, list of floats): a rotation angle in radians,
                a scalar for 2D image, a tuple of 2 floats for 3D. Defaults to no rotation.
            shear_params (list of floats):
                a tuple of 2 floats for 2D, a tuple of 6 floats for 3D. Defaults to no shearing.
            translate_params (list of floats):
                a tuple of 2 floats for 2D, a tuple of 3 floats for 3D. Translation is in pixel/voxel
                relative to the center of the input image. Defaults to no translation.
            scale_params (list of floats):
                a tuple of 2 floats for 2D, a tuple of 3 floats for 3D. Defaults to no scaling.
            spatial_size (list or tuple of int): output image spatial size.
                if `img` has two spatial dimensions, `spatial_size` should have 2 elements [h, w].
                if `img` has three spatial dimensions, `spatial_size` should have 3 elements [h, w, d].
            mode ('nearest'|'bilinear'): interpolation order. Defaults to 'bilinear'.
            padding_mode ('zeros'|'border'|'reflection'): mode of handling out of range indices. Defaults to 'zeros'.
            as_tensor_output (bool): the computation is implemented using pytorch tensors, this option specifies
                whether to convert it back to numpy arrays.
            device (torch.device): device on which the tensor will be allocated.
        """
        self.affine_grid = AffineGrid(rotate_params,
                                      shear_params,
                                      translate_params,
                                      scale_params,
                                      as_tensor_output=True,
                                      device=device)
        self.resampler = Resample(padding_mode, as_tensor_output=as_tensor_output, device=device)
        self.spatial_size = spatial_size
        self.mode = mode

    def __call__(self, img, spatial_size=None, mode=None):
        """
        Args:
            img (ndarray or tensor): shape must be (num_channels, H, W[, D]),
            spatial_size (list or tuple of int): output image spatial size.
                if `img` has two spatial dimensions, `spatial_size` should have 2 elements [h, w].
                if `img` has three spatial dimensions, `spatial_size` should have 3 elements [h, w, d].
            mode ('nearest'|'bilinear'): interpolation order. Defaults to 'bilinear'.
        """
        spatial_size = spatial_size or self.spatial_size
        mode = mode or self.mode
        grid = self.affine_grid(spatial_size)
        return self.resampler(img, grid, mode)


@export
class RandAffine(Randomizable):
    """
    Random affine transform.
    """

    def __init__(self,
                 prob=0.1,
                 rotate_range=None,
                 shear_range=None,
                 translate_range=None,
                 scale_range=None,
                 spatial_size=None,
                 mode='bilinear',
                 padding_mode='zeros',
                 as_tensor_output=True,
                 device=None):
        """
        Args:
            prob (float): probability of returning a randomized affine grid.
                defaults to 0.1, with 10% chance returns a randomized grid.
            spatial_size (list or tuple of int): output image spatial size.
                if `img` has two spatial dimensions, `spatial_size` should have 2 elements [h, w].
                if `img` has three spatial dimensions, `spatial_size` should have 3 elements [h, w, d].
            mode ('nearest'|'bilinear'): interpolation order. Defaults to 'bilinear'.
            padding_mode ('zeros'|'border'|'reflection'): mode of handling out of range indices. Defaults to 'zeros'.
            as_tensor_output (bool): the computation is implemented using pytorch tensors, this option specifies
                whether to convert it back to numpy arrays.
            device (torch.device): device on which the tensor will be allocated.

        See also:
            RandAffineGrid for the random affine paramters configurations.
            Affine for the affine transformation parameters configurations.
        """

        self.rand_affine_grid = RandAffineGrid(rotate_range, shear_range, translate_range, scale_range, True, device)
        self.resampler = Resample(padding_mode=padding_mode, as_tensor_output=as_tensor_output, device=device)

        self.spatial_size = spatial_size
        self.mode = mode

        self.do_transform = False
        self.prob = prob

    def set_random_state(self, seed=None, state=None):
        self.rand_affine_grid.set_random_state(seed, state)
        Randomizable.set_random_state(self, seed, state)
        return self

    def randomize(self):
        self.do_transform = self.R.rand() < self.prob

    def __call__(self, img, spatial_size=None, mode=None):
        """
        Args:
            img (ndarray or tensor): shape must be (num_channels, H, W[, D]),
            spatial_size (list or tuple of int): output image spatial size.
                if `img` has two spatial dimensions, `spatial_size` should have 2 elements [h, w].
                if `img` has three spatial dimensions, `spatial_size` should have 3 elements [h, w, d].
            mode ('nearest'|'bilinear'): interpolation order. Defaults to 'bilinear'.
        """
        self.randomize()
        spatial_size = spatial_size or self.spatial_size
        mode = mode or self.mode
        if self.do_transform:
            grid = self.rand_affine_grid(spatial_size=spatial_size)
        else:
            grid = create_grid(spatial_size)
        return self.resampler(img, grid, mode)


@export
class Rand2DElastic(Randomizable):
    """
    Random elastic deformation and affine in 2D
    """

    def __init__(self,
                 spacing,
                 magnitude_range,
                 prob=0.1,
                 rotate_range=None,
                 shear_range=None,
                 translate_range=None,
                 scale_range=None,
                 spatial_size=None,
                 mode='bilinear',
                 padding_mode='zeros',
                 as_tensor_output=False,
                 device=None):
        """
        Args:
            spacing (2 ints): distance in between the control points.
            magnitude_range (2 ints): the random offsets will be generated from
                `uniform[magnitude[0], magnitude[1])`.
            prob (float): probability of returning a randomized affine grid.
                defaults to 0.1, with 10% chance returns a randomized grid,
                otherwise returns a `spatial_size` centered area centered extracted from the input image.
            spatial_size (2 ints): specifying output image spatial size [h, w].
            mode ('nearest'|'bilinear'): interpolation order. Defaults to 'bilinear'.
            padding_mode ('zeros'|'border'|'reflection'): mode of handling out of range indices. Defaults to 'zeros'.
            as_tensor_output (bool): the computation is implemented using pytorch tensors, this option specifies
                whether to convert it back to numpy arrays.
            device (torch.device): device on which the tensor will be allocated.

        See also:
            RandAffineGrid for the random affine paramters configurations.
            Affine for the affine transformation parameters configurations.
        """
        self.deform_grid = RandDeformGrid(spacing, magnitude_range, as_tensor_output=True, device=device)
        self.rand_affine_grid = RandAffineGrid(rotate_range, shear_range, translate_range, scale_range, True, device)
        self.resampler = Resample(padding_mode=padding_mode, as_tensor_output=as_tensor_output, device=device)

        self.spatial_size = spatial_size
        self.mode = mode
        self.prob = prob
        self.do_transform = False

    def set_random_state(self, seed=None, state=None):
        self.deform_grid.set_random_state(seed, state)
        self.rand_affine_grid.set_random_state(seed, state)
        Randomizable.set_random_state(self, seed, state)
        return self

    def randomize(self):
        self.do_transform = self.R.rand() < self.prob

    def __call__(self, img, spatial_size=None, mode=None):
        """
        Args:
            img (ndarray or tensor): shape must be (num_channels, H, W),
            spatial_size (2 ints): specifying output image spatial size [h, w].
            mode ('nearest'|'bilinear'): interpolation order. Defaults to 'self.mode'.
        """
        self.randomize()
        spatial_size = spatial_size or self.spatial_size
        mode = mode or self.mode
        if self.do_transform:
            grid = self.deform_grid(spatial_size)
            grid = self.rand_affine_grid(grid=grid)
            grid = torch.nn.functional.interpolate(grid[None], spatial_size, mode='bicubic', align_corners=False)[0]
        else:
            grid = create_grid(spatial_size)
        return self.resampler(img, grid, mode)


@export
class Rand3DElastic(Randomizable):
    """
    Random elastic deformation and affine in 3D
    """

    def __init__(self,
                 sigma_range,
                 magnitude_range,
                 prob=0.1,
                 rotate_range=None,
                 shear_range=None,
                 translate_range=None,
                 scale_range=None,
                 spatial_size=None,
                 mode='bilinear',
                 padding_mode='zeros',
                 as_tensor_output=False,
                 device=None):
        """
        Args:
            sigma_range (2 ints): a Gaussian kernel with standard deviation sampled
                 from `uniform[sigma_range[0], sigma_range[1])` will be used to smooth the random offset grid.
            magnitude_range (2 ints): the random offsets on the grid will be generated from
                `uniform[magnitude[0], magnitude[1])`.
            prob (float): probability of returning a randomized affine grid.
                defaults to 0.1, with 10% chance returns a randomized grid,
                otherwise returns a `spatial_size` centered area centered extracted from the input image.
            spatial_size (2 ints): specifying output image spatial size [h, w, d].
            mode ('nearest'|'bilinear'): interpolation order. Defaults to 'bilinear'.
            padding_mode ('zeros'|'border'|'reflection'): mode of handling out of range indices. Defaults to 'zeros'.
            as_tensor_output (bool): the computation is implemented using pytorch tensors, this option specifies
                whether to convert it back to numpy arrays.
            device (torch.device): device on which the tensor will be allocated.

        See also:
            - ``RandAffineGrid`` for the random affine paramters configurations.
            - ``Affine`` for the affine transformation parameters configurations.
        """
        self.rand_affine_grid = RandAffineGrid(rotate_range, shear_range, translate_range, scale_range, True, device)
        self.resampler = Resample(padding_mode=padding_mode, as_tensor_output=as_tensor_output, device=device)

        self.sigma_range = sigma_range
        self.magnitude_range = magnitude_range
        self.spatial_size = spatial_size
        self.mode = mode
        self.device = device

        self.prob = prob
        self.do_transform = False
        self.rand_offset = None
        self.magnitude = 1.0
        self.sigma = 1.0

    def set_random_state(self, seed=None, state=None):
        self.rand_affine_grid.set_random_state(seed, state)
        Randomizable.set_random_state(self, seed, state)
        return self

    def randomize(self, grid_size):
        self.do_transform = self.R.rand() < self.prob
        if self.do_transform:
            self.rand_offset = self.R.uniform(-1., 1., [3] + list(grid_size))
        self.magnitude = self.R.uniform(self.magnitude_range[0], self.magnitude_range[1])
        self.sigma = self.R.uniform(self.sigma_range[0], self.sigma_range[1])

    def __call__(self, img, spatial_size=None, mode=None):
        """
        Args:
            img (ndarray or tensor): shape must be (num_channels, H, W, D),
            spatial_size (2 ints): specifying output image spatial size [h, w, d].
            mode ('nearest'|'bilinear'): interpolation order. Defaults to 'self.mode'.
        """
        spatial_size = spatial_size or self.spatial_size
        mode = mode or self.mode
        self.randomize(spatial_size)
        grid = create_grid(spatial_size)
        if self.do_transform:
            grid = torch.tensor(grid).to(self.device)
            gaussian = GaussianFilter(3, self.sigma, 3., device=self.device)
            grid[:3] += gaussian(self.rand_offset[None])[0] * self.magnitude
            grid = self.rand_affine_grid(grid=grid)
        return self.resampler(img, grid, mode)
>>>>>>> 5c49f8f1
<|MERGE_RESOLUTION|>--- conflicted
+++ resolved
@@ -632,7 +632,6 @@
 
 
 @export
-<<<<<<< HEAD
 class RandRotate(Randomizable):
     """Randomly rotates the input arrays.
 
@@ -656,7 +655,33 @@
         self.prob = prob
         self.degrees = degrees
         self.reshape = reshape
-=======
+        self.order = order
+        self.mode = mode
+        self.cval = cval
+        self.prefilter = prefilter
+        self.axes = axes
+
+        if not hasattr(self.degrees, '__iter__'):
+            self.degrees = (-self.degrees, self.degrees)
+        assert len(self.degrees) == 2, "degrees should be a number or pair of numbers."
+
+        self._do_transform = False
+        self.angle = None
+
+    def randomize(self):
+        self._do_transform = self.R.random_sample() < self.prob
+        self.angle = self.R.uniform(low=self.degrees[0], high=self.degrees[1])
+
+    def __call__(self, img):
+        self.randomize()
+        if not self._do_transform:
+            return img
+        rotator = Rotate(self.angle, self.axes, self.reshape, self.order,
+                         self.mode, self.cval, self.prefilter)
+        return rotator(img)
+
+
+@export
 class RandomFlip(Randomizable):
     """Randomly flips the image along axes.
 
@@ -708,25 +733,10 @@
         self.min_zoom = min_zoom
         self.max_zoom = max_zoom
         self.prob = prob
->>>>>>> 5c49f8f1
         self.order = order
         self.mode = mode
         self.cval = cval
         self.prefilter = prefilter
-<<<<<<< HEAD
-        self.axes = axes
-
-        if not hasattr(self.degrees, '__iter__'):
-            self.degrees = (-self.degrees, self.degrees)
-        assert len(self.degrees) == 2, "degrees should be a number or pair of numbers."
-
-        self._do_transform = False
-        self.angle = None
-
-    def randomize(self):
-        self._do_transform = self.R.random_sample() < self.prob
-        self.angle = self.R.uniform(low=self.degrees[0], high=self.degrees[1])
-=======
         self.use_gpu = use_gpu
         self.keep_size = keep_size
 
@@ -739,17 +749,11 @@
             self._zoom = (self.R.uniform(l, h) for l, h in zip(self.min_zoom, self.max_zoom))
         else:
             self._zoom = self.R.uniform(self.min_zoom, self.max_zoom)
->>>>>>> 5c49f8f1
 
     def __call__(self, img):
         self.randomize()
         if not self._do_transform:
             return img
-<<<<<<< HEAD
-        rotator = Rotate(self.angle, self.axes, self.reshape, self.order,
-                         self.mode, self.cval, self.prefilter)
-        return rotator(img)
-=======
         zoomer = Zoom(self._zoom, self.order, self.mode, self.cval, self.prefilter, self.use_gpu, self.keep_size)
         return zoomer(img)
 
@@ -1251,5 +1255,4 @@
             gaussian = GaussianFilter(3, self.sigma, 3., device=self.device)
             grid[:3] += gaussian(self.rand_offset[None])[0] * self.magnitude
             grid = self.rand_affine_grid(grid=grid)
-        return self.resampler(img, grid, mode)
->>>>>>> 5c49f8f1
+        return self.resampler(img, grid, mode)