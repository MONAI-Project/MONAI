--- conflicted
+++ resolved
@@ -52,11 +52,7 @@
     "get_extreme_points",
     "extreme_points_to_image",
     "map_spatial_axes",
-<<<<<<< HEAD
-    "AllowMissingKeysMode",
-=======
     "allow_missing_keys_mode",
->>>>>>> 08af0ccf
 ]
 
 
@@ -715,12 +711,8 @@
     return spatial_axes_
 
 
-<<<<<<< HEAD
-class AllowMissingKeysMode:
-=======
 @contextmanager
 def allow_missing_keys_mode(transform: Union[MapTransform, Compose, Tuple[MapTransform], Tuple[Compose]]):
->>>>>>> 08af0ccf
     """Temporarily set all MapTransforms to not throw an error if keys are missing. After, revert to original states.
 
     Args:
@@ -733,32 +725,6 @@
         data = {"image": np.arange(16, dtype=float).reshape(1, 4, 4)}
         t = SpatialPadd(["image", "label"], 10, allow_missing_keys=False)
         _ = t(data)  # would raise exception
-<<<<<<< HEAD
-        with AllowMissingKeysMode(t):
-            _ = t(data)  # OK!
-    """
-
-    def __init__(self, transform: Union[MapTransform, Compose]):
-        if isinstance(transform, MapTransform):
-            self.transforms = [transform]
-        elif isinstance(transform, Compose):
-            # Only keep contained MapTransforms
-            self.transforms = [t for t in transform.flatten().transforms if isinstance(t, MapTransform)]
-        else:
-            self.transforms = []
-
-        # Get the state of each `allow_missing_keys`
-        self.orig_states = [t.allow_missing_keys for t in self.transforms]
-
-    def __enter__(self):
-        # Set all to True
-        for t in self.transforms:
-            t.allow_missing_keys = True
-
-    def __exit__(self, type, value, traceback):
-        # Revert
-        for t, o_s in zip(self.transforms, self.orig_states):
-=======
         with allow_missing_keys_mode(t):
             _ = t(data)  # OK!
     """
@@ -789,5 +755,4 @@
     finally:
         # Revert
         for t, o_s in zip(transforms, orig_states):
->>>>>>> 08af0ccf
             t.allow_missing_keys = o_s