# Copyright (c) MONAI Consortium
# Licensed under the Apache License, Version 2.0 (the "License");
# you may not use this file except in compliance with the License.
# You may obtain a copy of the License at
#     http://www.apache.org/licenses/LICENSE-2.0
# Unless required by applicable law or agreed to in writing, software
# distributed under the License is distributed on an "AS IS" BASIS,
# WITHOUT WARRANTIES OR CONDITIONS OF ANY KIND, either express or implied.
# See the License for the specific language governing permissions and
# limitations under the License.

import unittest

import torch
from parameterized import parameterized

from monai.networks import eval_mode
from monai.networks.nets import HoverNet
from tests.utils import test_script_save

device = "cuda" if torch.cuda.is_available() else "cpu"

TEST_CASE_0 = [  # fast mode, batch 16
    {"out_classes": 5, "mode": HoverNet.Mode.FAST},
<<<<<<< HEAD
    (1, 3, 256, 256),
    {
        "nucleus_prediction": (1, 2, 164, 164),
        "type_prediction": (1, 5, 164, 164),
        "horizonal_vertical": (1, 2, 164, 164),
=======
    (16, 3, 256, 256),
    {
        "nucleus_prediction": (16, 2, 164, 164),
        "type_prediction": (16, 5, 164, 164),
        "horizonal_vertical": (16, 2, 164, 164),
>>>>>>> 2a8281a2
    },
]

TEST_CASE_1 = [  # single channel 2D, batch 16
    {"out_classes": None, "mode": HoverNet.Mode.FAST},
<<<<<<< HEAD
    (1, 3, 256, 256),
    {"nucleus_prediction": (1, 2, 164, 164), "horizonal_vertical": (1, 2, 164, 164)},
=======
    (16, 3, 256, 256),
    {"nucleus_prediction": (16, 2, 164, 164), "horizonal_vertical": (16, 2, 164, 164)},
>>>>>>> 2a8281a2
]

TEST_CASE_2 = [  # single channel 3D, batch 16
    {"out_classes": None, "mode": HoverNet.Mode.ORIGINAL},
<<<<<<< HEAD
    (1, 3, 270, 270),
    {"nucleus_prediction": (1, 2, 80, 80), "horizonal_vertical": (1, 2, 80, 80)},
=======
    (16, 3, 270, 270),
    {"nucleus_prediction": (16, 2, 80, 80), "horizonal_vertical": (16, 2, 80, 80)},
>>>>>>> 2a8281a2
]

TEST_CASE_3 = [  # 4-channel 3D, batch 16
    {"out_classes": 6, "mode": HoverNet.Mode.ORIGINAL},
<<<<<<< HEAD
    (1, 3, 270, 270),
    {"nucleus_prediction": (1, 2, 80, 80), "type_prediction": (1, 6, 80, 80), "horizonal_vertical": (1, 2, 80, 80)},
=======
    (16, 3, 270, 270),
    {"nucleus_prediction": (16, 2, 80, 80), "type_prediction": (16, 6, 80, 80), "horizonal_vertical": (16, 2, 80, 80)},
>>>>>>> 2a8281a2
]

TEST_CASE_4 = [  # 4-channel 3D, batch 16, batch normalization
    {"out_classes": None, "mode": HoverNet.Mode.FAST, "dropout_prob": 0.5},
<<<<<<< HEAD
    (1, 3, 256, 256),
    {"nucleus_prediction": (1, 2, 164, 164), "horizonal_vertical": (1, 2, 164, 164)},
=======
    (16, 3, 256, 256),
    {"nucleus_prediction": (16, 2, 164, 164), "horizonal_vertical": (16, 2, 164, 164)},
>>>>>>> 2a8281a2
]

CASES = [TEST_CASE_0, TEST_CASE_1, TEST_CASE_2, TEST_CASE_3, TEST_CASE_4]

ILL_CASES = [
    [{"out_classes": 6, "mode": 3}],
    [{"out_classes": 1000, "mode": HoverNet.Mode.ORIGINAL}],
    [{"out_classes": 1, "mode": HoverNet.Mode.ORIGINAL}],
    [{"out_classes": 6, "mode": HoverNet.Mode.ORIGINAL, "dropout_prob": 100}],
]


class TestHoverNet(unittest.TestCase):
    @parameterized.expand(CASES)
    def test_shape(self, input_param, input_shape, expected_shapes):
        net = HoverNet(**input_param).to(device)
        with eval_mode(net):
            result = net.forward(torch.randn(input_shape).to(device))
            for item in result:
                self.assertEqual(result[item].shape, expected_shapes[item])

    def test_script(self):
        net = HoverNet(mode=HoverNet.Mode.FAST)
        test_data = torch.randn(1, 3, 256, 256)
        test_script_save(net, test_data)

    def test_script_without_running_stats(self):
        net = HoverNet(mode=HoverNet.Mode.FAST)
        test_data = torch.randn(1, 3, 256, 256)
        test_script_save(net, test_data)

    def test_ill_input_shape(self):
        net = HoverNet(mode=HoverNet.Mode.FAST)
        with eval_mode(net):
            with self.assertRaises(ValueError):
                net.forward(torch.randn(1, 3, 270, 260))

    @parameterized.expand(ILL_CASES)
    def test_ill_input_hyper_params(self, input_param):
        with self.assertRaises(ValueError):
            _ = HoverNet(**input_param)


if __name__ == "__main__":
    unittest.main(argv=["first-arg-is-ignored"], exit=False)<|MERGE_RESOLUTION|>--- conflicted
+++ resolved
@@ -22,64 +22,36 @@
 
 TEST_CASE_0 = [  # fast mode, batch 16
     {"out_classes": 5, "mode": HoverNet.Mode.FAST},
-<<<<<<< HEAD
     (1, 3, 256, 256),
     {
         "nucleus_prediction": (1, 2, 164, 164),
         "type_prediction": (1, 5, 164, 164),
         "horizonal_vertical": (1, 2, 164, 164),
-=======
-    (16, 3, 256, 256),
-    {
-        "nucleus_prediction": (16, 2, 164, 164),
-        "type_prediction": (16, 5, 164, 164),
-        "horizonal_vertical": (16, 2, 164, 164),
->>>>>>> 2a8281a2
     },
 ]
 
 TEST_CASE_1 = [  # single channel 2D, batch 16
     {"out_classes": None, "mode": HoverNet.Mode.FAST},
-<<<<<<< HEAD
     (1, 3, 256, 256),
     {"nucleus_prediction": (1, 2, 164, 164), "horizonal_vertical": (1, 2, 164, 164)},
-=======
-    (16, 3, 256, 256),
-    {"nucleus_prediction": (16, 2, 164, 164), "horizonal_vertical": (16, 2, 164, 164)},
->>>>>>> 2a8281a2
 ]
 
 TEST_CASE_2 = [  # single channel 3D, batch 16
     {"out_classes": None, "mode": HoverNet.Mode.ORIGINAL},
-<<<<<<< HEAD
     (1, 3, 270, 270),
     {"nucleus_prediction": (1, 2, 80, 80), "horizonal_vertical": (1, 2, 80, 80)},
-=======
-    (16, 3, 270, 270),
-    {"nucleus_prediction": (16, 2, 80, 80), "horizonal_vertical": (16, 2, 80, 80)},
->>>>>>> 2a8281a2
 ]
 
 TEST_CASE_3 = [  # 4-channel 3D, batch 16
     {"out_classes": 6, "mode": HoverNet.Mode.ORIGINAL},
-<<<<<<< HEAD
     (1, 3, 270, 270),
     {"nucleus_prediction": (1, 2, 80, 80), "type_prediction": (1, 6, 80, 80), "horizonal_vertical": (1, 2, 80, 80)},
-=======
-    (16, 3, 270, 270),
-    {"nucleus_prediction": (16, 2, 80, 80), "type_prediction": (16, 6, 80, 80), "horizonal_vertical": (16, 2, 80, 80)},
->>>>>>> 2a8281a2
 ]
 
 TEST_CASE_4 = [  # 4-channel 3D, batch 16, batch normalization
     {"out_classes": None, "mode": HoverNet.Mode.FAST, "dropout_prob": 0.5},
-<<<<<<< HEAD
     (1, 3, 256, 256),
     {"nucleus_prediction": (1, 2, 164, 164), "horizonal_vertical": (1, 2, 164, 164)},
-=======
-    (16, 3, 256, 256),
-    {"nucleus_prediction": (16, 2, 164, 164), "horizonal_vertical": (16, 2, 164, 164)},
->>>>>>> 2a8281a2
 ]
 
 CASES = [TEST_CASE_0, TEST_CASE_1, TEST_CASE_2, TEST_CASE_3, TEST_CASE_4]
