--- conflicted
+++ resolved
@@ -18,8 +18,4 @@
     print_gpu_info,
     print_system_info,
 )
-<<<<<<< HEAD
-from .type_definitions import DtypeLike, IndexSelection, KeysCollection
-=======
-from .type_definitions import DtypeLike, IndexSelection, KeysCollection, NdarrayTensor, TensorOrList
->>>>>>> c1b5028a
+from .type_definitions import DtypeLike, IndexSelection, KeysCollection, NdarrayTensor, TensorOrList