--- conflicted
+++ resolved
@@ -153,7 +153,6 @@
         "padding_mode": kwargs.pop(LazyAttr.PADDING_MODE, None),
     }
 
-<<<<<<< HEAD
     resample_mode = get_resample_mode(matrix, img.shape, out_spatial_size, atol)
 
     print("resample mode:", resample_mode)
@@ -186,34 +185,38 @@
     resampler = Resampler(affine=matrix, image_only=True, **init_kwargs)
     return resampler(img=data, **call_kwargs)
 
-=======
-    is_grid = is_grid_shaped(matrix)
-    is_ortho, unit_scale = check_matrix(matrix)
-    unit_shift = check_unit_translate(matrix, data.shape, kwargs[LazyAttr.OUT_SHAPE])
-
-    # TODO: extract coefficients from the matrix for tensor-ops / interpolate
-    if not is_grid:
-        if is_ortho:
-            if unit_scale and unit_shift:
-                # print("tensor resample")
-                # TODO: change to use flips/permutations
-                resampler = Resampler(affine=matrix, image_only=True, **init_kwargs)
-                return resampler(img=data, **call_kwargs)
-            else:  # interpolate
-                # print("interpolate resample")
-                # TODO: change to use interpolator
-                resampler = Resampler(affine=matrix, image_only=True, **init_kwargs)
-                return resampler(img=data, **call_kwargs)
-        else:  # affine matrix resample
-            # print("grid resample")
-            # TODO: change to use affine resampler
-            resampler = Resampler(affine=matrix, image_only=True, **init_kwargs)
-            return resampler(img=data, **call_kwargs)
-    else:  # grid resample
-        # print("grid resample")
-        resampler = Resampler(affine=matrix, image_only=True, **init_kwargs)
-        return resampler(img=data, **call_kwargs)
->>>>>>> 2efd3489
+
+# def resample(
+#         data: torch.Tensor,
+#         matrix: NdarrayOrTensor,
+#         kwargs: dict | None = None
+# ):
+#     is_grid = is_grid_shaped(matrix)
+#     is_ortho, unit_scale = check_matrix(matrix)
+#     unit_shift = check_unit_translate(matrix, data.shape, kwargs[LazyAttr.OUT_SHAPE])
+#
+#     # TODO: extract coefficients from the matrix for tensor-ops / interpolate
+#     if not is_grid:
+#         if is_ortho:
+#             if unit_scale and unit_shift:
+#                 # print("tensor resample")
+#                 # TODO: change to use flips/permutations
+#                 resampler = Resampler(affine=matrix, image_only=True, **init_kwargs)
+#                 return resampler(img=data, **call_kwargs)
+#             else:  # interpolate
+#                 # print("interpolate resample")
+#                 # TODO: change to use interpolator
+#                 resampler = Resampler(affine=matrix, image_only=True, **init_kwargs)
+#                 return resampler(img=data, **call_kwargs)
+#         else:  # affine matrix resample
+#             # print("grid resample")
+#             # TODO: change to use affine resampler
+#             resampler = Resampler(affine=matrix, image_only=True, **init_kwargs)
+#             return resampler(img=data, **call_kwargs)
+#     else:  # grid resample
+#         # print("grid resample")
+#         resampler = Resampler(affine=matrix, image_only=True, **init_kwargs)
+#         return resampler(img=data, **call_kwargs)
 
 
 class ResampleImpl:
