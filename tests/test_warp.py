--- conflicted
+++ resolved
@@ -179,7 +179,6 @@
     dimension = 3
 
     # initialise image
-<<<<<<< HEAD
     pixel_type = itk.F  # float32
     image_type = itk.Image[pixel_type, dimension]
     itk_img = itk.PyBuffer[image_type].GetImageFromArray(
@@ -191,17 +190,6 @@
     displacement_field_type = itk.Image[vector_pixel_type, dimension]
     displacement_field = itk.PyBuffer[displacement_field_type].GetImageFromArray(
         ddf.astype(np.float32), is_vector=True)
-=======
-    PixelType = itk.F  # float32
-    ImageType = itk.Image[PixelType, Dimension]
-    itk_img = itk.PyBuffer[ImageType].GetImageFromArray(img.astype(np.float32), is_vector=None)
-
-    # initialise displacement field
-    VectorComponentType = itk.F
-    VectorPixelType = itk.Vector[VectorComponentType, Dimension]
-    DisplacementFieldType = itk.Image[VectorPixelType, Dimension]
-    deformationField = itk.PyBuffer[DisplacementFieldType].GetImageFromArray(ddf.astype(np.float32), is_vector=True)
->>>>>>> e0883422
 
     # initialise warp_filter
     warp_filter = itk.WarpImageFilter[image_type, image_type, displacement_field_type].New()
