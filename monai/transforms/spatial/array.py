# Copyright (c) MONAI Consortium
# Licensed under the Apache License, Version 2.0 (the "License");
# you may not use this file except in compliance with the License.
# You may obtain a copy of the License at
#     http://www.apache.org/licenses/LICENSE-2.0
# Unless required by applicable law or agreed to in writing, software
# distributed under the License is distributed on an "AS IS" BASIS,
# WITHOUT WARRANTIES OR CONDITIONS OF ANY KIND, either express or implied.
# See the License for the specific language governing permissions and
# limitations under the License.
"""
A collection of "vanilla" transforms for spatial operations
https://github.com/Project-MONAI/MONAI/wiki/MONAI_Design
"""

from __future__ import annotations

import warnings
from collections.abc import Callable
from copy import deepcopy
from itertools import zip_longest
from typing import Any, Optional, Sequence, Tuple, Union, cast

import numpy as np
import torch

from monai.config import USE_COMPILED, DtypeLike
from monai.config.type_definitions import NdarrayOrTensor
from monai.data.meta_obj import get_track_meta
from monai.data.meta_tensor import MetaTensor
from monai.data.utils import AFFINE_TOL, affine_to_spacing, compute_shape_offset, iter_patch, to_affine_nd, zoom_affine
from monai.networks.layers import AffineTransform, GaussianFilter, grid_pull
from monai.networks.utils import meshgrid_ij
from monai.transforms.croppad.array import CenterSpatialCrop, ResizeWithPadOrCrop
from monai.transforms.intensity.array import GaussianSmooth
from monai.transforms.inverse import InvertibleTransform
from monai.transforms.spatial.functional import spatial_resample
from monai.transforms.traits import MultiSampleTrait
from monai.transforms.transform import LazyTransform, Randomizable, RandomizableTransform, Transform
from monai.transforms.utils import (
    convert_pad_mode,
    create_control_grid,
    create_grid,
    create_rotate,
    create_scale,
    create_shear,
    create_translate,
    map_spatial_axes,
    scale_affine,
)
from monai.transforms.utils_pytorch_numpy_unification import linalg_inv, moveaxis, where
from monai.utils import (
    GridSampleMode,
    GridSamplePadMode,
    InterpolateMode,
    NdimageMode,
    NumpyPadMode,
    SplineMode,
    convert_to_cupy,
    convert_to_dst_type,
    convert_to_numpy,
    convert_to_tensor,
    ensure_tuple,
    ensure_tuple_rep,
    ensure_tuple_size,
    fall_back_tuple,
    issequenceiterable,
    optional_import,
)
from monai.utils.deprecate_utils import deprecated_arg
from monai.utils.enums import GridPatchSort, PytorchPadMode, TraceKeys, TransformBackends, WSIPatchKeys
from monai.utils.misc import ImageMetaKey as Key
from monai.utils.module import look_up_option
from monai.utils.type_conversion import convert_data_type, get_equivalent_dtype, get_torch_dtype_from_string

nib, has_nib = optional_import("nibabel")
cupy, _ = optional_import("cupy")
cupy_ndi, _ = optional_import("cupyx.scipy.ndimage")
np_ndi, _ = optional_import("scipy.ndimage")

__all__ = [
    "SpatialResample",
    "ResampleToMatch",
    "Spacing",
    "Orientation",
    "Flip",
    "GridDistortion",
    "GridSplit",
    "GridPatch",
    "RandGridPatch",
    "Resize",
    "Rotate",
    "Zoom",
    "Rotate90",
    "RandRotate90",
    "RandRotate",
    "RandFlip",
    "RandGridDistortion",
    "RandAxisFlip",
    "RandZoom",
    "AffineGrid",
    "RandAffineGrid",
    "RandDeformGrid",
    "Resample",
    "Affine",
    "RandAffine",
    "Rand2DElastic",
    "Rand3DElastic",
]

RandRange = Optional[Union[Sequence[Union[Tuple[float, float], float]], float]]


class SpatialResample(InvertibleTransform, LazyTransform):
    """
    Resample input image from the orientation/spacing defined by ``src_affine`` affine matrix into
    the ones specified by ``dst_affine`` affine matrix.

    Internally this transform computes the affine transform matrix from ``src_affine`` to ``dst_affine``,
    by ``xform = linalg.solve(src_affine, dst_affine)``, and call ``monai.transforms.Affine`` with ``xform``.
    """

    backend = [TransformBackends.TORCH, TransformBackends.NUMPY, TransformBackends.CUPY]

    def __init__(
        self,
        mode: str | int = GridSampleMode.BILINEAR,
        padding_mode: str = GridSamplePadMode.BORDER,
        align_corners: bool = False,
        dtype: DtypeLike = np.float64,
    ):
        """
        Args:
            mode: {``"bilinear"``, ``"nearest"``} or spline interpolation order 0-5 (integers).
                Interpolation mode to calculate output values. Defaults to ``"bilinear"``.
                See also: https://pytorch.org/docs/stable/generated/torch.nn.functional.grid_sample.html
                When it's an integer, the numpy (cpu tensor)/cupy (cuda tensor) backends will be used
                and the value represents the order of the spline interpolation.
                See also: https://docs.scipy.org/doc/scipy/reference/generated/scipy.ndimage.map_coordinates.html
            padding_mode: {``"zeros"``, ``"border"``, ``"reflection"``}
                Padding mode for outside grid values. Defaults to ``"border"``.
                See also: https://pytorch.org/docs/stable/generated/torch.nn.functional.grid_sample.html
                When `mode` is an integer, using numpy/cupy backends, this argument accepts
                {'reflect', 'grid-mirror', 'constant', 'grid-constant', 'nearest', 'mirror', 'grid-wrap', 'wrap'}.
                See also: https://docs.scipy.org/doc/scipy/reference/generated/scipy.ndimage.map_coordinates.html
            dtype: data type for resampling computation. Defaults to ``float64`` for best precision.
                If ``None``, use the data type of input data. To be compatible with other modules,
                the output data type is always ``float32``.
        """
        self.mode = mode
        self.padding_mode = padding_mode
        self.align_corners = align_corners
        self.dtype = dtype

    def __call__(
        self,
        img: torch.Tensor,
        dst_affine: torch.Tensor | None = None,
        spatial_size: Sequence[int] | torch.Tensor | int | None = None,
        mode: str | int | None = None,
        padding_mode: str | None = None,
        align_corners: bool | None = None,
        dtype: DtypeLike = None,
    ) -> torch.Tensor:
        """
        Args:
            img: input image to be resampled. It currently supports channel-first arrays with
                at most three spatial dimensions.
            dst_affine: destination affine matrix. Defaults to ``None``, which means the same as `img.affine`.
                the shape should be `(r+1, r+1)` where `r` is the spatial rank of ``img``.
                when `dst_affine` and `spatial_size` are None, the input will be returned without resampling,
                but the data type will be `float32`.
            spatial_size: output image spatial size.
                if `spatial_size` and `self.spatial_size` are not defined,
                the transform will compute a spatial size automatically containing the previous field of view.
                if `spatial_size` is ``-1`` are the transform will use the corresponding input img size.
            mode: {``"bilinear"``, ``"nearest"``} or spline interpolation order 0-5 (integers).
                Interpolation mode to calculate output values. Defaults to ``self.mode``.
                See also: https://pytorch.org/docs/stable/generated/torch.nn.functional.grid_sample.html
                When it's an integer, the numpy (cpu tensor)/cupy (cuda tensor) backends will be used
                and the value represents the order of the spline interpolation.
                See also: https://docs.scipy.org/doc/scipy/reference/generated/scipy.ndimage.map_coordinates.html
            padding_mode: {``"zeros"``, ``"border"``, ``"reflection"``}
                Padding mode for outside grid values. Defaults to ``self.padding_mode``.
                See also: https://pytorch.org/docs/stable/generated/torch.nn.functional.grid_sample.html
                When `mode` is an integer, using numpy/cupy backends, this argument accepts
                {'reflect', 'grid-mirror', 'constant', 'grid-constant', 'nearest', 'mirror', 'grid-wrap', 'wrap'}.
                See also: https://docs.scipy.org/doc/scipy/reference/generated/scipy.ndimage.map_coordinates.html
            align_corners: Geometrically, we consider the pixels of the input as squares rather than points.
                See also: https://pytorch.org/docs/stable/generated/torch.nn.functional.grid_sample.html
                Defaults to ``None``, effectively using the value of `self.align_corners`.
            dtype: data type for resampling computation. Defaults to ``self.dtype`` or
                ``np.float64`` (for best precision). If ``None``, use the data type of input data.
                To be compatible with other modules, the output data type is always `float32`.

        The spatial rank is determined by the smallest among ``img.ndim -1``, ``len(src_affine) - 1``, and ``3``.

        When both ``monai.config.USE_COMPILED`` and ``align_corners`` are set to ``True``,
        MONAI's resampling implementation will be used.
        Set `dst_affine` and `spatial_size` to `None` to turn off the resampling step.
        """
        # get dtype as torch (e.g., torch.float64)
        dtype_pt = get_equivalent_dtype(dtype or self.dtype or img.dtype, torch.Tensor)
<<<<<<< HEAD
        align_corners = align_corners if align_corners is not None else self.align_corners
=======
        align_corners = self.align_corners if align_corners is None else align_corners
>>>>>>> 69d807ab
        mode = mode if mode is not None else self.mode
        padding_mode = padding_mode if padding_mode is not None else self.padding_mode
        return spatial_resample(
            img, dst_affine, spatial_size, mode, padding_mode, align_corners, dtype_pt, self.get_transform_info()
        )

    def inverse(self, data: torch.Tensor) -> torch.Tensor:
        transform = self.pop_transform(data)
        # Create inverse transform
        kw_args = transform[TraceKeys.EXTRA_INFO]
        # need to convert dtype from string back to torch.dtype
        kw_args["dtype"] = get_torch_dtype_from_string(kw_args["dtype"])
        # source becomes destination
        kw_args["dst_affine"] = kw_args.pop("src_affine")
        kw_args["spatial_size"] = transform[TraceKeys.ORIG_SIZE]
        if kw_args.get("align_corners") == TraceKeys.NONE:
            kw_args["align_corners"] = False
        with self.trace_transform(False):
            # we can't use `self.__call__` in case a child class calls this inverse.
            out: torch.Tensor = SpatialResample.__call__(self, data, **kw_args)
        return out


class ResampleToMatch(SpatialResample):
    """Resample an image to match given metadata. The affine matrix will be aligned,
    and the size of the output image will match."""

    def __call__(  # type: ignore
        self,
        img: torch.Tensor,
        img_dst: torch.Tensor,
        mode: str | int | None = None,
        padding_mode: str | None = None,
        align_corners: bool | None = None,
        dtype: DtypeLike = None,
    ) -> torch.Tensor:
        """
        Args:
            img: input image to be resampled to match ``img_dst``. It currently supports channel-first arrays with
                at most three spatial dimensions.
            mode: {``"bilinear"``, ``"nearest"``} or spline interpolation order 0-5 (integers).
                Interpolation mode to calculate output values. Defaults to ``"bilinear"``.
                See also: https://pytorch.org/docs/stable/generated/torch.nn.functional.grid_sample.html
                When it's an integer, the numpy (cpu tensor)/cupy (cuda tensor) backends will be used
                and the value represents the order of the spline interpolation.
                See also: https://docs.scipy.org/doc/scipy/reference/generated/scipy.ndimage.map_coordinates.html
            padding_mode: {``"zeros"``, ``"border"``, ``"reflection"``}
                Padding mode for outside grid values. Defaults to ``"border"``.
                See also: https://pytorch.org/docs/stable/generated/torch.nn.functional.grid_sample.html
                When `mode` is an integer, using numpy/cupy backends, this argument accepts
                {'reflect', 'grid-mirror', 'constant', 'grid-constant', 'nearest', 'mirror', 'grid-wrap', 'wrap'}.
                See also: https://docs.scipy.org/doc/scipy/reference/generated/scipy.ndimage.map_coordinates.html
            align_corners: Geometrically, we consider the pixels of the input as squares rather than points.
                Defaults to ``None``, effectively using the value of `self.align_corners`.
                See also: https://pytorch.org/docs/stable/generated/torch.nn.functional.grid_sample.html
            dtype: data type for resampling computation. Defaults to ``self.dtype`` or
                ``np.float64`` (for best precision). If ``None``, use the data type of input data.
                To be compatible with other modules, the output data type is always `float32`.
        Raises:
            ValueError: When the affine matrix of the source image is not invertible.
        Returns:
            Resampled input tensor or MetaTensor.
        """
        if img_dst is None:
            raise RuntimeError("`img_dst` is missing.")
        dst_affine = img_dst.affine if isinstance(img_dst, MetaTensor) else torch.eye(4)
        img = super().__call__(
            img=img,
            dst_affine=dst_affine,
            spatial_size=img_dst.shape[1:],  # skip channel
            mode=mode,
            padding_mode=padding_mode,
            align_corners=align_corners,
            dtype=dtype,
        )
        if isinstance(img, MetaTensor):
            img.affine = dst_affine
            if isinstance(img_dst, MetaTensor):
<<<<<<< HEAD
                original_fname = img.meta.get(Key.FILENAME_OR_OBJ, "resampled_to_match_source")
=======
                original_fname = img.meta.get(Key.FILENAME_OR_OBJ, "resample_to_match_source")
>>>>>>> 69d807ab
                img.meta = deepcopy(img_dst.meta)
                img.meta[Key.FILENAME_OR_OBJ] = original_fname  # keep the original name, the others are overwritten
        return img


class Spacing(InvertibleTransform):
    """
    Resample input image into the specified `pixdim`.
    """

    backend = SpatialResample.backend

    def __init__(
        self,
        pixdim: Sequence[float] | float | np.ndarray,
        diagonal: bool = False,
        mode: str | int = GridSampleMode.BILINEAR,
        padding_mode: str = GridSamplePadMode.BORDER,
        align_corners: bool = False,
        dtype: DtypeLike = np.float64,
        scale_extent: bool = False,
        recompute_affine: bool = False,
        min_pixdim: Sequence[float] | float | np.ndarray | None = None,
        max_pixdim: Sequence[float] | float | np.ndarray | None = None,
    ) -> None:
        """
        Args:
            pixdim: output voxel spacing. if providing a single number, will use it for the first dimension.
                items of the pixdim sequence map to the spatial dimensions of input image, if length
                of pixdim sequence is longer than image spatial dimensions, will ignore the longer part,
                if shorter, will pad with the last value. For example, for 3D image if pixdim is [1.0, 2.0] it
                will be padded to [1.0, 2.0, 2.0]
                if the components of the `pixdim` are non-positive values, the transform will use the
                corresponding components of the original pixdim, which is computed from the `affine`
                matrix of input image.
            diagonal: whether to resample the input to have a diagonal affine matrix.
                If True, the input data is resampled to the following affine::

                    np.diag((pixdim_0, pixdim_1, ..., pixdim_n, 1))

                This effectively resets the volume to the world coordinate system (RAS+ in nibabel).
                The original orientation, rotation, shearing are not preserved.

                If False, this transform preserves the axes orientation, orthogonal rotation and
                translation components from the original affine. This option will not flip/swap axes
                of the original data.
            mode: {``"bilinear"``, ``"nearest"``} or spline interpolation order 0-5 (integers).
                Interpolation mode to calculate output values. Defaults to ``"bilinear"``.
                See also: https://pytorch.org/docs/stable/generated/torch.nn.functional.grid_sample.html
                When it's an integer, the numpy (cpu tensor)/cupy (cuda tensor) backends will be used
                and the value represents the order of the spline interpolation.
                See also: https://docs.scipy.org/doc/scipy/reference/generated/scipy.ndimage.map_coordinates.html
            padding_mode: {``"zeros"``, ``"border"``, ``"reflection"``}
                Padding mode for outside grid values. Defaults to ``"border"``.
                See also: https://pytorch.org/docs/stable/generated/torch.nn.functional.grid_sample.html
                When `mode` is an integer, using numpy/cupy backends, this argument accepts
                {'reflect', 'grid-mirror', 'constant', 'grid-constant', 'nearest', 'mirror', 'grid-wrap', 'wrap'}.
                See also: https://docs.scipy.org/doc/scipy/reference/generated/scipy.ndimage.map_coordinates.html
            align_corners: Geometrically, we consider the pixels of the input as squares rather than points.
                See also: https://pytorch.org/docs/stable/generated/torch.nn.functional.grid_sample.html
            dtype: data type for resampling computation. Defaults to ``float64`` for best precision.
                If None, use the data type of input data. To be compatible with other modules,
                the output data type is always ``float32``.
            scale_extent: whether the scale is computed based on the spacing or the full extent of voxels,
                default False. The option is ignored if output spatial size is specified when calling this transform.
                See also: :py:func:`monai.data.utils.compute_shape_offset`. When this is True, `align_corners`
                should be `True` because `compute_shape_offset` already provides the corner alignment shift/scaling.
            recompute_affine: whether to recompute affine based on the output shape. The affine computed
                analytically does not reflect the potential quantization errors in terms of the output shape.
                Set this flag to True to recompute the output affine based on the actual pixdim. Default to ``False``.
            min_pixdim: minimal input spacing to be resampled. If provided, input image with a larger spacing than this
                value will be kept in its original spacing (not be resampled to `pixdim`). Set it to `None` to use the
                value of `pixdim`. Default to `None`.
            max_pixdim: maximal input spacing to be resampled. If provided, input image with a smaller spacing than this
                value will be kept in its original spacing (not be resampled to `pixdim`). Set it to `None` to use the
                value of `pixdim`. Default to `None`.

        """
        self.pixdim = np.array(ensure_tuple(pixdim), dtype=np.float64)
        self.min_pixdim = np.array(ensure_tuple(min_pixdim), dtype=np.float64)
        self.max_pixdim = np.array(ensure_tuple(max_pixdim), dtype=np.float64)
        self.diagonal = diagonal
        self.scale_extent = scale_extent
        self.recompute_affine = recompute_affine

        for mn, mx in zip(self.min_pixdim, self.max_pixdim):
            if (not np.isnan(mn)) and (not np.isnan(mx)) and ((mx < mn) or (mn < 0)):
                raise ValueError(f"min_pixdim {self.min_pixdim} must be positive, smaller than max {self.max_pixdim}.")

        self.sp_resample = SpatialResample(
            mode=mode, padding_mode=padding_mode, align_corners=align_corners, dtype=dtype
        )

    @deprecated_arg(name="affine", since="0.9", msg_suffix="Not needed, input should be `MetaTensor`.")
    def __call__(
        self,
        data_array: torch.Tensor,
        affine: NdarrayOrTensor | None = None,
        mode: str | int | None = None,
        padding_mode: str | None = None,
        align_corners: bool | None = None,
        dtype: DtypeLike = None,
        scale_extent: bool | None = None,
        output_spatial_shape: Sequence[int] | np.ndarray | int | None = None,
    ) -> torch.Tensor:
        """
        Args:
            data_array: in shape (num_channels, H[, W, ...]).
            mode: {``"bilinear"``, ``"nearest"``} or spline interpolation order 0-5 (integers).
                Interpolation mode to calculate output values. Defaults to ``"self.mode"``.
                See also: https://pytorch.org/docs/stable/generated/torch.nn.functional.grid_sample.html
                When it's an integer, the numpy (cpu tensor)/cupy (cuda tensor) backends will be used
                and the value represents the order of the spline interpolation.
                See also: https://docs.scipy.org/doc/scipy/reference/generated/scipy.ndimage.map_coordinates.html
            padding_mode: {``"zeros"``, ``"border"``, ``"reflection"``}
                Padding mode for outside grid values. Defaults to ``"self.padding_mode"``.
                See also: https://pytorch.org/docs/stable/generated/torch.nn.functional.grid_sample.html
                When `mode` is an integer, using numpy/cupy backends, this argument accepts
                {'reflect', 'grid-mirror', 'constant', 'grid-constant', 'nearest', 'mirror', 'grid-wrap', 'wrap'}.
                See also: https://docs.scipy.org/doc/scipy/reference/generated/scipy.ndimage.map_coordinates.html
            align_corners: Geometrically, we consider the pixels of the input as squares rather than points.
                See also: https://pytorch.org/docs/stable/generated/torch.nn.functional.grid_sample.html
                Defaults to ``None``, effectively using the value of `self.align_corners`.
            dtype: data type for resampling computation. Defaults to ``self.dtype``.
                If None, use the data type of input data. To be compatible with other modules,
                the output data type is always ``float32``.
            scale_extent: whether the scale is computed based on the spacing or the full extent of voxels,
                The option is ignored if output spatial size is specified when calling this transform.
                See also: :py:func:`monai.data.utils.compute_shape_offset`. When this is True, `align_corners`
                should be `True` because `compute_shape_offset` already provides the corner alignment shift/scaling.
            output_spatial_shape: specify the shape of the output data_array. This is typically useful for
                the inverse of `Spacingd` where sometimes we could not compute the exact shape due to the quantization
                error with the affine.

        Raises:
            ValueError: When ``data_array`` has no spatial dimensions.
            ValueError: When ``pixdim`` is nonpositive.

        Returns:
            data tensor or MetaTensor (resampled into `self.pixdim`).

        """
        original_spatial_shape = data_array.shape[1:]
        sr = len(original_spatial_shape)
        if sr <= 0:
            raise ValueError("data_array must have at least one spatial dimension.")
        affine_: np.ndarray
        if affine is not None:
            warnings.warn("arg `affine` is deprecated, the affine of MetaTensor in data_array has higher priority.")
        input_affine = data_array.affine if isinstance(data_array, MetaTensor) else affine
        if input_affine is None:
            warnings.warn("`data_array` is not of type MetaTensor, assuming affine to be identity.")
            # default to identity
            input_affine = np.eye(sr + 1, dtype=np.float64)
        affine_ = to_affine_nd(sr, convert_data_type(input_affine, np.ndarray)[0])

        out_d = self.pixdim[:sr].copy()
        if out_d.size < sr:
            out_d = np.append(out_d, [out_d[-1]] * (sr - out_d.size))

        orig_d = affine_to_spacing(affine_, sr, out_d.dtype)
        for idx, (_d, mn, mx) in enumerate(
            zip_longest(orig_d, self.min_pixdim[:sr], self.max_pixdim[:sr], fillvalue=np.nan)
        ):
            target = out_d[idx]
            mn = target if np.isnan(mn) else min(mn, target)
            mx = target if np.isnan(mx) else max(mx, target)
            if mn > mx:
                raise ValueError(f"min_pixdim is larger than max_pixdim at dim {idx}: min {mn} max {mx} out {target}.")
            out_d[idx] = _d if (mn - AFFINE_TOL) <= _d <= (mx + AFFINE_TOL) else target

        if not align_corners and scale_extent:
            warnings.warn("align_corners=False is not compatible with scale_extent=True.")

        # compute output affine, shape and offset
        new_affine = zoom_affine(affine_, out_d, diagonal=self.diagonal)
        scale_extent = self.scale_extent if scale_extent is None else scale_extent
        output_shape, offset = compute_shape_offset(data_array.shape[1:], affine_, new_affine, scale_extent)
        new_affine[:sr, -1] = offset[:sr]
        # convert to MetaTensor if necessary
        data_array = convert_to_tensor(data_array, track_meta=get_track_meta())
        if isinstance(data_array, MetaTensor):
            data_array.affine = torch.as_tensor(affine_)

        # we don't want to track the nested transform otherwise two will be appended
        actual_shape = list(output_shape) if output_spatial_shape is None else output_spatial_shape
        data_array = self.sp_resample(
            data_array,
            dst_affine=torch.as_tensor(new_affine),
            spatial_size=actual_shape,  # type: ignore
            mode=mode,
            padding_mode=padding_mode,
            align_corners=align_corners,
            dtype=dtype,
        )
        if self.recompute_affine and isinstance(data_array, MetaTensor):
            data_array.affine = scale_affine(affine_, original_spatial_shape, actual_shape)
        return data_array

    def inverse(self, data: torch.Tensor) -> torch.Tensor:
        return self.sp_resample.inverse(data)


class Orientation(InvertibleTransform):
    """
    Change the input image's orientation into the specified based on `axcodes`.
    """

    backend = [TransformBackends.NUMPY, TransformBackends.TORCH]

    def __init__(
        self,
        axcodes: str | None = None,
        as_closest_canonical: bool = False,
        labels: Sequence[tuple[str, str]] | None = (("L", "R"), ("P", "A"), ("I", "S")),
    ) -> None:
        """
        Args:
            axcodes: N elements sequence for spatial ND input's orientation.
                e.g. axcodes='RAS' represents 3D orientation:
                (Left, Right), (Posterior, Anterior), (Inferior, Superior).
                default orientation labels options are: 'L' and 'R' for the first dimension,
                'P' and 'A' for the second, 'I' and 'S' for the third.
            as_closest_canonical: if True, load the image as closest to canonical axis format.
            labels: optional, None or sequence of (2,) sequences
                (2,) sequences are labels for (beginning, end) of output axis.
                Defaults to ``(('L', 'R'), ('P', 'A'), ('I', 'S'))``.

        Raises:
            ValueError: When ``axcodes=None`` and ``as_closest_canonical=True``. Incompatible values.

        See Also: `nibabel.orientations.ornt2axcodes`.

        """
        if axcodes is None and not as_closest_canonical:
            raise ValueError("Incompatible values: axcodes=None and as_closest_canonical=True.")
        if axcodes is not None and as_closest_canonical:
            warnings.warn("using as_closest_canonical=True, axcodes ignored.")
        self.axcodes = axcodes
        self.as_closest_canonical = as_closest_canonical
        self.labels = labels

    def __call__(self, data_array: torch.Tensor) -> torch.Tensor:
        """
        If input type is `MetaTensor`, original affine is extracted with `data_array.affine`.
        If input type is `torch.Tensor`, original affine is assumed to be identity.

        Args:
            data_array: in shape (num_channels, H[, W, ...]).

        Raises:
            ValueError: When ``data_array`` has no spatial dimensions.
            ValueError: When ``axcodes`` spatiality differs from ``data_array``.

        Returns:
            data_array [reoriented in `self.axcodes`]. Output type will be `MetaTensor`
                unless `get_track_meta() == False`, in which case it will be
                `torch.Tensor`.

        """
        spatial_shape = data_array.shape[1:]
        sr = len(spatial_shape)
        if sr <= 0:
            raise ValueError("data_array must have at least one spatial dimension.")
        affine_: np.ndarray
        affine_np: np.ndarray
        if isinstance(data_array, MetaTensor):
            affine_np, *_ = convert_data_type(data_array.affine, np.ndarray)
            affine_ = to_affine_nd(sr, affine_np)
        else:
            warnings.warn("`data_array` is not of type `MetaTensor, assuming affine to be identity.")
            # default to identity
            affine_np = np.eye(sr + 1, dtype=np.float64)
            affine_ = np.eye(sr + 1, dtype=np.float64)

        src = nib.io_orientation(affine_)
        if self.as_closest_canonical:
            spatial_ornt = src
        else:
            if self.axcodes is None:
                raise ValueError("Incompatible values: axcodes=None and as_closest_canonical=True.")
            if sr < len(self.axcodes):
                warnings.warn(
                    f"axcodes ('{self.axcodes}') length is smaller than the number of input spatial dimensions D={sr}.\n"
                    f"{self.__class__.__name__}: input spatial shape is {spatial_shape}, num. channels is {data_array.shape[0]},"
                    "please make sure the input is in the channel-first format."
                )
            dst = nib.orientations.axcodes2ornt(self.axcodes[:sr], labels=self.labels)
            if len(dst) < sr:
                raise ValueError(
                    f"axcodes must match data_array spatially, got axcodes={len(self.axcodes)}D data_array={sr}D"
                )
            spatial_ornt = nib.orientations.ornt_transform(src, dst)
        new_affine = affine_ @ nib.orientations.inv_ornt_aff(spatial_ornt, spatial_shape)

        # convert to MetaTensor if necessary
        data_array = convert_to_tensor(data_array, track_meta=get_track_meta())

        spatial_ornt[:, 0] += 1  # skip channel dim
        spatial_ornt = np.concatenate([np.array([[0, 1]]), spatial_ornt])
        axes = [ax for ax, flip in enumerate(spatial_ornt[:, 1]) if flip == -1]
        if axes:
            data_array = torch.flip(data_array, dims=axes)
        full_transpose = np.arange(len(data_array.shape))
        full_transpose[: len(spatial_ornt)] = np.argsort(spatial_ornt[:, 0])
        if not np.all(full_transpose == np.arange(len(data_array.shape))):
            data_array = data_array.permute(full_transpose.tolist())

        new_affine = to_affine_nd(affine_np, new_affine)
        new_affine, *_ = convert_data_type(new_affine, torch.Tensor, dtype=torch.float32, device=data_array.device)

        if get_track_meta():
            self.update_meta(data_array, new_affine)
            self.push_transform(data_array, extra_info={"original_affine": affine_np})
        return data_array

    def update_meta(self, img, new_affine):
        img.affine = new_affine

    def inverse(self, data: torch.Tensor) -> torch.Tensor:
        transform = self.pop_transform(data)
        # Create inverse transform
        orig_affine = transform[TraceKeys.EXTRA_INFO]["original_affine"]
        orig_axcodes = nib.orientations.aff2axcodes(orig_affine)
        inverse_transform = Orientation(axcodes=orig_axcodes, as_closest_canonical=False, labels=self.labels)
        # Apply inverse
        with inverse_transform.trace_transform(False):
            data = inverse_transform(data)

        return data


class Flip(InvertibleTransform):
    """
    Reverses the order of elements along the given spatial axis. Preserves shape.
    See `torch.flip` documentation for additional details:
    https://pytorch.org/docs/stable/generated/torch.flip.html

    Args:
        spatial_axis: spatial axes along which to flip over. Default is None.
            The default `axis=None` will flip over all of the axes of the input array.
            If axis is negative it counts from the last to the first axis.
            If axis is a tuple of ints, flipping is performed on all of the axes
            specified in the tuple.

    """

    backend = [TransformBackends.TORCH]

    def __init__(self, spatial_axis: Sequence[int] | int | None = None) -> None:
        self.spatial_axis = spatial_axis

    def update_meta(self, img, shape, axes):
        # shape and axes include the channel dim
        affine = img.affine
        mat = convert_to_dst_type(torch.eye(len(affine)), affine)[0]
        for axis in axes:
            sp = axis - 1
            mat[sp, sp], mat[sp, -1] = mat[sp, sp] * -1, shape[axis] - 1
        img.affine = affine @ mat

    def forward_image(self, img, axes) -> torch.Tensor:
        return torch.flip(img, axes)

    def __call__(self, img: torch.Tensor) -> torch.Tensor:
        """
        Args:
            img: channel first array, must have shape: (num_channels, H[, W, ..., ])
        """
        img = convert_to_tensor(img, track_meta=get_track_meta())
        axes = map_spatial_axes(img.ndim, self.spatial_axis)
        out = self.forward_image(img, axes)
        if get_track_meta():
            self.update_meta(out, out.shape, axes)
            self.push_transform(out)
        return out

    def inverse(self, data: torch.Tensor) -> torch.Tensor:
        self.pop_transform(data)
        flipper = Flip(spatial_axis=self.spatial_axis)
        with flipper.trace_transform(False):
            return flipper(data)


class Resize(InvertibleTransform):
    """
    Resize the input image to given spatial size (with scaling, not cropping/padding).
    Implemented using :py:class:`torch.nn.functional.interpolate`.

    Args:
        spatial_size: expected shape of spatial dimensions after resize operation.
            if some components of the `spatial_size` are non-positive values, the transform will use the
            corresponding components of img size. For example, `spatial_size=(32, -1)` will be adapted
            to `(32, 64)` if the second spatial dimension size of img is `64`.
        size_mode: should be "all" or "longest", if "all", will use `spatial_size` for all the spatial dims,
            if "longest", rescale the image so that only the longest side is equal to specified `spatial_size`,
            which must be an int number in this case, keeping the aspect ratio of the initial image, refer to:
            https://albumentations.ai/docs/api_reference/augmentations/geometric/resize/
            #albumentations.augmentations.geometric.resize.LongestMaxSize.
        mode: {``"nearest"``, ``"nearest-exact"``, ``"linear"``, ``"bilinear"``, ``"bicubic"``, ``"trilinear"``, ``"area"``}
            The interpolation mode. Defaults to ``"area"``.
            See also: https://pytorch.org/docs/stable/generated/torch.nn.functional.interpolate.html
        align_corners: This only has an effect when mode is
            'linear', 'bilinear', 'bicubic' or 'trilinear'. Default: None.
            See also: https://pytorch.org/docs/stable/generated/torch.nn.functional.interpolate.html
        anti_aliasing: bool
            Whether to apply a Gaussian filter to smooth the image prior
            to downsampling. It is crucial to filter when downsampling
            the image to avoid aliasing artifacts. See also ``skimage.transform.resize``
        anti_aliasing_sigma: {float, tuple of floats}, optional
            Standard deviation for Gaussian filtering used when anti-aliasing.
            By default, this value is chosen as (s - 1) / 2 where s is the
            downsampling factor, where s > 1. For the up-size case, s < 1, no
            anti-aliasing is performed prior to rescaling.
    """

    backend = [TransformBackends.TORCH]

    def __init__(
        self,
        spatial_size: Sequence[int] | int,
        size_mode: str = "all",
        mode: str = InterpolateMode.AREA,
        align_corners: bool | None = None,
        anti_aliasing: bool = False,
        anti_aliasing_sigma: Sequence[float] | float | None = None,
    ) -> None:
        self.size_mode = look_up_option(size_mode, ["all", "longest"])
        self.spatial_size = spatial_size
        self.mode: InterpolateMode = look_up_option(mode, InterpolateMode)
        self.align_corners = align_corners
        self.anti_aliasing = anti_aliasing
        self.anti_aliasing_sigma = anti_aliasing_sigma

    def __call__(
        self,
        img: torch.Tensor,
        mode: str | None = None,
        align_corners: bool | None = None,
        anti_aliasing: bool | None = None,
        anti_aliasing_sigma: Sequence[float] | float | None = None,
    ) -> torch.Tensor:
        """
        Args:
            img: channel first array, must have shape: (num_channels, H[, W, ..., ]).
            mode: {``"nearest"``, ``"nearest-exact"``, ``"linear"``,
                ``"bilinear"``, ``"bicubic"``, ``"trilinear"``, ``"area"``}
                The interpolation mode. Defaults to ``self.mode``.
                See also: https://pytorch.org/docs/stable/generated/torch.nn.functional.interpolate.html
            align_corners: This only has an effect when mode is
                'linear', 'bilinear', 'bicubic' or 'trilinear'. Defaults to ``self.align_corners``.
                See also: https://pytorch.org/docs/stable/generated/torch.nn.functional.interpolate.html
            anti_aliasing: bool, optional
                Whether to apply a Gaussian filter to smooth the image prior
                to downsampling. It is crucial to filter when downsampling
                the image to avoid aliasing artifacts. See also ``skimage.transform.resize``
            anti_aliasing_sigma: {float, tuple of floats}, optional
                Standard deviation for Gaussian filtering used when anti-aliasing.
                By default, this value is chosen as (s - 1) / 2 where s is the
                downsampling factor, where s > 1. For the up-size case, s < 1, no
                anti-aliasing is performed prior to rescaling.

        Raises:
            ValueError: When ``self.spatial_size`` length is less than ``img`` spatial dimensions.

        """
        anti_aliasing = self.anti_aliasing if anti_aliasing is None else anti_aliasing
        anti_aliasing_sigma = self.anti_aliasing_sigma if anti_aliasing_sigma is None else anti_aliasing_sigma

        input_ndim = img.ndim - 1  # spatial ndim
        if self.size_mode == "all":
            output_ndim = len(ensure_tuple(self.spatial_size))
            if output_ndim > input_ndim:
                input_shape = ensure_tuple_size(img.shape, output_ndim + 1, 1)
                img = img.reshape(input_shape)
            elif output_ndim < input_ndim:
                raise ValueError(
                    "len(spatial_size) must be greater or equal to img spatial dimensions, "
                    f"got spatial_size={output_ndim} img={input_ndim}."
                )
            spatial_size_ = fall_back_tuple(self.spatial_size, img.shape[1:])
        else:  # for the "longest" mode
            img_size = img.shape[1:]
            if not isinstance(self.spatial_size, int):
                raise ValueError("spatial_size must be an int number if size_mode is 'longest'.")
            scale = self.spatial_size / max(img_size)
            spatial_size_ = tuple(int(round(s * scale)) for s in img_size)

        original_sp_size = img.shape[1:]
        _mode = look_up_option(self.mode if mode is None else mode, InterpolateMode)
        _align_corners = self.align_corners if align_corners is None else align_corners
        if tuple(img.shape[1:]) == spatial_size_:  # spatial shape is already the desired
            img = convert_to_tensor(img, track_meta=get_track_meta())

            return self._post_process(img, original_sp_size, spatial_size_, _mode, _align_corners, input_ndim)
        img_ = convert_to_tensor(img, dtype=torch.float, track_meta=False)

        if anti_aliasing and any(x < y for x, y in zip(spatial_size_, img_.shape[1:])):
            factors = torch.div(torch.Tensor(list(img_.shape[1:])), torch.Tensor(spatial_size_))
            if anti_aliasing_sigma is None:
                # if sigma is not given, use the default sigma in skimage.transform.resize
                anti_aliasing_sigma = torch.maximum(torch.zeros(factors.shape), (factors - 1) / 2).tolist()
            else:
                # if sigma is given, use the given value for downsampling axis
                anti_aliasing_sigma = list(ensure_tuple_rep(anti_aliasing_sigma, len(spatial_size_)))
                for axis in range(len(spatial_size_)):
                    anti_aliasing_sigma[axis] = anti_aliasing_sigma[axis] * int(factors[axis] > 1)
            anti_aliasing_filter = GaussianSmooth(sigma=anti_aliasing_sigma)
            img_ = convert_to_tensor(anti_aliasing_filter(img_), track_meta=False)

        img = convert_to_tensor(img, track_meta=get_track_meta())
        resized = torch.nn.functional.interpolate(
            input=img_.unsqueeze(0), size=spatial_size_, mode=_mode, align_corners=_align_corners
        )
        out, *_ = convert_to_dst_type(resized.squeeze(0), img)
        return self._post_process(out, original_sp_size, spatial_size_, _mode, _align_corners, input_ndim)

    def _post_process(self, img: torch.Tensor, orig_size, sp_size, mode, align_corners, ndim) -> torch.Tensor:
        if get_track_meta():
            self.update_meta(img, orig_size, sp_size)
            self.push_transform(
                img,
                orig_size=orig_size,
                extra_info={
                    "mode": mode,
                    "align_corners": align_corners if align_corners is not None else TraceKeys.NONE,
                    "new_dim": len(orig_size) - ndim,  # additional dims appended
                },
            )
        return img

    def update_meta(self, img, spatial_size, new_spatial_size):
        affine = convert_to_tensor(img.affine, track_meta=False)
        img.affine = scale_affine(affine, spatial_size, new_spatial_size)

    def inverse(self, data: torch.Tensor) -> torch.Tensor:
        transform = self.pop_transform(data)
        return self.inverse_transform(data, transform)

    def inverse_transform(self, data: torch.Tensor, transform) -> torch.Tensor:
        orig_size = transform[TraceKeys.ORIG_SIZE]
        mode = transform[TraceKeys.EXTRA_INFO]["mode"]
        align_corners = transform[TraceKeys.EXTRA_INFO]["align_corners"]
        xform = Resize(
            spatial_size=orig_size, mode=mode, align_corners=None if align_corners == TraceKeys.NONE else align_corners
        )
        with xform.trace_transform(False):
            data = xform(data)
        for _ in range(transform[TraceKeys.EXTRA_INFO]["new_dim"]):
            data = data.squeeze(-1)  # remove the additional dims
        return data


class Rotate(InvertibleTransform):
    """
    Rotates an input image by given angle using :py:class:`monai.networks.layers.AffineTransform`.

    Args:
        angle: Rotation angle(s) in radians. should a float for 2D, three floats for 3D.
        keep_size: If it is True, the output shape is kept the same as the input.
            If it is False, the output shape is adapted so that the
            input array is contained completely in the output. Default is True.
        mode: {``"bilinear"``, ``"nearest"``}
            Interpolation mode to calculate output values. Defaults to ``"bilinear"``.
            See also: https://pytorch.org/docs/stable/generated/torch.nn.functional.grid_sample.html
        padding_mode: {``"zeros"``, ``"border"``, ``"reflection"``}
            Padding mode for outside grid values. Defaults to ``"border"``.
            See also: https://pytorch.org/docs/stable/generated/torch.nn.functional.grid_sample.html
        align_corners: Defaults to False.
            See also: https://pytorch.org/docs/stable/generated/torch.nn.functional.grid_sample.html
        dtype: data type for resampling computation. Defaults to ``float32``.
            If None, use the data type of input data. To be compatible with other modules,
            the output data type is always ``float32``.
    """

    backend = [TransformBackends.TORCH]

    def __init__(
        self,
        angle: Sequence[float] | float,
        keep_size: bool = True,
        mode: str = GridSampleMode.BILINEAR,
        padding_mode: str = GridSamplePadMode.BORDER,
        align_corners: bool = False,
        dtype: DtypeLike | torch.dtype = torch.float32,
    ) -> None:
        self.angle = angle
        self.keep_size = keep_size
        self.mode: str = look_up_option(mode, GridSampleMode)
        self.padding_mode: str = look_up_option(padding_mode, GridSamplePadMode)
        self.align_corners = align_corners
        self.dtype = dtype

    def __call__(
        self,
        img: torch.Tensor,
        mode: str | None = None,
        padding_mode: str | None = None,
        align_corners: bool | None = None,
        dtype: DtypeLike | torch.dtype = None,
    ) -> torch.Tensor:
        """
        Args:
            img: channel first array, must have shape: [chns, H, W] or [chns, H, W, D].
            mode: {``"bilinear"``, ``"nearest"``}
                Interpolation mode to calculate output values. Defaults to ``self.mode``.
                See also: https://pytorch.org/docs/stable/generated/torch.nn.functional.grid_sample.html
            padding_mode: {``"zeros"``, ``"border"``, ``"reflection"``}
                Padding mode for outside grid values. Defaults to ``self.padding_mode``.
                See also: https://pytorch.org/docs/stable/generated/torch.nn.functional.grid_sample.html
                align_corners: Defaults to ``self.align_corners``.
                See also: https://pytorch.org/docs/stable/generated/torch.nn.functional.grid_sample.html
            align_corners: Defaults to ``self.align_corners``.
                See also: https://pytorch.org/docs/stable/generated/torch.nn.functional.grid_sample.html
            dtype: data type for resampling computation. Defaults to ``self.dtype``.
                If None, use the data type of input data. To be compatible with other modules,
                the output data type is always ``float32``.

        Raises:
            ValueError: When ``img`` spatially is not one of [2D, 3D].

        """
        img = convert_to_tensor(img, track_meta=get_track_meta())
        _dtype = get_equivalent_dtype(dtype or self.dtype or img.dtype, torch.Tensor)

        im_shape = np.asarray(img.shape[1:])  # spatial dimensions
        input_ndim = len(im_shape)
        if input_ndim not in (2, 3):
            raise ValueError(f"Unsupported image dimension: {input_ndim}, available options are [2, 3].")
        _angle = ensure_tuple_rep(self.angle, 1 if input_ndim == 2 else 3)
        transform = create_rotate(input_ndim, _angle)
        shift = create_translate(input_ndim, ((im_shape - 1) / 2).tolist())
        if self.keep_size:
            output_shape = im_shape
        else:
            corners = np.asarray(np.meshgrid(*[(0, dim) for dim in im_shape], indexing="ij")).reshape(
                (len(im_shape), -1)
            )
            corners = transform[:-1, :-1] @ corners  # type: ignore
            output_shape = np.asarray(corners.ptp(axis=1) + 0.5, dtype=int)
        shift_1 = create_translate(input_ndim, (-(output_shape - 1) / 2).tolist())
        transform = shift @ transform @ shift_1

        img_t = img.to(_dtype)
        transform_t, *_ = convert_to_dst_type(transform, img_t)
        _mode = look_up_option(mode or self.mode, GridSampleMode)
        _padding_mode = look_up_option(padding_mode or self.padding_mode, GridSamplePadMode)
        _align_corners = self.align_corners if align_corners is None else align_corners
        xform = AffineTransform(
            normalized=False,
            mode=_mode,
            padding_mode=_padding_mode,
            align_corners=_align_corners,
            reverse_indexing=True,
        )
        output: torch.Tensor = xform(img_t.unsqueeze(0), transform_t, spatial_size=output_shape).float().squeeze(0)
        out, *_ = convert_to_dst_type(output, dst=img, dtype=output.dtype)
        if get_track_meta():
            self.update_meta(out, transform_t)
            self.push_transform(
                out,
                orig_size=img_t.shape[1:],
                extra_info={
                    "rot_mat": transform,
                    "mode": _mode,
                    "padding_mode": _padding_mode,
                    "align_corners": _align_corners if _align_corners is not None else TraceKeys.NONE,
                    "dtype": str(_dtype)[6:],  # dtype as string; remove "torch": torch.float32 -> float32
                },
            )
        return out

    def update_meta(self, img, rotate_mat):
        affine = convert_to_tensor(img.affine, track_meta=False)
        mat = to_affine_nd(len(affine) - 1, rotate_mat)
        img.affine = affine @ convert_to_dst_type(mat, affine)[0]

    def inverse(self, data: torch.Tensor) -> torch.Tensor:
        transform = self.pop_transform(data)
        return self.inverse_transform(data, transform)

    def inverse_transform(self, data: torch.Tensor, transform) -> torch.Tensor:
        fwd_rot_mat = transform[TraceKeys.EXTRA_INFO]["rot_mat"]
        mode = transform[TraceKeys.EXTRA_INFO]["mode"]
        padding_mode = transform[TraceKeys.EXTRA_INFO]["padding_mode"]
        align_corners = transform[TraceKeys.EXTRA_INFO]["align_corners"]
        dtype = transform[TraceKeys.EXTRA_INFO]["dtype"]
        inv_rot_mat = linalg_inv(convert_to_numpy(fwd_rot_mat))

        xform = AffineTransform(
            normalized=False,
            mode=mode,
            padding_mode=padding_mode,
            align_corners=False if align_corners == TraceKeys.NONE else align_corners,
            reverse_indexing=True,
        )
        img_t: torch.Tensor = convert_data_type(data, MetaTensor, dtype=dtype)[0]
        transform_t, *_ = convert_to_dst_type(inv_rot_mat, img_t)
        sp_size = transform[TraceKeys.ORIG_SIZE]
        out: torch.Tensor = xform(img_t.unsqueeze(0), transform_t, spatial_size=sp_size).float().squeeze(0)
        out = convert_to_dst_type(out, dst=data, dtype=out.dtype)[0]
        if isinstance(data, MetaTensor):
            self.update_meta(out, transform_t)
        return out


class Zoom(InvertibleTransform):
    """
    Zooms an ND image using :py:class:`torch.nn.functional.interpolate`.
    For details, please see https://pytorch.org/docs/stable/generated/torch.nn.functional.interpolate.html.

    Different from :py:class:`monai.transforms.resize`, this transform takes scaling factors
    as input, and provides an option of preserving the input spatial size.

    Args:
        zoom: The zoom factor along the spatial axes.
            If a float, zoom is the same for each spatial axis.
            If a sequence, zoom should contain one value for each spatial axis.
        mode: {``"nearest"``, ``"nearest-exact"``, ``"linear"``, ``"bilinear"``, ``"bicubic"``, ``"trilinear"``, ``"area"``}
            The interpolation mode. Defaults to ``"area"``.
            See also: https://pytorch.org/docs/stable/generated/torch.nn.functional.interpolate.html
        padding_mode: available modes for numpy array:{``"constant"``, ``"edge"``, ``"linear_ramp"``, ``"maximum"``,
            ``"mean"``, ``"median"``, ``"minimum"``, ``"reflect"``, ``"symmetric"``, ``"wrap"``, ``"empty"``}
            available modes for PyTorch Tensor: {``"constant"``, ``"reflect"``, ``"replicate"``, ``"circular"``}.
            One of the listed string values or a user supplied function. Defaults to ``"edge"``.
            The mode to pad data after zooming.
            See also: https://numpy.org/doc/1.18/reference/generated/numpy.pad.html
            https://pytorch.org/docs/stable/generated/torch.nn.functional.pad.html
        align_corners: This only has an effect when mode is
            'linear', 'bilinear', 'bicubic' or 'trilinear'. Default: None.
            See also: https://pytorch.org/docs/stable/generated/torch.nn.functional.interpolate.html
        keep_size: Should keep original size (padding/slicing if needed), default is True.
        kwargs: other arguments for the `np.pad` or `torch.pad` function.
            note that `np.pad` treats channel dimension as the first dimension.

    """

    backend = [TransformBackends.TORCH]

    def __init__(
        self,
        zoom: Sequence[float] | float,
        mode: str = InterpolateMode.AREA,
        padding_mode: str = NumpyPadMode.EDGE,
        align_corners: bool | None = None,
        keep_size: bool = True,
        **kwargs,
    ) -> None:
        self.zoom = zoom
        self.mode: InterpolateMode = InterpolateMode(mode)
        self.padding_mode = padding_mode
        self.align_corners = align_corners
        self.keep_size = keep_size
        self.kwargs = kwargs

    def __call__(
        self,
        img: torch.Tensor,
        mode: str | None = None,
        padding_mode: str | None = None,
        align_corners: bool | None = None,
    ) -> torch.Tensor:
        """
        Args:
            img: channel first array, must have shape: (num_channels, H[, W, ..., ]).
            mode: {``"nearest"``, ``"nearest-exact"``, ``"linear"``,
                ``"bilinear"``, ``"bicubic"``, ``"trilinear"``, ``"area"``}
                The interpolation mode. Defaults to ``self.mode``.
                See also: https://pytorch.org/docs/stable/generated/torch.nn.functional.interpolate.html
            padding_mode: available modes for numpy array:{``"constant"``, ``"edge"``, ``"linear_ramp"``, ``"maximum"``,
                ``"mean"``, ``"median"``, ``"minimum"``, ``"reflect"``, ``"symmetric"``, ``"wrap"``, ``"empty"``}
                available modes for PyTorch Tensor: {``"constant"``, ``"reflect"``, ``"replicate"``, ``"circular"``}.
                One of the listed string values or a user supplied function. Defaults to ``"edge"``.
                The mode to pad data after zooming.
                See also: https://numpy.org/doc/1.18/reference/generated/numpy.pad.html
                https://pytorch.org/docs/stable/generated/torch.nn.functional.pad.html
            align_corners: This only has an effect when mode is
                'linear', 'bilinear', 'bicubic' or 'trilinear'. Defaults to ``self.align_corners``.
                See also: https://pytorch.org/docs/stable/generated/torch.nn.functional.interpolate.html

        """
        img = convert_to_tensor(img, track_meta=get_track_meta())
        img_t = img.to(torch.float32)

        _zoom = ensure_tuple_rep(self.zoom, img.ndim - 1)  # match the spatial image dim
        _mode = look_up_option(self.mode if mode is None else mode, InterpolateMode).value
        _align_corners = self.align_corners if align_corners is None else align_corners
        _padding_mode = padding_mode or self.padding_mode

        zoomed: NdarrayOrTensor = torch.nn.functional.interpolate(
            recompute_scale_factor=True,
            input=img_t.unsqueeze(0),
            scale_factor=list(_zoom),
            mode=_mode,
            align_corners=_align_corners,
        )
        zoomed = zoomed.squeeze(0)
        orig_size, z_size = img_t.shape, zoomed.shape

        out, *_ = convert_to_dst_type(zoomed, dst=img)
        if get_track_meta():
            self.update_meta(out, orig_size[1:], z_size[1:])
        do_pad_crop = self.keep_size and not np.allclose(orig_size, z_size)
        if do_pad_crop:
            _pad_crop = ResizeWithPadOrCrop(spatial_size=img_t.shape[1:], mode=_padding_mode)
            out = _pad_crop(out)
        if get_track_meta():
            padcrop_xform = self.pop_transform(out, check=False) if do_pad_crop else {}
            self.push_transform(
                out,
                orig_size=orig_size[1:],
                extra_info={
                    "mode": _mode,
                    "align_corners": _align_corners if _align_corners is not None else TraceKeys.NONE,
                    "do_padcrop": do_pad_crop,
                    "padcrop": padcrop_xform,
                },
            )
        return out

    def update_meta(self, img, spatial_size, new_spatial_size):
        affine = convert_to_tensor(img.affine, track_meta=False)
        img.affine = scale_affine(affine, spatial_size, new_spatial_size)

    def inverse(self, data: torch.Tensor) -> torch.Tensor:
        transform = self.pop_transform(data)
        return self.inverse_transform(data, transform)

    def inverse_transform(self, data: torch.Tensor, transform) -> torch.Tensor:
        if transform[TraceKeys.EXTRA_INFO]["do_padcrop"]:
            orig_size = transform[TraceKeys.ORIG_SIZE]
            pad_or_crop = ResizeWithPadOrCrop(spatial_size=orig_size, mode="edge")
            padcrop_xform = transform[TraceKeys.EXTRA_INFO]["padcrop"]
            padcrop_xform[TraceKeys.EXTRA_INFO]["pad_info"][TraceKeys.ID] = TraceKeys.NONE
            padcrop_xform[TraceKeys.EXTRA_INFO]["crop_info"][TraceKeys.ID] = TraceKeys.NONE
            # this uses inverse because spatial_size // 2 in the forward pass of center crop may cause issues
            data = pad_or_crop.inverse_transform(data, padcrop_xform)  # type: ignore
        # Create inverse transform
        mode = transform[TraceKeys.EXTRA_INFO]["mode"]
        align_corners = transform[TraceKeys.EXTRA_INFO]["align_corners"]
        inverse_transform = Resize(spatial_size=transform[TraceKeys.ORIG_SIZE])
        # Apply inverse
        with inverse_transform.trace_transform(False):
            out = inverse_transform(
                data, mode=mode, align_corners=None if align_corners == TraceKeys.NONE else align_corners
            )
        return out


class Rotate90(InvertibleTransform):
    """
    Rotate an array by 90 degrees in the plane specified by `axes`.
    See `torch.rot90` for additional details:
    https://pytorch.org/docs/stable/generated/torch.rot90.html#torch-rot90.

    """

    backend = [TransformBackends.TORCH]

    def __init__(self, k: int = 1, spatial_axes: tuple[int, int] = (0, 1)) -> None:
        """
        Args:
            k: number of times to rotate by 90 degrees.
            spatial_axes: 2 int numbers, defines the plane to rotate with 2 spatial axes.
                Default: (0, 1), this is the first two axis in spatial dimensions.
                If axis is negative it counts from the last to the first axis.
        """
        self.k = k
        spatial_axes_: tuple[int, int] = ensure_tuple(spatial_axes)  # type: ignore
        if len(spatial_axes_) != 2:
            raise ValueError("spatial_axes must be 2 int numbers to indicate the axes to rotate 90 degrees.")
        self.spatial_axes = spatial_axes_

    def __call__(self, img: torch.Tensor) -> torch.Tensor:
        """
        Args:
            img: channel first array, must have shape: (num_channels, H[, W, ..., ]),
        """
        img = convert_to_tensor(img, track_meta=get_track_meta())
        axes = map_spatial_axes(img.ndim, self.spatial_axes)
        ori_shape = img.shape[1:]
        out: NdarrayOrTensor = torch.rot90(img, self.k, axes)
        out = convert_to_dst_type(out, img)[0]
        if get_track_meta():
            self.update_meta(out, ori_shape, out.shape[1:], axes, self.k)
            self.push_transform(out, extra_info={"axes": [d - 1 for d in axes], "k": self.k})  # compensate spatial dim
        return out

    def update_meta(self, img, spatial_size, new_spatial_size, axes, k):
        affine = convert_data_type(img.affine, torch.Tensor)[0]
        r, sp_r = len(affine) - 1, len(spatial_size)
        mat = to_affine_nd(r, create_translate(sp_r, [-float(d - 1) / 2 for d in new_spatial_size]))
        s = -1.0 if int(axes[0]) - int(axes[1]) in (-1, 2) else 1.0
        if sp_r == 2:
            rot90 = to_affine_nd(r, create_rotate(sp_r, [s * np.pi / 2]))
        else:
            idx = {1, 2, 3} - set(axes)
            angle: list[float] = [0, 0, 0]
            angle[idx.pop() - 1] = s * np.pi / 2
            rot90 = to_affine_nd(r, create_rotate(sp_r, angle))
        for _ in range(k):
            mat = rot90 @ mat
        mat = to_affine_nd(r, create_translate(sp_r, [float(d - 1) / 2 for d in spatial_size])) @ mat
        img.affine = affine @ convert_to_dst_type(mat, affine)[0]

    def inverse(self, data: torch.Tensor) -> torch.Tensor:
        transform = self.pop_transform(data)
        return self.inverse_transform(data, transform)

    def inverse_transform(self, data: torch.Tensor, transform) -> torch.Tensor:
        axes = transform[TraceKeys.EXTRA_INFO]["axes"]
        k = transform[TraceKeys.EXTRA_INFO]["k"]
        inv_k = 4 - k % 4
        xform = Rotate90(k=inv_k, spatial_axes=axes)
        with xform.trace_transform(False):
            return xform(data)


class RandRotate90(RandomizableTransform, InvertibleTransform):
    """
    With probability `prob`, input arrays are rotated by 90 degrees
    in the plane specified by `spatial_axes`.
    """

    backend = Rotate90.backend

    def __init__(self, prob: float = 0.1, max_k: int = 3, spatial_axes: tuple[int, int] = (0, 1)) -> None:
        """
        Args:
            prob: probability of rotating.
                (Default 0.1, with 10% probability it returns a rotated array)
            max_k: number of rotations will be sampled from `np.random.randint(max_k) + 1`, (Default 3).
            spatial_axes: 2 int numbers, defines the plane to rotate with 2 spatial axes.
                Default: (0, 1), this is the first two axis in spatial dimensions.
        """
        RandomizableTransform.__init__(self, prob)
        self.max_k = max_k
        self.spatial_axes = spatial_axes

        self._rand_k = 0

    def randomize(self, data: Any | None = None) -> None:
        super().randomize(None)
        if not self._do_transform:
            return None
        self._rand_k = self.R.randint(self.max_k) + 1

    def __call__(self, img: torch.Tensor, randomize: bool = True) -> torch.Tensor:
        """
        Args:
            img: channel first array, must have shape: (num_channels, H[, W, ..., ]),
            randomize: whether to execute `randomize()` function first, default to True.
        """
        if randomize:
            self.randomize()

        if self._do_transform:
            out = Rotate90(self._rand_k, self.spatial_axes)(img)
        else:
            out = convert_to_tensor(img, track_meta=get_track_meta())

        if get_track_meta():
            maybe_rot90_info = self.pop_transform(out, check=False) if self._do_transform else {}
            self.push_transform(out, extra_info=maybe_rot90_info)
        return out

    def inverse(self, data: torch.Tensor) -> torch.Tensor:
        xform_info = self.pop_transform(data)
        if not xform_info[TraceKeys.DO_TRANSFORM]:
            return data
        rotate_xform = xform_info[TraceKeys.EXTRA_INFO]
        return Rotate90().inverse_transform(data, rotate_xform)


class RandRotate(RandomizableTransform, InvertibleTransform):
    """
    Randomly rotate the input arrays.

    Args:
        range_x: Range of rotation angle in radians in the plane defined by the first and second axes.
            If single number, angle is uniformly sampled from (-range_x, range_x).
        range_y: Range of rotation angle in radians in the plane defined by the first and third axes.
            If single number, angle is uniformly sampled from (-range_y, range_y). only work for 3D data.
        range_z: Range of rotation angle in radians in the plane defined by the second and third axes.
            If single number, angle is uniformly sampled from (-range_z, range_z). only work for 3D data.
        prob: Probability of rotation.
        keep_size: If it is False, the output shape is adapted so that the
            input array is contained completely in the output.
            If it is True, the output shape is the same as the input. Default is True.
        mode: {``"bilinear"``, ``"nearest"``}
            Interpolation mode to calculate output values. Defaults to ``"bilinear"``.
            See also: https://pytorch.org/docs/stable/generated/torch.nn.functional.grid_sample.html
        padding_mode: {``"zeros"``, ``"border"``, ``"reflection"``}
            Padding mode for outside grid values. Defaults to ``"border"``.
            See also: https://pytorch.org/docs/stable/generated/torch.nn.functional.grid_sample.html
        align_corners: Defaults to False.
            See also: https://pytorch.org/docs/stable/generated/torch.nn.functional.grid_sample.html
        dtype: data type for resampling computation. Defaults to ``float32``.
            If None, use the data type of input data. To be compatible with other modules,
            the output data type is always ``float32``.
    """

    backend = Rotate.backend

    def __init__(
        self,
        range_x: tuple[float, float] | float = 0.0,
        range_y: tuple[float, float] | float = 0.0,
        range_z: tuple[float, float] | float = 0.0,
        prob: float = 0.1,
        keep_size: bool = True,
        mode: str = GridSampleMode.BILINEAR,
        padding_mode: str = GridSamplePadMode.BORDER,
        align_corners: bool = False,
        dtype: DtypeLike | torch.dtype = np.float32,
    ) -> None:
        RandomizableTransform.__init__(self, prob)
        self.range_x = ensure_tuple(range_x)
        if len(self.range_x) == 1:
            self.range_x = tuple(sorted([-self.range_x[0], self.range_x[0]]))
        self.range_y = ensure_tuple(range_y)
        if len(self.range_y) == 1:
            self.range_y = tuple(sorted([-self.range_y[0], self.range_y[0]]))
        self.range_z = ensure_tuple(range_z)
        if len(self.range_z) == 1:
            self.range_z = tuple(sorted([-self.range_z[0], self.range_z[0]]))

        self.keep_size = keep_size
        self.mode: str = look_up_option(mode, GridSampleMode)
        self.padding_mode: str = look_up_option(padding_mode, GridSamplePadMode)
        self.align_corners = align_corners
        self.dtype = dtype

        self.x = 0.0
        self.y = 0.0
        self.z = 0.0

    def randomize(self, data: Any | None = None) -> None:
        super().randomize(None)
        if not self._do_transform:
            return None
        self.x = self.R.uniform(low=self.range_x[0], high=self.range_x[1])
        self.y = self.R.uniform(low=self.range_y[0], high=self.range_y[1])
        self.z = self.R.uniform(low=self.range_z[0], high=self.range_z[1])

    def __call__(
        self,
        img: torch.Tensor,
        mode: str | None = None,
        padding_mode: str | None = None,
        align_corners: bool | None = None,
        dtype: DtypeLike | torch.dtype = None,
        randomize: bool = True,
    ):
        """
        Args:
            img: channel first array, must have shape 2D: (nchannels, H, W), or 3D: (nchannels, H, W, D).
            mode: {``"bilinear"``, ``"nearest"``}
                Interpolation mode to calculate output values. Defaults to ``self.mode``.
                See also: https://pytorch.org/docs/stable/generated/torch.nn.functional.grid_sample.html
            padding_mode: {``"zeros"``, ``"border"``, ``"reflection"``}
                Padding mode for outside grid values. Defaults to ``self.padding_mode``.
                See also: https://pytorch.org/docs/stable/generated/torch.nn.functional.grid_sample.html
            align_corners: Defaults to ``self.align_corners``.
                See also: https://pytorch.org/docs/stable/generated/torch.nn.functional.grid_sample.html
            dtype: data type for resampling computation. Defaults to ``self.dtype``.
                If None, use the data type of input data. To be compatible with other modules,
                the output data type is always ``float32``.
            randomize: whether to execute `randomize()` function first, default to True.
        """
        if randomize:
            self.randomize()

        if self._do_transform:
            rotator = Rotate(
                angle=self.x if img.ndim == 3 else (self.x, self.y, self.z),
                keep_size=self.keep_size,
                mode=look_up_option(mode or self.mode, GridSampleMode),
                padding_mode=look_up_option(padding_mode or self.padding_mode, GridSamplePadMode),
                align_corners=self.align_corners if align_corners is None else align_corners,
                dtype=dtype or self.dtype or img.dtype,
            )
            out = rotator(img)
        else:
            out = convert_to_tensor(img, track_meta=get_track_meta(), dtype=torch.float32)
        if get_track_meta():
            rot_info = self.pop_transform(out, check=False) if self._do_transform else {}
            self.push_transform(out, extra_info=rot_info)
        return out

    def inverse(self, data: torch.Tensor) -> torch.Tensor:
        xform_info = self.pop_transform(data)
        if not xform_info[TraceKeys.DO_TRANSFORM]:
            return data
        return Rotate(0).inverse_transform(data, xform_info[TraceKeys.EXTRA_INFO])


class RandFlip(RandomizableTransform, InvertibleTransform):
    """
    Randomly flips the image along axes. Preserves shape.
    See numpy.flip for additional details.
    https://docs.scipy.org/doc/numpy/reference/generated/numpy.flip.html

    Args:
        prob: Probability of flipping.
        spatial_axis: Spatial axes along which to flip over. Default is None.
    """

    backend = Flip.backend

    def __init__(self, prob: float = 0.1, spatial_axis: Sequence[int] | int | None = None) -> None:
        RandomizableTransform.__init__(self, prob)
        self.flipper = Flip(spatial_axis=spatial_axis)

    def __call__(self, img: torch.Tensor, randomize: bool = True) -> torch.Tensor:
        """
        Args:
            img: channel first array, must have shape: (num_channels, H[, W, ..., ]),
            randomize: whether to execute `randomize()` function first, default to True.
        """
        if randomize:
            self.randomize(None)
        out = self.flipper(img) if self._do_transform else img
        out = convert_to_tensor(out, track_meta=get_track_meta())
        if get_track_meta():
            xform_info = self.pop_transform(out, check=False) if self._do_transform else {}
            self.push_transform(out, extra_info=xform_info)
        return out

    def inverse(self, data: torch.Tensor) -> torch.Tensor:
        transform = self.pop_transform(data)
        if not transform[TraceKeys.DO_TRANSFORM]:
            return data
        data.applied_operations.append(transform[TraceKeys.EXTRA_INFO])  # type: ignore
        return self.flipper.inverse(data)


class RandAxisFlip(RandomizableTransform, InvertibleTransform):
    """
    Randomly select a spatial axis and flip along it.
    See numpy.flip for additional details.
    https://docs.scipy.org/doc/numpy/reference/generated/numpy.flip.html

    Args:
        prob: Probability of flipping.

    """

    backend = Flip.backend

    def __init__(self, prob: float = 0.1) -> None:
        RandomizableTransform.__init__(self, prob)
        self._axis: int | None = None
        self.flipper = Flip(spatial_axis=self._axis)

    def randomize(self, data: NdarrayOrTensor) -> None:
        super().randomize(None)
        if not self._do_transform:
            return None
        self._axis = self.R.randint(data.ndim - 1)

    def __call__(self, img: torch.Tensor, randomize: bool = True) -> torch.Tensor:
        """
        Args:
            img: channel first array, must have shape: (num_channels, H[, W, ..., ])
            randomize: whether to execute `randomize()` function first, default to True.
        """
        if randomize:
            self.randomize(data=img)

        if self._do_transform:
            self.flipper.spatial_axis = self._axis
            out = self.flipper(img)
        else:
            out = convert_to_tensor(img, track_meta=get_track_meta())
        if get_track_meta():
            xform = self.pop_transform(out, check=False) if self._do_transform else {}
            xform["axes"] = self._axis
            self.push_transform(out, extra_info=xform)
        return out

    def inverse(self, data: torch.Tensor) -> torch.Tensor:
        transform = self.pop_transform(data)
        if not transform[TraceKeys.DO_TRANSFORM]:
            return data
        flipper = Flip(spatial_axis=transform[TraceKeys.EXTRA_INFO]["axes"])
        with flipper.trace_transform(False):
            return flipper(data)


class RandZoom(RandomizableTransform, InvertibleTransform):
    """
    Randomly zooms input arrays with given probability within given zoom range.

    Args:
        prob: Probability of zooming.
        min_zoom: Min zoom factor. Can be float or sequence same size as image.
            If a float, select a random factor from `[min_zoom, max_zoom]` then apply to all spatial dims
            to keep the original spatial shape ratio.
            If a sequence, min_zoom should contain one value for each spatial axis.
            If 2 values provided for 3D data, use the first value for both H & W dims to keep the same zoom ratio.
        max_zoom: Max zoom factor. Can be float or sequence same size as image.
            If a float, select a random factor from `[min_zoom, max_zoom]` then apply to all spatial dims
            to keep the original spatial shape ratio.
            If a sequence, max_zoom should contain one value for each spatial axis.
            If 2 values provided for 3D data, use the first value for both H & W dims to keep the same zoom ratio.
        mode: {``"nearest"``, ``"nearest-exact"``, ``"linear"``, ``"bilinear"``, ``"bicubic"``, ``"trilinear"``, ``"area"``}
            The interpolation mode. Defaults to ``"area"``.
            See also: https://pytorch.org/docs/stable/generated/torch.nn.functional.interpolate.html
        padding_mode: available modes for numpy array:{``"constant"``, ``"edge"``, ``"linear_ramp"``, ``"maximum"``,
            ``"mean"``, ``"median"``, ``"minimum"``, ``"reflect"``, ``"symmetric"``, ``"wrap"``, ``"empty"``}
            available modes for PyTorch Tensor: {``"constant"``, ``"reflect"``, ``"replicate"``, ``"circular"``}.
            One of the listed string values or a user supplied function. Defaults to ``"constant"``.
            The mode to pad data after zooming.
            See also: https://numpy.org/doc/1.18/reference/generated/numpy.pad.html
            https://pytorch.org/docs/stable/generated/torch.nn.functional.pad.html
        align_corners: This only has an effect when mode is
            'linear', 'bilinear', 'bicubic' or 'trilinear'. Default: None.
            See also: https://pytorch.org/docs/stable/generated/torch.nn.functional.interpolate.html
        keep_size: Should keep original size (pad if needed), default is True.
        kwargs: other arguments for the `np.pad` or `torch.pad` function.
            note that `np.pad` treats channel dimension as the first dimension.

    """

    backend = Zoom.backend

    def __init__(
        self,
        prob: float = 0.1,
        min_zoom: Sequence[float] | float = 0.9,
        max_zoom: Sequence[float] | float = 1.1,
        mode: str = InterpolateMode.AREA,
        padding_mode: str = NumpyPadMode.EDGE,
        align_corners: bool | None = None,
        keep_size: bool = True,
        **kwargs,
    ) -> None:
        RandomizableTransform.__init__(self, prob)
        self.min_zoom = ensure_tuple(min_zoom)
        self.max_zoom = ensure_tuple(max_zoom)
        if len(self.min_zoom) != len(self.max_zoom):
            raise ValueError(
                f"min_zoom and max_zoom must have same length, got {len(self.min_zoom)} and {len(self.max_zoom)}."
            )
        self.mode: InterpolateMode = look_up_option(mode, InterpolateMode)
        self.padding_mode = padding_mode
        self.align_corners = align_corners
        self.keep_size = keep_size
        self.kwargs = kwargs

        self._zoom: Sequence[float] = [1.0]

    def randomize(self, img: NdarrayOrTensor) -> None:
        super().randomize(None)
        if not self._do_transform:
            return None
        self._zoom = [self.R.uniform(l, h) for l, h in zip(self.min_zoom, self.max_zoom)]
        if len(self._zoom) == 1:
            # to keep the spatial shape ratio, use same random zoom factor for all dims
            self._zoom = ensure_tuple_rep(self._zoom[0], img.ndim - 1)
        elif len(self._zoom) == 2 and img.ndim > 3:
            # if 2 zoom factors provided for 3D data, use the first factor for H and W dims, second factor for D dim
            self._zoom = ensure_tuple_rep(self._zoom[0], img.ndim - 2) + ensure_tuple(self._zoom[-1])

    def __call__(
        self,
        img: torch.Tensor,
        mode: str | None = None,
        padding_mode: str | None = None,
        align_corners: bool | None = None,
        randomize: bool = True,
    ) -> torch.Tensor:
        """
        Args:
            img: channel first array, must have shape 2D: (nchannels, H, W), or 3D: (nchannels, H, W, D).
            mode: {``"nearest"``, ``"nearest-exact"``, ``"linear"``, ``"bilinear"``, ``"bicubic"``, ``"trilinear"``,
                ``"area"``}, the interpolation mode. Defaults to ``self.mode``.
                See also: https://pytorch.org/docs/stable/generated/torch.nn.functional.interpolate.html
            padding_mode: available modes for numpy array:{``"constant"``, ``"edge"``, ``"linear_ramp"``, ``"maximum"``,
                ``"mean"``, ``"median"``, ``"minimum"``, ``"reflect"``, ``"symmetric"``, ``"wrap"``, ``"empty"``}
                available modes for PyTorch Tensor: {``"constant"``, ``"reflect"``, ``"replicate"``, ``"circular"``}.
                One of the listed string values or a user supplied function. Defaults to ``"constant"``.
                The mode to pad data after zooming.
                See also: https://numpy.org/doc/1.18/reference/generated/numpy.pad.html
                https://pytorch.org/docs/stable/generated/torch.nn.functional.pad.html
            align_corners: This only has an effect when mode is
                'linear', 'bilinear', 'bicubic' or 'trilinear'. Defaults to ``self.align_corners``.
                See also: https://pytorch.org/docs/stable/generated/torch.nn.functional.interpolate.html
            randomize: whether to execute `randomize()` function first, default to True.

        """
        # match the spatial image dim
        if randomize:
            self.randomize(img=img)

        if not self._do_transform:
            out = convert_to_tensor(img, track_meta=get_track_meta(), dtype=torch.float32)
        else:
            out = Zoom(
                self._zoom,
                keep_size=self.keep_size,
                mode=look_up_option(mode or self.mode, InterpolateMode),
                padding_mode=padding_mode or self.padding_mode,
                align_corners=self.align_corners if align_corners is None else align_corners,
                **self.kwargs,
            )(img)
        if get_track_meta():
            z_info = self.pop_transform(out, check=False) if self._do_transform else {}
            self.push_transform(out, extra_info=z_info)
        return out  # type: ignore

    def inverse(self, data: torch.Tensor) -> torch.Tensor:
        xform_info = self.pop_transform(data)
        if not xform_info[TraceKeys.DO_TRANSFORM]:
            return data
        return Zoom(self._zoom).inverse_transform(data, xform_info[TraceKeys.EXTRA_INFO])


class AffineGrid(Transform):
    """
    Affine transforms on the coordinates.

    Args:
        rotate_params: a rotation angle in radians, a scalar for 2D image, a tuple of 3 floats for 3D.
            Defaults to no rotation.
        shear_params: shearing factors for affine matrix, take a 3D affine as example::

            [
                [1.0, params[0], params[1], 0.0],
                [params[2], 1.0, params[3], 0.0],
                [params[4], params[5], 1.0, 0.0],
                [0.0, 0.0, 0.0, 1.0],
            ]

            a tuple of 2 floats for 2D, a tuple of 6 floats for 3D. Defaults to no shearing.
        translate_params: a tuple of 2 floats for 2D, a tuple of 3 floats for 3D. Translation is in
            pixel/voxel relative to the center of the input image. Defaults to no translation.
        scale_params: scale factor for every spatial dims. a tuple of 2 floats for 2D,
            a tuple of 3 floats for 3D. Defaults to `1.0`.
        dtype: data type for the grid computation. Defaults to ``float32``.
            If ``None``, use the data type of input data (if `grid` is provided).
        device: device on which the tensor will be allocated, if a new grid is generated.
        affine: If applied, ignore the params (`rotate_params`, etc.) and use the
            supplied matrix. Should be square with each side = num of image spatial
            dimensions + 1.

    """

    backend = [TransformBackends.TORCH]

    def __init__(
        self,
        rotate_params: Sequence[float] | float | None = None,
        shear_params: Sequence[float] | float | None = None,
        translate_params: Sequence[float] | float | None = None,
        scale_params: Sequence[float] | float | None = None,
        device: torch.device | None = None,
        dtype: DtypeLike = np.float32,
        affine: NdarrayOrTensor | None = None,
    ) -> None:
        self.rotate_params = rotate_params
        self.shear_params = shear_params
        self.translate_params = translate_params
        self.scale_params = scale_params
        self.device = device
        self.dtype = dtype
        self.affine = affine

    def __call__(
        self, spatial_size: Sequence[int] | None = None, grid: torch.Tensor | None = None
    ) -> tuple[torch.Tensor, torch.Tensor]:
        """
        The grid can be initialized with a `spatial_size` parameter, or provided directly as `grid`.
        Therefore, either `spatial_size` or `grid` must be provided.
        When initialising from `spatial_size`, the backend "torch" will be used.

        Args:
            spatial_size: output grid size.
            grid: grid to be transformed. Shape must be (3, H, W) for 2D or (4, H, W, D) for 3D.

        Raises:
            ValueError: When ``grid=None`` and ``spatial_size=None``. Incompatible values.

        """
        if grid is None:  # create grid from spatial_size
            if spatial_size is None:
                raise ValueError("Incompatible values: grid=None and spatial_size=None.")
            grid_ = create_grid(spatial_size, device=self.device, backend="torch", dtype=self.dtype)
        else:
            grid_ = grid
        _dtype = self.dtype or grid_.dtype
        grid_: torch.Tensor = convert_to_tensor(grid_, dtype=_dtype, track_meta=get_track_meta())  # type: ignore
        _b = TransformBackends.TORCH
        _device = grid_.device  # type: ignore
        affine: NdarrayOrTensor
        if self.affine is None:
            spatial_dims = len(grid_.shape) - 1
            affine = torch.eye(spatial_dims + 1, device=_device)
            if self.rotate_params:
                affine = affine @ create_rotate(spatial_dims, self.rotate_params, device=_device, backend=_b)
            if self.shear_params:
                affine = affine @ create_shear(spatial_dims, self.shear_params, device=_device, backend=_b)
            if self.translate_params:
                affine = affine @ create_translate(spatial_dims, self.translate_params, device=_device, backend=_b)
            if self.scale_params:
                affine = affine @ create_scale(spatial_dims, self.scale_params, device=_device, backend=_b)
        else:
            affine = self.affine

        affine = to_affine_nd(len(grid_) - 1, affine)
        affine = convert_to_tensor(affine, device=grid_.device, dtype=grid_.dtype, track_meta=False)  # type: ignore
        grid_ = (affine @ grid_.reshape((grid_.shape[0], -1))).reshape([-1] + list(grid_.shape[1:]))
        return grid_, affine  # type: ignore


class RandAffineGrid(Randomizable, Transform):
    """
    Generate randomised affine grid.

    """

    backend = AffineGrid.backend

    def __init__(
        self,
        rotate_range: RandRange = None,
        shear_range: RandRange = None,
        translate_range: RandRange = None,
        scale_range: RandRange = None,
        device: torch.device | None = None,
    ) -> None:
        """
        Args:
            rotate_range: angle range in radians. If element `i` is a pair of (min, max) values, then
                `uniform[-rotate_range[i][0], rotate_range[i][1])` will be used to generate the rotation parameter
                for the `i`th spatial dimension. If not, `uniform[-rotate_range[i], rotate_range[i])` will be used.
                This can be altered on a per-dimension basis. E.g., `((0,3), 1, ...)`: for dim0, rotation will be
                in range `[0, 3]`, and for dim1 `[-1, 1]` will be used. Setting a single value will use `[-x, x]`
                for dim0 and nothing for the remaining dimensions.
            shear_range: shear range with format matching `rotate_range`, it defines the range to randomly select
                shearing factors(a tuple of 2 floats for 2D, a tuple of 6 floats for 3D) for affine matrix,
                take a 3D affine as example::

                    [
                        [1.0, params[0], params[1], 0.0],
                        [params[2], 1.0, params[3], 0.0],
                        [params[4], params[5], 1.0, 0.0],
                        [0.0, 0.0, 0.0, 1.0],
                    ]

            translate_range: translate range with format matching `rotate_range`, it defines the range to randomly
                select voxels to translate for every spatial dims.
            scale_range: scaling range with format matching `rotate_range`. it defines the range to randomly select
                the scale factor to translate for every spatial dims. A value of 1.0 is added to the result.
                This allows 0 to correspond to no change (i.e., a scaling of 1.0).
            device: device to store the output grid data.

        See also:
            - :py:meth:`monai.transforms.utils.create_rotate`
            - :py:meth:`monai.transforms.utils.create_shear`
            - :py:meth:`monai.transforms.utils.create_translate`
            - :py:meth:`monai.transforms.utils.create_scale`

        """
        self.rotate_range = ensure_tuple(rotate_range)
        self.shear_range = ensure_tuple(shear_range)
        self.translate_range = ensure_tuple(translate_range)
        self.scale_range = ensure_tuple(scale_range)

        self.rotate_params: list[float] | None = None
        self.shear_params: list[float] | None = None
        self.translate_params: list[float] | None = None
        self.scale_params: list[float] | None = None

        self.device = device
        self.affine: torch.Tensor | None = torch.eye(4, dtype=torch.float64)

    def _get_rand_param(self, param_range, add_scalar: float = 0.0):
        out_param = []
        for f in param_range:
            if issequenceiterable(f):
                if len(f) != 2:
                    raise ValueError("If giving range as [min,max], should only have two elements per dim.")
                out_param.append(self.R.uniform(f[0], f[1]) + add_scalar)
            elif f is not None:
                out_param.append(self.R.uniform(-f, f) + add_scalar)
        return out_param

    def randomize(self, data: Any | None = None) -> None:
        self.rotate_params = self._get_rand_param(self.rotate_range)
        self.shear_params = self._get_rand_param(self.shear_range)
        self.translate_params = self._get_rand_param(self.translate_range)
        self.scale_params = self._get_rand_param(self.scale_range, 1.0)

    def __call__(
        self, spatial_size: Sequence[int] | None = None, grid: NdarrayOrTensor | None = None, randomize: bool = True
    ) -> torch.Tensor:
        """
        Args:
            spatial_size: output grid size.
            grid: grid to be transformed. Shape must be (3, H, W) for 2D or (4, H, W, D) for 3D.
            randomize: boolean as to whether the grid parameters governing the grid should be randomized.

        Returns:
            a 2D (3xHxW) or 3D (4xHxWxD) grid.
        """
        if randomize:
            self.randomize()
        affine_grid = AffineGrid(
            rotate_params=self.rotate_params,
            shear_params=self.shear_params,
            translate_params=self.translate_params,
            scale_params=self.scale_params,
            device=self.device,
        )
        _grid: torch.Tensor
        _grid, self.affine = affine_grid(spatial_size, grid)  # type: ignore
        return _grid

    def get_transformation_matrix(self) -> torch.Tensor | None:
        """Get the most recently applied transformation matrix"""
        return self.affine


class RandDeformGrid(Randomizable, Transform):
    """
    Generate random deformation grid.
    """

    backend = [TransformBackends.TORCH]

    def __init__(
        self, spacing: Sequence[float] | float, magnitude_range: tuple[float, float], device: torch.device | None = None
    ) -> None:
        """
        Args:
            spacing: spacing of the grid in 2D or 3D.
                e.g., spacing=(1, 1) indicates pixel-wise deformation in 2D,
                spacing=(1, 1, 1) indicates voxel-wise deformation in 3D,
                spacing=(2, 2) indicates deformation field defined on every other pixel in 2D.
            magnitude_range: the random offsets will be generated from
                `uniform[magnitude[0], magnitude[1])`.
            device: device to store the output grid data.
        """
        self.spacing = spacing
        self.magnitude = magnitude_range

        self.rand_mag = 1.0
        self.random_offset: np.ndarray
        self.device = device

    def randomize(self, grid_size: Sequence[int]) -> None:
        self.random_offset = self.R.normal(size=([len(grid_size)] + list(grid_size))).astype(np.float32, copy=False)
        self.rand_mag = self.R.uniform(self.magnitude[0], self.magnitude[1])

    def __call__(self, spatial_size: Sequence[int]) -> torch.Tensor:
        """
        Args:
            spatial_size: spatial size of the grid.
        """
        self.spacing = fall_back_tuple(self.spacing, (1.0,) * len(spatial_size))
        control_grid = create_control_grid(spatial_size, self.spacing, device=self.device, backend="torch")
        self.randomize(control_grid.shape[1:])
        _offset, *_ = convert_to_dst_type(self.rand_mag * self.random_offset, control_grid)
        control_grid[: len(spatial_size)] += _offset
        return control_grid  # type: ignore


class Resample(Transform):
    backend = [TransformBackends.TORCH, TransformBackends.NUMPY]

    def __init__(
        self,
        mode: str | int = GridSampleMode.BILINEAR,
        padding_mode: str = GridSamplePadMode.BORDER,
        norm_coords: bool = True,
        device: torch.device | None = None,
        dtype: DtypeLike = np.float64,
    ) -> None:
        """
        computes output image using values from `img`, locations from `grid` using pytorch.
        supports spatially 2D or 3D (num_channels, H, W[, D]).

        Args:
            mode: {``"bilinear"``, ``"nearest"``} or spline interpolation order 0-5 (integers).
                Interpolation mode to calculate output values. Defaults to ``"bilinear"``.
                See also: https://pytorch.org/docs/stable/generated/torch.nn.functional.grid_sample.html
                When `USE_COMPILED` is `True`, this argument uses
                ``"nearest"``, ``"bilinear"``, ``"bicubic"`` to indicate 0, 1, 3 order interpolations.
                See also: https://docs.monai.io/en/stable/networks.html#grid-pull (experimental).
                When it's an integer, the numpy (cpu tensor)/cupy (cuda tensor) backends will be used
                and the value represents the order of the spline interpolation.
                See also: https://docs.scipy.org/doc/scipy/reference/generated/scipy.ndimage.map_coordinates.html
            padding_mode: {``"zeros"``, ``"border"``, ``"reflection"``}
                Padding mode for outside grid values. Defaults to ``"border"``.
                See also: https://pytorch.org/docs/stable/generated/torch.nn.functional.grid_sample.html
                When `USE_COMPILED` is `True`, this argument uses an integer to represent the padding mode.
                See also: https://docs.monai.io/en/stable/networks.html#grid-pull (experimental).
                When `mode` is an integer, using numpy/cupy backends, this argument accepts
                {'reflect', 'grid-mirror', 'constant', 'grid-constant', 'nearest', 'mirror', 'grid-wrap', 'wrap'}.
                See also: https://docs.scipy.org/doc/scipy/reference/generated/scipy.ndimage.map_coordinates.html
            norm_coords: whether to normalize the coordinates from `[-(size-1)/2, (size-1)/2]` to
                `[0, size - 1]` (for ``monai/csrc`` implementation) or
                `[-1, 1]` (for torch ``grid_sample`` implementation) to be compatible with the underlying
                resampling API.
            device: device on which the tensor will be allocated.
            dtype: data type for resampling computation. Defaults to ``float64`` for best precision.
                If ``None``, use the data type of input data. To be compatible with other modules,
                the output data type is always `float32`.

        """
        self.mode = mode
        self.padding_mode = padding_mode
        self.norm_coords = norm_coords
        self.device = device
        self.dtype = dtype

    def __call__(
        self,
        img: torch.Tensor,
        grid: torch.Tensor | None = None,
        mode: str | int | None = None,
        padding_mode: str | None = None,
        dtype: DtypeLike = None,
    ) -> torch.Tensor:
        """
        Args:
            img: shape must be (num_channels, H, W[, D]).
            grid: shape must be (3, H, W) for 2D or (4, H, W, D) for 3D.
                if ``norm_coords`` is True, the grid values must be in `[-(size-1)/2, (size-1)/2]`.
                if ``USE_COMPILED=True`` and ``norm_coords=False``, grid values must be in `[0, size-1]`.
                if ``USE_COMPILED=False`` and ``norm_coords=False``, grid values must be in `[-1, 1]`.
            mode: {``"bilinear"``, ``"nearest"``} or spline interpolation order 0-5 (integers).
                Interpolation mode to calculate output values. Defaults to ``self.mode``.
                See also: https://pytorch.org/docs/stable/generated/torch.nn.functional.grid_sample.html
                When `USE_COMPILED` is `True`, this argument uses
                ``"nearest"``, ``"bilinear"``, ``"bicubic"`` to indicate 0, 1, 3 order interpolations.
                See also: https://docs.monai.io/en/stable/networks.html#grid-pull (experimental).
                When it's an integer, the numpy (cpu tensor)/cupy (cuda tensor) backends will be used
                and the value represents the order of the spline interpolation.
                See also: https://docs.scipy.org/doc/scipy/reference/generated/scipy.ndimage.map_coordinates.html
            padding_mode: {``"zeros"``, ``"border"``, ``"reflection"``}
                Padding mode for outside grid values. Defaults to ``self.padding_mode``.
                See also: https://pytorch.org/docs/stable/generated/torch.nn.functional.grid_sample.html
                When `USE_COMPILED` is `True`, this argument uses an integer to represent the padding mode.
                See also: https://docs.monai.io/en/stable/networks.html#grid-pull (experimental).
                When `mode` is an integer, using numpy/cupy backends, this argument accepts
                {'reflect', 'grid-mirror', 'constant', 'grid-constant', 'nearest', 'mirror', 'grid-wrap', 'wrap'}.
                See also: https://docs.scipy.org/doc/scipy/reference/generated/scipy.ndimage.map_coordinates.html
            dtype: data type for resampling computation. Defaults to ``self.dtype``.
                To be compatible with other modules, the output data type is always `float32`.

        See also:
            :py:const:`monai.config.USE_COMPILED`
        """
        img = convert_to_tensor(img, track_meta=get_track_meta())
        if grid is None:
            return img
        _device = img.device if isinstance(img, torch.Tensor) else self.device
        _dtype = dtype or self.dtype or img.dtype
        img_t, *_ = convert_data_type(img, torch.Tensor, dtype=_dtype, device=_device)
        grid_t, *_ = convert_to_dst_type(grid, img_t, dtype=grid.dtype, wrap_sequence=True)
        grid_t = grid_t.clone(memory_format=torch.contiguous_format)

        if self.norm_coords:
            grid_t[-1] = where(grid_t[-1] != 0, grid_t[-1], 1.0)  # type: ignore
        sr = min(len(img_t.shape[1:]), 3)

        _interp_mode = self.mode if mode is None else mode
        _padding_mode = self.padding_mode if padding_mode is None else padding_mode
        if look_up_option(str(_interp_mode), SplineMode, default=None) is not None:
            self._backend = TransformBackends.NUMPY
        else:
            self._backend = TransformBackends.TORCH

        if USE_COMPILED or self._backend == TransformBackends.NUMPY:
            if self.norm_coords:
                for i, dim in enumerate(img_t.shape[1 : 1 + sr]):
                    grid_t[i] = (max(dim, 2) / 2.0 - 0.5 + grid_t[i]) / grid_t[-1:]
            grid_t = grid_t[:sr]
            if USE_COMPILED and self._backend == TransformBackends.TORCH:  # compiled is using torch backend param name
                grid_t = moveaxis(grid_t, 0, -1)  # type: ignore
                bound = 1 if _padding_mode == "reflection" else _padding_mode
                if _interp_mode == "bicubic":
                    interp = 3
                elif _interp_mode == "bilinear":
                    interp = 1
                else:
                    interp = GridSampleMode(_interp_mode)  # type: ignore
                out = grid_pull(
                    img_t.unsqueeze(0),
                    grid_t.unsqueeze(0).to(img_t),
                    bound=bound,
                    extrapolate=True,
                    interpolation=interp,
                )[0]
            elif self._backend == TransformBackends.NUMPY:
                is_cuda = img_t.is_cuda
                img_np = (convert_to_cupy if is_cuda else convert_to_numpy)(img_t, wrap_sequence=True)
                grid_np, *_ = convert_to_dst_type(grid_t, img_np, wrap_sequence=True)
                _map_coord = (cupy_ndi if is_cuda else np_ndi).map_coordinates
                out = (cupy if is_cuda else np).stack(
                    [
                        _map_coord(c, grid_np, order=int(_interp_mode), mode=look_up_option(_padding_mode, NdimageMode))
                        for c in img_np
                    ]
                )
                out = convert_to_dst_type(out, img_t)[0]
        else:
            if self.norm_coords:
                for i, dim in enumerate(img_t.shape[1 : 1 + sr]):
                    grid_t[i] = 2.0 / (max(2, dim) - 1.0) * grid_t[i] / grid_t[-1:]
            index_ordering: list[int] = list(range(sr - 1, -1, -1))
            grid_t = moveaxis(grid_t[index_ordering], 0, -1)  # type: ignore
            out = torch.nn.functional.grid_sample(
                img_t.unsqueeze(0),
                grid_t.unsqueeze(0).to(img_t),
                mode=GridSampleMode(_interp_mode),
                padding_mode=GridSamplePadMode(_padding_mode),
                align_corners=True,
            )[0]
        out_val, *_ = convert_to_dst_type(out, dst=img, dtype=np.float32)
        return out_val


class Affine(InvertibleTransform):
    """
    Transform ``img`` given the affine parameters.
    A tutorial is available: https://github.com/Project-MONAI/tutorials/blob/0.6.0/modules/transforms_demo_2d.ipynb.

    """

    backend = list(set(AffineGrid.backend) & set(Resample.backend))

    def __init__(
        self,
        rotate_params: Sequence[float] | float | None = None,
        shear_params: Sequence[float] | float | None = None,
        translate_params: Sequence[float] | float | None = None,
        scale_params: Sequence[float] | float | None = None,
        affine: NdarrayOrTensor | None = None,
        spatial_size: Sequence[int] | int | None = None,
        mode: str | int = GridSampleMode.BILINEAR,
        padding_mode: str = GridSamplePadMode.REFLECTION,
        normalized: bool = False,
        device: torch.device | None = None,
        dtype: DtypeLike = np.float32,
        image_only: bool = False,
    ) -> None:
        """
        The affine transformations are applied in rotate, shear, translate, scale order.

        Args:
            rotate_params: a rotation angle in radians, a scalar for 2D image, a tuple of 3 floats for 3D.
                Defaults to no rotation.
            shear_params: shearing factors for affine matrix, take a 3D affine as example::

                [
                    [1.0, params[0], params[1], 0.0],
                    [params[2], 1.0, params[3], 0.0],
                    [params[4], params[5], 1.0, 0.0],
                    [0.0, 0.0, 0.0, 1.0],
                ]

                a tuple of 2 floats for 2D, a tuple of 6 floats for 3D. Defaults to no shearing.
            translate_params: a tuple of 2 floats for 2D, a tuple of 3 floats for 3D. Translation is in
                pixel/voxel relative to the center of the input image. Defaults to no translation.
            scale_params: scale factor for every spatial dims. a tuple of 2 floats for 2D,
                a tuple of 3 floats for 3D. Defaults to `1.0`.
            affine: If applied, ignore the params (`rotate_params`, etc.) and use the
                supplied matrix. Should be square with each side = num of image spatial
                dimensions + 1.
            spatial_size: output image spatial size.
                if `spatial_size` and `self.spatial_size` are not defined, or smaller than 1,
                the transform will use the spatial size of `img`.
                if some components of the `spatial_size` are non-positive values, the transform will use the
                corresponding components of img size. For example, `spatial_size=(32, -1)` will be adapted
                to `(32, 64)` if the second spatial dimension size of img is `64`.
            mode: {``"bilinear"``, ``"nearest"``} or spline interpolation order 0-5 (integers).
                Interpolation mode to calculate output values. Defaults to ``"bilinear"``.
                See also: https://pytorch.org/docs/stable/generated/torch.nn.functional.grid_sample.html
                When it's an integer, the numpy (cpu tensor)/cupy (cuda tensor) backends will be used
                and the value represents the order of the spline interpolation.
                See also: https://docs.scipy.org/doc/scipy/reference/generated/scipy.ndimage.map_coordinates.html
            padding_mode: {``"zeros"``, ``"border"``, ``"reflection"``}
                Padding mode for outside grid values. Defaults to ``"reflection"``.
                See also: https://pytorch.org/docs/stable/generated/torch.nn.functional.grid_sample.html
                When `mode` is an integer, using numpy/cupy backends, this argument accepts
                {'reflect', 'grid-mirror', 'constant', 'grid-constant', 'nearest', 'mirror', 'grid-wrap', 'wrap'}.
                See also: https://docs.scipy.org/doc/scipy/reference/generated/scipy.ndimage.map_coordinates.html
            normalized: indicating whether the provided `affine` is defined to include a normalization
                transform converting the coordinates from `[-(size-1)/2, (size-1)/2]` (defined in ``create_grid``) to
                `[0, size - 1]` or `[-1, 1]` in order to be compatible with the underlying resampling API.
                If `normalized=False`, additional coordinate normalization will be applied before resampling.
                See also: :py:func:`monai.networks.utils.normalize_transform`.
            device: device on which the tensor will be allocated.
            dtype: data type for resampling computation. Defaults to ``float32``.
                If ``None``, use the data type of input data. To be compatible with other modules,
                the output data type is always `float32`.
            image_only: if True return only the image volume, otherwise return (image, affine).

        """
        self.affine_grid = AffineGrid(
            rotate_params=rotate_params,
            shear_params=shear_params,
            translate_params=translate_params,
            scale_params=scale_params,
            affine=affine,
            dtype=dtype,
            device=device,
        )
        self.image_only = image_only
        self.norm_coord = not normalized
        self.resampler = Resample(norm_coords=self.norm_coord, device=device, dtype=dtype)
        self.spatial_size = spatial_size
        self.mode = mode
        self.padding_mode: str = padding_mode

    def __call__(
        self,
        img: torch.Tensor,
        spatial_size: Sequence[int] | int | None = None,
        mode: str | int | None = None,
        padding_mode: str | None = None,
    ) -> torch.Tensor | tuple[torch.Tensor, NdarrayOrTensor]:
        """
        Args:
            img: shape must be (num_channels, H, W[, D]),
            spatial_size: output image spatial size.
                if `spatial_size` and `self.spatial_size` are not defined, or smaller than 1,
                the transform will use the spatial size of `img`.
                if `img` has two spatial dimensions, `spatial_size` should have 2 elements [h, w].
                if `img` has three spatial dimensions, `spatial_size` should have 3 elements [h, w, d].
            mode: {``"bilinear"``, ``"nearest"``} or spline interpolation order 0-5 (integers).
                Interpolation mode to calculate output values. Defaults to ``self.mode``.
                See also: https://pytorch.org/docs/stable/generated/torch.nn.functional.grid_sample.html
                When it's an integer, the numpy (cpu tensor)/cupy (cuda tensor) backends will be used
                and the value represents the order of the spline interpolation.
                See also: https://docs.scipy.org/doc/scipy/reference/generated/scipy.ndimage.map_coordinates.html
            padding_mode: {``"zeros"``, ``"border"``, ``"reflection"``}
                Padding mode for outside grid values. Defaults to ``self.padding_mode``.
                See also: https://pytorch.org/docs/stable/generated/torch.nn.functional.grid_sample.html
                When `mode` is an integer, using numpy/cupy backends, this argument accepts
                {'reflect', 'grid-mirror', 'constant', 'grid-constant', 'nearest', 'mirror', 'grid-wrap', 'wrap'}.
                See also: https://docs.scipy.org/doc/scipy/reference/generated/scipy.ndimage.map_coordinates.html
        """
        img = convert_to_tensor(img, track_meta=get_track_meta())
        img_size = img.shape[1:]
        sp_size = fall_back_tuple(self.spatial_size if spatial_size is None else spatial_size, img_size)
        _mode = mode if mode is not None else self.mode
        _padding_mode = padding_mode if padding_mode is not None else self.padding_mode
        grid, affine = self.affine_grid(spatial_size=sp_size)
        out = self.resampler(img, grid=grid, mode=_mode, padding_mode=_padding_mode)
        if not isinstance(out, MetaTensor):
            return out if self.image_only else (out, affine)
        if get_track_meta():
            out.meta = img.meta  # type: ignore
            self.update_meta(out, affine, img_size, sp_size)
            self.push_transform(
                out, orig_size=img_size, extra_info={"affine": affine, "mode": _mode, "padding_mode": _padding_mode}
            )
        return out if self.image_only else (out, affine)

    @classmethod
    def compute_w_affine(cls, affine, mat, img_size, sp_size):
        r = len(affine) - 1
        mat = to_affine_nd(r, mat)
        shift_1 = create_translate(r, [float(d - 1) / 2 for d in img_size[:r]])
        shift_2 = create_translate(r, [-float(d - 1) / 2 for d in sp_size[:r]])
        mat = shift_1 @ convert_data_type(mat, np.ndarray)[0] @ shift_2
        return affine @ convert_to_dst_type(mat, affine)[0]

    def update_meta(self, img, mat, img_size, sp_size):
        affine = convert_data_type(img.affine, torch.Tensor)[0]
        img.affine = Affine.compute_w_affine(affine, mat, img_size, sp_size)

    def inverse(self, data: torch.Tensor) -> torch.Tensor:
        transform = self.pop_transform(data)
        orig_size = transform[TraceKeys.ORIG_SIZE]
        # Create inverse transform
        fwd_affine = transform[TraceKeys.EXTRA_INFO]["affine"]
        mode = transform[TraceKeys.EXTRA_INFO]["mode"]
        padding_mode = transform[TraceKeys.EXTRA_INFO]["padding_mode"]
        inv_affine = linalg_inv(convert_to_numpy(fwd_affine))
        inv_affine = convert_to_dst_type(inv_affine, data, dtype=inv_affine.dtype)[0]

        affine_grid = AffineGrid(affine=inv_affine)
        grid, _ = affine_grid(orig_size)
        # Apply inverse transform
        out = self.resampler(data, grid, mode, padding_mode)
        if not isinstance(out, MetaTensor):
            out = MetaTensor(out)
        out.meta = data.meta  # type: ignore
        self.update_meta(out, inv_affine, data.shape[1:], orig_size)
        return out


class RandAffine(RandomizableTransform, InvertibleTransform):
    """
    Random affine transform.
    A tutorial is available: https://github.com/Project-MONAI/tutorials/blob/0.6.0/modules/transforms_demo_2d.ipynb.

    """

    backend = Affine.backend

    def __init__(
        self,
        prob: float = 0.1,
        rotate_range: RandRange = None,
        shear_range: RandRange = None,
        translate_range: RandRange = None,
        scale_range: RandRange = None,
        spatial_size: Sequence[int] | int | None = None,
        mode: str | int = GridSampleMode.BILINEAR,
        padding_mode: str = GridSamplePadMode.REFLECTION,
        cache_grid: bool = False,
        device: torch.device | None = None,
    ) -> None:
        """
        Args:
            prob: probability of returning a randomized affine grid.
                defaults to 0.1, with 10% chance returns a randomized grid.
            rotate_range: angle range in radians. If element `i` is a pair of (min, max) values, then
                `uniform[-rotate_range[i][0], rotate_range[i][1])` will be used to generate the rotation parameter
                for the `i`th spatial dimension. If not, `uniform[-rotate_range[i], rotate_range[i])` will be used.
                This can be altered on a per-dimension basis. E.g., `((0,3), 1, ...)`: for dim0, rotation will be
                in range `[0, 3]`, and for dim1 `[-1, 1]` will be used. Setting a single value will use `[-x, x]`
                for dim0 and nothing for the remaining dimensions.
            shear_range: shear range with format matching `rotate_range`, it defines the range to randomly select
                shearing factors(a tuple of 2 floats for 2D, a tuple of 6 floats for 3D) for affine matrix,
                take a 3D affine as example::

                    [
                        [1.0, params[0], params[1], 0.0],
                        [params[2], 1.0, params[3], 0.0],
                        [params[4], params[5], 1.0, 0.0],
                        [0.0, 0.0, 0.0, 1.0],
                    ]

            translate_range: translate range with format matching `rotate_range`, it defines the range to randomly
                select pixel/voxel to translate for every spatial dims.
            scale_range: scaling range with format matching `rotate_range`. it defines the range to randomly select
                the scale factor to translate for every spatial dims. A value of 1.0 is added to the result.
                This allows 0 to correspond to no change (i.e., a scaling of 1.0).
            spatial_size: output image spatial size.
                if `spatial_size` and `self.spatial_size` are not defined, or smaller than 1,
                the transform will use the spatial size of `img`.
                if some components of the `spatial_size` are non-positive values, the transform will use the
                corresponding components of img size. For example, `spatial_size=(32, -1)` will be adapted
                to `(32, 64)` if the second spatial dimension size of img is `64`.
            mode: {``"bilinear"``, ``"nearest"``} or spline interpolation order 0-5 (integers).
                Interpolation mode to calculate output values. Defaults to ``bilinear``.
                See also: https://pytorch.org/docs/stable/generated/torch.nn.functional.grid_sample.html
                When it's an integer, the numpy (cpu tensor)/cupy (cuda tensor) backends will be used
                and the value represents the order of the spline interpolation.
                See also: https://docs.scipy.org/doc/scipy/reference/generated/scipy.ndimage.map_coordinates.html
            padding_mode: {``"zeros"``, ``"border"``, ``"reflection"``}
                Padding mode for outside grid values. Defaults to ``reflection``.
                See also: https://pytorch.org/docs/stable/generated/torch.nn.functional.grid_sample.html
                When `mode` is an integer, using numpy/cupy backends, this argument accepts
                {'reflect', 'grid-mirror', 'constant', 'grid-constant', 'nearest', 'mirror', 'grid-wrap', 'wrap'}.
                See also: https://docs.scipy.org/doc/scipy/reference/generated/scipy.ndimage.map_coordinates.html
            cache_grid: whether to cache the identity sampling grid.
                If the spatial size is not dynamically defined by input image, enabling this option could
                accelerate the transform.
            device: device on which the tensor will be allocated.

        See also:
            - :py:class:`RandAffineGrid` for the random affine parameters configurations.
            - :py:class:`Affine` for the affine transformation parameters configurations.

        """
        RandomizableTransform.__init__(self, prob)

        self.rand_affine_grid = RandAffineGrid(
            rotate_range=rotate_range,
            shear_range=shear_range,
            translate_range=translate_range,
            scale_range=scale_range,
            device=device,
        )
        self.resampler = Resample(device=device)

        self.spatial_size = spatial_size
        self.cache_grid = cache_grid
        self._cached_grid = self._init_identity_cache()
        self.mode = mode
        self.padding_mode: str = padding_mode

    def _init_identity_cache(self):
        """
        Create cache of the identity grid if cache_grid=True and spatial_size is known.
        """
        if self.spatial_size is None:
            if self.cache_grid:
                warnings.warn(
                    "cache_grid=True is not compatible with the dynamic spatial_size, please specify 'spatial_size'."
                )
            return None
        _sp_size = ensure_tuple(self.spatial_size)
        _ndim = len(_sp_size)
        if _sp_size != fall_back_tuple(_sp_size, [1] * _ndim) or _sp_size != fall_back_tuple(_sp_size, [2] * _ndim):
            # dynamic shape because it falls back to different outcomes
            if self.cache_grid:
                warnings.warn(
                    "cache_grid=True is not compatible with the dynamic spatial_size "
                    f"'spatial_size={self.spatial_size}', please specify 'spatial_size'."
                )
            return None
        return create_grid(spatial_size=_sp_size, device=self.rand_affine_grid.device, backend="torch")

    def get_identity_grid(self, spatial_size: Sequence[int]):
        """
        Return a cached or new identity grid depends on the availability.

        Args:
            spatial_size: non-dynamic spatial size
        """
        ndim = len(spatial_size)
        if spatial_size != fall_back_tuple(spatial_size, [1] * ndim) or spatial_size != fall_back_tuple(
            spatial_size, [2] * ndim
        ):
            raise RuntimeError(f"spatial_size should not be dynamic, got {spatial_size}.")
        return (
            create_grid(spatial_size=spatial_size, device=self.rand_affine_grid.device, backend="torch")
            if self._cached_grid is None
            else self._cached_grid
        )

    def set_random_state(self, seed: int | None = None, state: np.random.RandomState | None = None) -> RandAffine:
        self.rand_affine_grid.set_random_state(seed, state)
        super().set_random_state(seed, state)
        return self

    def randomize(self, data: Any | None = None) -> None:
        super().randomize(None)
        if not self._do_transform:
            return None
        self.rand_affine_grid.randomize()

    def __call__(
        self,
        img: torch.Tensor,
        spatial_size: Sequence[int] | int | None = None,
        mode: str | int | None = None,
        padding_mode: str | None = None,
        randomize: bool = True,
        grid=None,
    ) -> torch.Tensor:
        """
        Args:
            img: shape must be (num_channels, H, W[, D]),
            spatial_size: output image spatial size.
                if `spatial_size` and `self.spatial_size` are not defined, or smaller than 1,
                the transform will use the spatial size of `img`.
                if `img` has two spatial dimensions, `spatial_size` should have 2 elements [h, w].
                if `img` has three spatial dimensions, `spatial_size` should have 3 elements [h, w, d].
            mode: {``"bilinear"``, ``"nearest"``} or spline interpolation order 0-5 (integers).
                Interpolation mode to calculate output values. Defaults to ``self.mode``.
                See also: https://pytorch.org/docs/stable/generated/torch.nn.functional.grid_sample.html
                When it's an integer, the numpy (cpu tensor)/cupy (cuda tensor) backends will be used
                and the value represents the order of the spline interpolation.
                See also: https://docs.scipy.org/doc/scipy/reference/generated/scipy.ndimage.map_coordinates.html
            padding_mode: {``"zeros"``, ``"border"``, ``"reflection"``}
                Padding mode for outside grid values. Defaults to ``self.padding_mode``.
                See also: https://pytorch.org/docs/stable/generated/torch.nn.functional.grid_sample.html
                When `mode` is an integer, using numpy/cupy backends, this argument accepts
                {'reflect', 'grid-mirror', 'constant', 'grid-constant', 'nearest', 'mirror', 'grid-wrap', 'wrap'}.
                See also: https://docs.scipy.org/doc/scipy/reference/generated/scipy.ndimage.map_coordinates.html
            randomize: whether to execute `randomize()` function first, default to True.
            grid: precomputed grid to be used (mainly to accelerate `RandAffined`).

        """
        if randomize:
            self.randomize()
        # if not doing transform and spatial size doesn't change, nothing to do
        # except convert to float and device
        sp_size = fall_back_tuple(self.spatial_size if spatial_size is None else spatial_size, img.shape[1:])
        do_resampling = self._do_transform or (sp_size != ensure_tuple(img.shape[1:]))
        _mode = mode if mode is not None else self.mode
        _padding_mode = padding_mode if padding_mode is not None else self.padding_mode
        img = convert_to_tensor(img, track_meta=get_track_meta())
        if not do_resampling:
            out: torch.Tensor = convert_data_type(img, dtype=torch.float32, device=self.resampler.device)[0]
        else:
            if grid is None:
                grid = self.get_identity_grid(sp_size)
                if self._do_transform:
                    grid = self.rand_affine_grid(grid=grid, randomize=randomize)
            out = self.resampler(img=img, grid=grid, mode=_mode, padding_mode=_padding_mode)
        mat = self.rand_affine_grid.get_transformation_matrix()
        out = convert_to_tensor(out, track_meta=get_track_meta())
        if get_track_meta():
            self.push_transform(
                out,
                orig_size=img.shape[1:],
                extra_info={
                    "affine": mat,
                    "mode": _mode,
                    "padding_mode": _padding_mode,
                    "do_resampling": do_resampling,
                },
            )
            self.update_meta(out, mat, img.shape[1:], sp_size)
        return out

    def update_meta(self, img, mat, img_size, sp_size):
        affine = convert_data_type(img.affine, torch.Tensor)[0]
        img.affine = Affine.compute_w_affine(affine, mat, img_size, sp_size)

    def inverse(self, data: torch.Tensor) -> torch.Tensor:
        transform = self.pop_transform(data)
        # if transform was not performed nothing to do.
        if not transform[TraceKeys.EXTRA_INFO]["do_resampling"]:
            return data
        orig_size = transform[TraceKeys.ORIG_SIZE]
        orig_size = fall_back_tuple(orig_size, data.shape[1:])
        # Create inverse transform
        fwd_affine = transform[TraceKeys.EXTRA_INFO]["affine"]
        mode = transform[TraceKeys.EXTRA_INFO]["mode"]
        padding_mode = transform[TraceKeys.EXTRA_INFO]["padding_mode"]
        inv_affine = linalg_inv(convert_to_numpy(fwd_affine))
        inv_affine = convert_to_dst_type(inv_affine, data, dtype=inv_affine.dtype)[0]
        affine_grid = AffineGrid(affine=inv_affine)
        grid, _ = affine_grid(orig_size)

        # Apply inverse transform
        out = self.resampler(data, grid, mode, padding_mode)
        if not isinstance(out, MetaTensor):
            out = MetaTensor(out)
        out.meta = data.meta  # type: ignore
        self.update_meta(out, inv_affine, data.shape[1:], orig_size)
        return out


class Rand2DElastic(RandomizableTransform):
    """
    Random elastic deformation and affine in 2D.
    A tutorial is available: https://github.com/Project-MONAI/tutorials/blob/0.6.0/modules/transforms_demo_2d.ipynb.

    """

    backend = Resample.backend

    def __init__(
        self,
        spacing: tuple[float, float] | float,
        magnitude_range: tuple[float, float],
        prob: float = 0.1,
        rotate_range: RandRange = None,
        shear_range: RandRange = None,
        translate_range: RandRange = None,
        scale_range: RandRange = None,
        spatial_size: tuple[int, int] | int | None = None,
        mode: str | int = GridSampleMode.BILINEAR,
        padding_mode: str = GridSamplePadMode.REFLECTION,
        device: torch.device | None = None,
    ) -> None:
        """
        Args:
            spacing : distance in between the control points.
            magnitude_range: the random offsets will be generated from ``uniform[magnitude[0], magnitude[1])``.
            prob: probability of returning a randomized elastic transform.
                defaults to 0.1, with 10% chance returns a randomized elastic transform,
                otherwise returns a ``spatial_size`` centered area extracted from the input image.
            rotate_range: angle range in radians. If element `i` is a pair of (min, max) values, then
                `uniform[-rotate_range[i][0], rotate_range[i][1])` will be used to generate the rotation parameter
                for the `i`th spatial dimension. If not, `uniform[-rotate_range[i], rotate_range[i])` will be used.
                This can be altered on a per-dimension basis. E.g., `((0,3), 1, ...)`: for dim0, rotation will be
                in range `[0, 3]`, and for dim1 `[-1, 1]` will be used. Setting a single value will use `[-x, x]`
                for dim0 and nothing for the remaining dimensions.
            shear_range: shear range with format matching `rotate_range`, it defines the range to randomly select
                shearing factors(a tuple of 2 floats for 2D) for affine matrix, take a 2D affine as example::

                    [
                        [1.0, params[0], 0.0],
                        [params[1], 1.0, 0.0],
                        [0.0, 0.0, 1.0],
                    ]

            translate_range: translate range with format matching `rotate_range`, it defines the range to randomly
                select pixel to translate for every spatial dims.
            scale_range: scaling range with format matching `rotate_range`. it defines the range to randomly select
                the scale factor to translate for every spatial dims. A value of 1.0 is added to the result.
                This allows 0 to correspond to no change (i.e., a scaling of 1.0).
            spatial_size: specifying output image spatial size [h, w].
                if `spatial_size` and `self.spatial_size` are not defined, or smaller than 1,
                the transform will use the spatial size of `img`.
                if some components of the `spatial_size` are non-positive values, the transform will use the
                corresponding components of img size. For example, `spatial_size=(32, -1)` will be adapted
                to `(32, 64)` if the second spatial dimension size of img is `64`.
            mode: {``"bilinear"``, ``"nearest"``} or spline interpolation order 0-5 (integers).
                Interpolation mode to calculate output values. Defaults to ``"bilinear"``.
                See also: https://pytorch.org/docs/stable/generated/torch.nn.functional.grid_sample.html
                When it's an integer, the numpy (cpu tensor)/cupy (cuda tensor) backends will be used
                and the value represents the order of the spline interpolation.
                See also: https://docs.scipy.org/doc/scipy/reference/generated/scipy.ndimage.map_coordinates.html
            padding_mode: {``"zeros"``, ``"border"``, ``"reflection"``}
                Padding mode for outside grid values. Defaults to ``"reflection"``.
                See also: https://pytorch.org/docs/stable/generated/torch.nn.functional.grid_sample.html
                When `mode` is an integer, using numpy/cupy backends, this argument accepts
                {'reflect', 'grid-mirror', 'constant', 'grid-constant', 'nearest', 'mirror', 'grid-wrap', 'wrap'}.
                See also: https://docs.scipy.org/doc/scipy/reference/generated/scipy.ndimage.map_coordinates.html
            device: device on which the tensor will be allocated.

        See also:
            - :py:class:`RandAffineGrid` for the random affine parameters configurations.
            - :py:class:`Affine` for the affine transformation parameters configurations.

        """
        RandomizableTransform.__init__(self, prob)
        self.deform_grid = RandDeformGrid(spacing=spacing, magnitude_range=magnitude_range, device=device)
        self.rand_affine_grid = RandAffineGrid(
            rotate_range=rotate_range,
            shear_range=shear_range,
            translate_range=translate_range,
            scale_range=scale_range,
            device=device,
        )
        self.resampler = Resample(device=device)

        self.device = device
        self.spatial_size = spatial_size
        self.mode = mode
        self.padding_mode: str = padding_mode

    def set_random_state(self, seed: int | None = None, state: np.random.RandomState | None = None) -> Rand2DElastic:
        self.deform_grid.set_random_state(seed, state)
        self.rand_affine_grid.set_random_state(seed, state)
        super().set_random_state(seed, state)
        return self

    def set_device(self, device):
        self.deform_grid.device = device
        self.rand_affine_grid.device = device
        self.resampler.device = device
        self.device = device

    def randomize(self, spatial_size: Sequence[int]) -> None:
        super().randomize(None)
        if not self._do_transform:
            return None
        self.deform_grid.randomize(spatial_size)
        self.rand_affine_grid.randomize()

    def __call__(
        self,
        img: torch.Tensor,
        spatial_size: tuple[int, int] | int | None = None,
        mode: str | int | None = None,
        padding_mode: str | None = None,
        randomize: bool = True,
    ) -> torch.Tensor:
        """
        Args:
            img: shape must be (num_channels, H, W),
            spatial_size: specifying output image spatial size [h, w].
                if `spatial_size` and `self.spatial_size` are not defined, or smaller than 1,
                the transform will use the spatial size of `img`.
            mode: {``"bilinear"``, ``"nearest"``} or spline interpolation order 0-5 (integers).
                Interpolation mode to calculate output values. Defaults to ``self.mode``.
                See also: https://pytorch.org/docs/stable/generated/torch.nn.functional.grid_sample.html
                When it's an integer, the numpy (cpu tensor)/cupy (cuda tensor) backends will be used
                and the value represents the order of the spline interpolation.
                See also: https://docs.scipy.org/doc/scipy/reference/generated/scipy.ndimage.map_coordinates.html
            padding_mode: {``"zeros"``, ``"border"``, ``"reflection"``}
                Padding mode for outside grid values. Defaults to ``self.padding_mode``.
                See also: https://pytorch.org/docs/stable/generated/torch.nn.functional.grid_sample.html
                When `mode` is an integer, using numpy/cupy backends, this argument accepts
                {'reflect', 'grid-mirror', 'constant', 'grid-constant', 'nearest', 'mirror', 'grid-wrap', 'wrap'}.
                See also: https://docs.scipy.org/doc/scipy/reference/generated/scipy.ndimage.map_coordinates.html
            randomize: whether to execute `randomize()` function first, default to True.
        """
        sp_size = fall_back_tuple(self.spatial_size if spatial_size is None else spatial_size, img.shape[1:])
        if randomize:
            self.randomize(spatial_size=sp_size)

        if self._do_transform:
            grid = self.deform_grid(spatial_size=sp_size)
            grid = self.rand_affine_grid(grid=grid)
            grid = torch.nn.functional.interpolate(
                recompute_scale_factor=True,
                input=grid.unsqueeze(0),
                scale_factor=list(ensure_tuple(self.deform_grid.spacing)),
                mode=InterpolateMode.BICUBIC.value,
                align_corners=False,
            )
            grid = CenterSpatialCrop(roi_size=sp_size)(grid[0])
        else:
            _device = img.device if isinstance(img, torch.Tensor) else self.device
            grid = cast(torch.Tensor, create_grid(spatial_size=sp_size, device=_device, backend="torch"))
        out: torch.Tensor = self.resampler(
            img,
            grid,
            mode=mode if mode is not None else self.mode,
            padding_mode=padding_mode if padding_mode is not None else self.padding_mode,
        )
        return out


class Rand3DElastic(RandomizableTransform):
    """
    Random elastic deformation and affine in 3D.
    A tutorial is available: https://github.com/Project-MONAI/tutorials/blob/0.6.0/modules/transforms_demo_2d.ipynb.

    """

    backend = Resample.backend

    def __init__(
        self,
        sigma_range: tuple[float, float],
        magnitude_range: tuple[float, float],
        prob: float = 0.1,
        rotate_range: RandRange = None,
        shear_range: RandRange = None,
        translate_range: RandRange = None,
        scale_range: RandRange = None,
        spatial_size: tuple[int, int, int] | int | None = None,
        mode: str | int = GridSampleMode.BILINEAR,
        padding_mode: str = GridSamplePadMode.REFLECTION,
        device: torch.device | None = None,
    ) -> None:
        """
        Args:
            sigma_range: a Gaussian kernel with standard deviation sampled from
                ``uniform[sigma_range[0], sigma_range[1])`` will be used to smooth the random offset grid.
            magnitude_range: the random offsets on the grid will be generated from
                ``uniform[magnitude[0], magnitude[1])``.
            prob: probability of returning a randomized elastic transform.
                defaults to 0.1, with 10% chance returns a randomized elastic transform,
                otherwise returns a ``spatial_size`` centered area extracted from the input image.
            rotate_range: angle range in radians. If element `i` is a pair of (min, max) values, then
                `uniform[-rotate_range[i][0], rotate_range[i][1])` will be used to generate the rotation parameter
                for the `i`th spatial dimension. If not, `uniform[-rotate_range[i], rotate_range[i])` will be used.
                This can be altered on a per-dimension basis. E.g., `((0,3), 1, ...)`: for dim0, rotation will be
                in range `[0, 3]`, and for dim1 `[-1, 1]` will be used. Setting a single value will use `[-x, x]`
                for dim0 and nothing for the remaining dimensions.
            shear_range: shear range with format matching `rotate_range`, it defines the range to randomly select
                shearing factors(a tuple of 6 floats for 3D) for affine matrix, take a 3D affine as example::

                    [
                        [1.0, params[0], params[1], 0.0],
                        [params[2], 1.0, params[3], 0.0],
                        [params[4], params[5], 1.0, 0.0],
                        [0.0, 0.0, 0.0, 1.0],
                    ]

            translate_range: translate range with format matching `rotate_range`, it defines the range to randomly
                select voxel to translate for every spatial dims.
            scale_range: scaling range with format matching `rotate_range`. it defines the range to randomly select
                the scale factor to translate for every spatial dims. A value of 1.0 is added to the result.
                This allows 0 to correspond to no change (i.e., a scaling of 1.0).
            spatial_size: specifying output image spatial size [h, w, d].
                if `spatial_size` and `self.spatial_size` are not defined, or smaller than 1,
                the transform will use the spatial size of `img`.
                if some components of the `spatial_size` are non-positive values, the transform will use the
                corresponding components of img size. For example, `spatial_size=(32, 32, -1)` will be adapted
                to `(32, 32, 64)` if the third spatial dimension size of img is `64`.
            mode: {``"bilinear"``, ``"nearest"``} or spline interpolation order 0-5 (integers).
                Interpolation mode to calculate output values. Defaults to ``"bilinear"``.
                See also: https://pytorch.org/docs/stable/generated/torch.nn.functional.grid_sample.html
                When it's an integer, the numpy (cpu tensor)/cupy (cuda tensor) backends will be used
                and the value represents the order of the spline interpolation.
                See also: https://docs.scipy.org/doc/scipy/reference/generated/scipy.ndimage.map_coordinates.html
            padding_mode: {``"zeros"``, ``"border"``, ``"reflection"``}
                Padding mode for outside grid values. Defaults to ``"reflection"``.
                See also: https://pytorch.org/docs/stable/generated/torch.nn.functional.grid_sample.html
                When `mode` is an integer, using numpy/cupy backends, this argument accepts
                {'reflect', 'grid-mirror', 'constant', 'grid-constant', 'nearest', 'mirror', 'grid-wrap', 'wrap'}.
                See also: https://docs.scipy.org/doc/scipy/reference/generated/scipy.ndimage.map_coordinates.html
            device: device on which the tensor will be allocated.

        See also:
            - :py:class:`RandAffineGrid` for the random affine parameters configurations.
            - :py:class:`Affine` for the affine transformation parameters configurations.

        """
        RandomizableTransform.__init__(self, prob)
        self.rand_affine_grid = RandAffineGrid(
            rotate_range=rotate_range,
            shear_range=shear_range,
            translate_range=translate_range,
            scale_range=scale_range,
            device=device,
        )
        self.resampler = Resample(device=device)

        self.sigma_range = sigma_range
        self.magnitude_range = magnitude_range
        self.spatial_size = spatial_size
        self.mode = mode
        self.padding_mode: str = padding_mode
        self.device = device

        self.rand_offset: np.ndarray
        self.magnitude = 1.0
        self.sigma = 1.0

    def set_random_state(self, seed: int | None = None, state: np.random.RandomState | None = None) -> Rand3DElastic:
        self.rand_affine_grid.set_random_state(seed, state)
        super().set_random_state(seed, state)
        return self

    def set_device(self, device):
        self.rand_affine_grid.device = device
        self.resampler.device = device
        self.device = device

    def randomize(self, grid_size: Sequence[int]) -> None:
        super().randomize(None)
        if not self._do_transform:
            return None
        self.rand_offset = self.R.uniform(-1.0, 1.0, [3] + list(grid_size)).astype(np.float32, copy=False)
        self.magnitude = self.R.uniform(self.magnitude_range[0], self.magnitude_range[1])
        self.sigma = self.R.uniform(self.sigma_range[0], self.sigma_range[1])
        self.rand_affine_grid.randomize()

    def __call__(
        self,
        img: torch.Tensor,
        spatial_size: tuple[int, int, int] | int | None = None,
        mode: str | int | None = None,
        padding_mode: str | None = None,
        randomize: bool = True,
    ) -> torch.Tensor:
        """
        Args:
            img: shape must be (num_channels, H, W, D),
            spatial_size: specifying spatial 3D output image spatial size [h, w, d].
                if `spatial_size` and `self.spatial_size` are not defined, or smaller than 1,
                the transform will use the spatial size of `img`.
            mode: {``"bilinear"``, ``"nearest"``} or spline interpolation order 0-5 (integers).
                Interpolation mode to calculate output values. Defaults to ``self.mode``.
                See also: https://pytorch.org/docs/stable/generated/torch.nn.functional.grid_sample.html
                When it's an integer, the numpy (cpu tensor)/cupy (cuda tensor) backends will be used
                and the value represents the order of the spline interpolation.
                See also: https://docs.scipy.org/doc/scipy/reference/generated/scipy.ndimage.map_coordinates.html
            padding_mode: {``"zeros"``, ``"border"``, ``"reflection"``}
                Padding mode for outside grid values. Defaults to ``self.padding_mode``.
                See also: https://pytorch.org/docs/stable/generated/torch.nn.functional.grid_sample.html
                When `mode` is an integer, using numpy/cupy backends, this argument accepts
                {'reflect', 'grid-mirror', 'constant', 'grid-constant', 'nearest', 'mirror', 'grid-wrap', 'wrap'}.
                See also: https://docs.scipy.org/doc/scipy/reference/generated/scipy.ndimage.map_coordinates.html
            randomize: whether to execute `randomize()` function first, default to True.
        """
        sp_size = fall_back_tuple(self.spatial_size if spatial_size is None else spatial_size, img.shape[1:])
        if randomize:
            self.randomize(grid_size=sp_size)

        _device = img.device if isinstance(img, torch.Tensor) else self.device
        grid = create_grid(spatial_size=sp_size, device=_device, backend="torch")
        if self._do_transform:
            if self.rand_offset is None:
                raise RuntimeError("rand_offset is not initialized.")
            gaussian = GaussianFilter(3, self.sigma, 3.0).to(device=_device)
            offset = torch.as_tensor(self.rand_offset, device=_device).unsqueeze(0)
            grid[:3] += gaussian(offset)[0] * self.magnitude
            grid = self.rand_affine_grid(grid=grid)
        out: torch.Tensor = self.resampler(
            img,
            grid,  # type: ignore
            mode=mode if mode is not None else self.mode,
            padding_mode=padding_mode if padding_mode is not None else self.padding_mode,
        )
        return out


class GridDistortion(Transform):
    backend = [TransformBackends.TORCH]

    def __init__(
        self,
        num_cells: tuple[int] | int,
        distort_steps: Sequence[Sequence[float]],
        mode: str | int = GridSampleMode.BILINEAR,
        padding_mode: str = GridSamplePadMode.BORDER,
        device: torch.device | None = None,
    ) -> None:
        """
        Grid distortion transform. Refer to:
        https://github.com/albumentations-team/albumentations/blob/master/albumentations/augmentations/transforms.py

        Args:
            num_cells: number of grid cells on each dimension.
            distort_steps: This argument is a list of tuples, where each tuple contains the distort steps of the
                corresponding dimensions (in the order of H, W[, D]). The length of each tuple equals to `num_cells + 1`.
                Each value in the tuple represents the distort step of the related cell.
            mode: {``"bilinear"``, ``"nearest"``} or spline interpolation order 0-5 (integers).
                Interpolation mode to calculate output values. Defaults to ``"bilinear"``.
                See also: https://pytorch.org/docs/stable/generated/torch.nn.functional.grid_sample.html
                When it's an integer, the numpy (cpu tensor)/cupy (cuda tensor) backends will be used
                and the value represents the order of the spline interpolation.
                See also: https://docs.scipy.org/doc/scipy/reference/generated/scipy.ndimage.map_coordinates.html
            padding_mode: {``"zeros"``, ``"border"``, ``"reflection"``}
                Padding mode for outside grid values. Defaults to ``"border"``.
                See also: https://pytorch.org/docs/stable/generated/torch.nn.functional.grid_sample.html
                When `mode` is an integer, using numpy/cupy backends, this argument accepts
                {'reflect', 'grid-mirror', 'constant', 'grid-constant', 'nearest', 'mirror', 'grid-wrap', 'wrap'}.
                See also: https://docs.scipy.org/doc/scipy/reference/generated/scipy.ndimage.map_coordinates.html
            device: device on which the tensor will be allocated.

        """
        self.resampler = Resample(mode=mode, padding_mode=padding_mode, device=device)
        self.num_cells = num_cells
        self.distort_steps = distort_steps
        self.device = device

    def __call__(
        self,
        img: torch.Tensor,
        distort_steps: Sequence[Sequence] | None = None,
        mode: str | None = None,
        padding_mode: str | None = None,
    ) -> torch.Tensor:
        """
        Args:
            img: shape must be (num_channels, H, W[, D]).
            distort_steps: This argument is a list of tuples, where each tuple contains the distort steps of the
                corresponding dimensions (in the order of H, W[, D]). The length of each tuple equals to `num_cells + 1`.
                Each value in the tuple represents the distort step of the related cell.
            mode: {``"bilinear"``, ``"nearest"``} or spline interpolation order 0-5 (integers).
                Interpolation mode to calculate output values. Defaults to ``self.mode``.
                See also: https://pytorch.org/docs/stable/generated/torch.nn.functional.grid_sample.html
                When it's an integer, the numpy (cpu tensor)/cupy (cuda tensor) backends will be used
                and the value represents the order of the spline interpolation.
                See also: https://docs.scipy.org/doc/scipy/reference/generated/scipy.ndimage.map_coordinates.html
            padding_mode: {``"zeros"``, ``"border"``, ``"reflection"``}
                Padding mode for outside grid values. Defaults to ``self.padding_mode``.
                See also: https://pytorch.org/docs/stable/generated/torch.nn.functional.grid_sample.html
                When `mode` is an integer, using numpy/cupy backends, this argument accepts
                {'reflect', 'grid-mirror', 'constant', 'grid-constant', 'nearest', 'mirror', 'grid-wrap', 'wrap'}.
                See also: https://docs.scipy.org/doc/scipy/reference/generated/scipy.ndimage.map_coordinates.html

        """
        distort_steps = self.distort_steps if distort_steps is None else distort_steps
        if len(img.shape) != len(distort_steps) + 1:
            raise ValueError("the spatial size of `img` does not match with the length of `distort_steps`")

        all_ranges = []
        num_cells = ensure_tuple_rep(self.num_cells, len(img.shape) - 1)
        for dim_idx, dim_size in enumerate(img.shape[1:]):
            dim_distort_steps = distort_steps[dim_idx]
            ranges = torch.zeros(dim_size, dtype=torch.float32)
            cell_size = dim_size // num_cells[dim_idx]
            prev = 0
            for idx in range(num_cells[dim_idx] + 1):
                start = int(idx * cell_size)
                end = start + cell_size
                if end > dim_size:
                    end = dim_size
                    cur = dim_size
                else:
                    cur = prev + cell_size * dim_distort_steps[idx]
                ranges[start:end] = torch.linspace(prev, cur, end - start)
                prev = cur
            ranges = ranges - (dim_size - 1.0) / 2.0
            all_ranges.append(ranges)

        coords = meshgrid_ij(*all_ranges)
        grid = torch.stack([*coords, torch.ones_like(coords[0])])

        return self.resampler(img, grid=grid, mode=mode, padding_mode=padding_mode)


class RandGridDistortion(RandomizableTransform):
    backend = [TransformBackends.TORCH]

    def __init__(
        self,
        num_cells: tuple[int] | int = 5,
        prob: float = 0.1,
        distort_limit: tuple[float, float] | float = (-0.03, 0.03),
        mode: str | int = GridSampleMode.BILINEAR,
        padding_mode: str = GridSamplePadMode.BORDER,
        device: torch.device | None = None,
    ) -> None:
        """
        Random grid distortion transform. Refer to:
        https://github.com/albumentations-team/albumentations/blob/master/albumentations/augmentations/transforms.py

        Args:
            num_cells: number of grid cells on each dimension.
            prob: probability of returning a randomized grid distortion transform. Defaults to 0.1.
            distort_limit: range to randomly distort.
                If single number, distort_limit is picked from (-distort_limit, distort_limit).
                Defaults to (-0.03, 0.03).
            mode: {``"bilinear"``, ``"nearest"``} or spline interpolation order 0-5 (integers).
                Interpolation mode to calculate output values. Defaults to ``"bilinear"``.
                See also: https://pytorch.org/docs/stable/generated/torch.nn.functional.grid_sample.html
                When it's an integer, the numpy (cpu tensor)/cupy (cuda tensor) backends will be used
                and the value represents the order of the spline interpolation.
                See also: https://docs.scipy.org/doc/scipy/reference/generated/scipy.ndimage.map_coordinates.html
            padding_mode: {``"zeros"``, ``"border"``, ``"reflection"``}
                Padding mode for outside grid values. Defaults to ``"border"``.
                See also: https://pytorch.org/docs/stable/generated/torch.nn.functional.grid_sample.html
                When `mode` is an integer, using numpy/cupy backends, this argument accepts
                {'reflect', 'grid-mirror', 'constant', 'grid-constant', 'nearest', 'mirror', 'grid-wrap', 'wrap'}.
                See also: https://docs.scipy.org/doc/scipy/reference/generated/scipy.ndimage.map_coordinates.html
            device: device on which the tensor will be allocated.

        """
        RandomizableTransform.__init__(self, prob)
        self.num_cells = num_cells
        if isinstance(distort_limit, (int, float)):
            self.distort_limit = (min(-distort_limit, distort_limit), max(-distort_limit, distort_limit))
        else:
            self.distort_limit = (min(distort_limit), max(distort_limit))
        self.distort_steps: Sequence[Sequence[float]] = ((1.0,),)
        self.grid_distortion = GridDistortion(
            num_cells=num_cells, distort_steps=self.distort_steps, mode=mode, padding_mode=padding_mode, device=device
        )

    def randomize(self, spatial_shape: Sequence[int]) -> None:
        super().randomize(None)
        if not self._do_transform:
            return
        self.distort_steps = tuple(
            tuple(1.0 + self.R.uniform(low=self.distort_limit[0], high=self.distort_limit[1], size=n_cells + 1))
            for n_cells in ensure_tuple_rep(self.num_cells, len(spatial_shape))
        )

    def __call__(
        self, img: torch.Tensor, mode: str | None = None, padding_mode: str | None = None, randomize: bool = True
    ) -> torch.Tensor:
        """
        Args:
            img: shape must be (num_channels, H, W[, D]).
            mode: {``"bilinear"``, ``"nearest"``} or spline interpolation order 0-5 (integers).
                Interpolation mode to calculate output values. Defaults to ``self.mode``.
                See also: https://pytorch.org/docs/stable/generated/torch.nn.functional.grid_sample.html
                When it's an integer, the numpy (cpu tensor)/cupy (cuda tensor) backends will be used
                and the value represents the order of the spline interpolation.
                See also: https://docs.scipy.org/doc/scipy/reference/generated/scipy.ndimage.map_coordinates.html
            padding_mode: {``"zeros"``, ``"border"``, ``"reflection"``}
                Padding mode for outside grid values. Defaults to ``self.padding_mode``.
                See also: https://pytorch.org/docs/stable/generated/torch.nn.functional.grid_sample.html
                When `mode` is an integer, using numpy/cupy backends, this argument accepts
                {'reflect', 'grid-mirror', 'constant', 'grid-constant', 'nearest', 'mirror', 'grid-wrap', 'wrap'}.
                See also: https://docs.scipy.org/doc/scipy/reference/generated/scipy.ndimage.map_coordinates.html
            randomize: whether to shuffle the random factors using `randomize()`, default to True.
        """
        if randomize:
            self.randomize(img.shape[1:])
        if not self._do_transform:
            return convert_to_tensor(img, track_meta=get_track_meta())  # type: ignore
        return self.grid_distortion(img, distort_steps=self.distort_steps, mode=mode, padding_mode=padding_mode)


class GridSplit(Transform, MultiSampleTrait):
    """
    Split the image into patches based on the provided grid in 2D.

    Args:
        grid: a tuple define the shape of the grid upon which the image is split. Defaults to (2, 2)
        size: a tuple or an integer that defines the output patch sizes.
            If it's an integer, the value will be repeated for each dimension.
            The default is None, where the patch size will be inferred from the grid shape.

    Example:
        Given an image (torch.Tensor or numpy.ndarray) with size of (3, 10, 10) and a grid of (2, 2),
        it will return a Tensor or array with the size of (4, 3, 5, 5).
        Here, if the `size` is provided, the returned shape will be (4, 3, size, size)

    Note: This transform currently support only image with two spatial dimensions.
    """

    backend = [TransformBackends.TORCH, TransformBackends.NUMPY]

    def __init__(self, grid: tuple[int, int] = (2, 2), size: int | tuple[int, int] | None = None):
        # Grid size
        self.grid = grid

        # Patch size
        self.size = None if size is None else ensure_tuple_rep(size, len(self.grid))

    def __call__(
        self, image: NdarrayOrTensor, size: int | tuple[int, int] | np.ndarray | None = None
    ) -> list[NdarrayOrTensor]:
        input_size = self.size if size is None else ensure_tuple_rep(size, len(self.grid))

        if self.grid == (1, 1) and input_size is None:
            return [image]

        split_size, steps = self._get_params(image.shape[1:], input_size)
        patches: list[NdarrayOrTensor]
        as_strided_func: Callable
        if isinstance(image, torch.Tensor):
            as_strided_func = torch.as_strided
            c_stride, x_stride, y_stride = image.stride()  # type: ignore
        elif isinstance(image, np.ndarray):
            as_strided_func = np.lib.stride_tricks.as_strided
            c_stride, x_stride, y_stride = image.strides
        else:
            raise ValueError(f"Input type [{type(image)}] is not supported.")

        x_step, y_step = steps
        n_channels = image.shape[0]
        strided_image = as_strided_func(
            image,
            (*self.grid, n_channels, split_size[0], split_size[1]),
            (x_stride * x_step, y_stride * y_step, c_stride, x_stride, y_stride),
        )
        # Flatten the first two dimensions
        strided_image = strided_image.reshape(-1, *strided_image.shape[2:])
        # Make a list of contiguous patches
        if isinstance(image, torch.Tensor):
            patches = [p.contiguous() for p in strided_image]
        elif isinstance(image, np.ndarray):
            patches = [np.ascontiguousarray(p) for p in strided_image]

        return patches

    def _get_params(self, image_size: Sequence[int] | np.ndarray, size: Sequence[int] | np.ndarray | None = None):
        """
        Calculate the size and step required for splitting the image
        Args:
            The size of the input image
        """
        if size is None:
            # infer each sub-image size from the image size and the grid
            size = tuple(image_size[i] // self.grid[i] for i in range(len(self.grid)))

        if any(size[i] > image_size[i] for i in range(len(self.grid))):
            raise ValueError(f"The image size ({image_size})is smaller than the requested split size ({size})")

        steps = tuple(
            (image_size[i] - size[i]) // (self.grid[i] - 1) if self.grid[i] > 1 else image_size[i]
            for i in range(len(self.grid))
        )

        return size, steps


class GridPatch(Transform, MultiSampleTrait):
    """
    Extract all the patches sweeping the entire image in a row-major sliding-window manner with possible overlaps.
    It can sort the patches and return all or a subset of them.

    Args:
        patch_size: size of patches to generate slices for, 0 or None selects whole dimension
        offset: offset of starting position in the array, default is 0 for each dimension.
        num_patches: number of patches to return. Defaults to None, which returns all the available patches.
            If the required patches are more than the available patches, padding will be applied.
        overlap: the amount of overlap of neighboring patches in each dimension (a value between 0.0 and 1.0).
            If only one float number is given, it will be applied to all dimensions. Defaults to 0.0.
        sort_fn: when `num_patches` is provided, it determines if keep patches with highest values (`"max"`),
            lowest values (`"min"`), or in their default order (`None`). Default to None.
        threshold: a value to keep only the patches whose sum of intensities are less than the threshold.
            Defaults to no filtering.
        pad_mode: refer to NumpyPadMode and PytorchPadMode. If None, no padding will be applied. Defaults to ``"constant"``.
        pad_kwargs: other arguments for the `np.pad` or `torch.pad` function.

    Returns:
        MetaTensor: A MetaTensor consisting of a batch of all the patches with associated metadata

    """

    backend = [TransformBackends.TORCH, TransformBackends.NUMPY]

    def __init__(
        self,
        patch_size: Sequence[int],
        offset: Sequence[int] | None = None,
        num_patches: int | None = None,
        overlap: Sequence[float] | float = 0.0,
        sort_fn: str | None = None,
        threshold: float | None = None,
        pad_mode: str = PytorchPadMode.CONSTANT,
        **pad_kwargs,
    ):
        self.patch_size = ensure_tuple(patch_size)
        self.offset = ensure_tuple(offset) if offset else (0,) * len(self.patch_size)
        self.pad_mode: NumpyPadMode | None = convert_pad_mode(dst=np.zeros(1), mode=pad_mode) if pad_mode else None
        self.pad_kwargs = pad_kwargs
        self.overlap = overlap
        self.num_patches = num_patches
        self.sort_fn = sort_fn.lower() if sort_fn else None
        self.threshold = threshold

    def filter_threshold(self, image_np: np.ndarray, locations: np.ndarray):
        """
        Filter the patches and their locations according to a threshold
        Args:
            image_np: a numpy.ndarray representing a stack of patches
            locations: a numpy.ndarray representing the stack of location of each patch
        """
        if self.threshold is not None:
            n_dims = len(image_np.shape)
            idx = np.argwhere(image_np.sum(axis=tuple(range(1, n_dims))) < self.threshold).reshape(-1)
            image_np = image_np[idx]
            locations = locations[idx]
        return image_np, locations

    def filter_count(self, image_np: np.ndarray, locations: np.ndarray):
        """
        Sort the patches based on the sum of their intensity, and just keep `self.num_patches` of them.
        Args:
            image_np: a numpy.ndarray representing a stack of patches
            locations: a numpy.ndarray representing the stack of location of each patch
        """
        if self.sort_fn is None:
            image_np = image_np[: self.num_patches]
            locations = locations[: self.num_patches]
        elif self.num_patches is not None:
            n_dims = len(image_np.shape)
            if self.sort_fn == GridPatchSort.MIN:
                idx = np.argsort(image_np.sum(axis=tuple(range(1, n_dims))))
            elif self.sort_fn == GridPatchSort.MAX:
                idx = np.argsort(-image_np.sum(axis=tuple(range(1, n_dims))))
            else:
                raise ValueError(f'`sort_fn` should be either "min", "max" or None! {self.sort_fn} provided!')
            idx = idx[: self.num_patches]
            image_np = image_np[idx]
            locations = locations[idx]
        return image_np, locations

    def __call__(self, array: NdarrayOrTensor):
        # create the patch iterator which sweeps the image row-by-row
        array_np, *_ = convert_data_type(array, np.ndarray)
        patch_iterator = iter_patch(
            array_np,
            patch_size=(None,) + self.patch_size,  # expand to have the channel dim
            start_pos=(0,) + self.offset,  # expand to have the channel dim
            overlap=self.overlap,
            copy_back=False,
            mode=self.pad_mode,
            **self.pad_kwargs,
        )
        patches = list(zip(*patch_iterator))
        patched_image = np.array(patches[0])
        locations = np.array(patches[1])[:, 1:, 0]  # only keep the starting location

        # Filter patches
        if self.num_patches:
            patched_image, locations = self.filter_count(patched_image, locations)
        elif self.threshold:
            patched_image, locations = self.filter_threshold(patched_image, locations)

        # Pad the patch list to have the requested number of patches
        if self.num_patches:
            padding = self.num_patches - len(patched_image)
            if padding > 0:
                patched_image = np.pad(
                    patched_image,
                    [[0, padding], [0, 0]] + [[0, 0]] * len(self.patch_size),
                    constant_values=self.pad_kwargs.get("constant_values", 0),
                )
                locations = np.pad(locations, [[0, padding], [0, 0]], constant_values=0)

        # Convert to MetaTensor
        metadata = array.meta if isinstance(array, MetaTensor) else MetaTensor.get_default_meta()
        metadata[WSIPatchKeys.LOCATION] = locations.T
        metadata[WSIPatchKeys.COUNT] = len(locations)
        metadata["spatial_shape"] = np.tile(np.array(self.patch_size), (len(locations), 1)).T
        output = MetaTensor(x=patched_image, meta=metadata)
        output.is_batch = True

        return output


class RandGridPatch(GridPatch, RandomizableTransform, MultiSampleTrait):
    """
    Extract all the patches sweeping the entire image in a row-major sliding-window manner with possible overlaps,
    and with random offset for the minimal corner of the image, (0,0) for 2D and (0,0,0) for 3D.
    It can sort the patches and return all or a subset of them.

    Args:
        patch_size: size of patches to generate slices for, 0 or None selects whole dimension
        min_offset: the minimum range of offset to be selected randomly. Defaults to 0.
        max_offset: the maximum range of offset to be selected randomly.
            Defaults to image size modulo patch size.
        num_patches: number of patches to return. Defaults to None, which returns all the available patches.
        overlap: the amount of overlap of neighboring patches in each dimension (a value between 0.0 and 1.0).
            If only one float number is given, it will be applied to all dimensions. Defaults to 0.0.
        sort_fn: when `num_patches` is provided, it determines if keep patches with highest values (`"max"`),
            lowest values (`"min"`), or in their default order (`None`). Default to None.
        threshold: a value to keep only the patches whose sum of intensities are less than the threshold.
            Defaults to no filtering.
        pad_mode: refer to NumpyPadMode and PytorchPadMode. If None, no padding will be applied. Defaults to ``"constant"``.
        pad_kwargs: other arguments for the `np.pad` or `torch.pad` function.

    Returns:
        MetaTensor: A MetaTensor consisting of a batch of all the patches with associated metadata

    """

    backend = [TransformBackends.TORCH, TransformBackends.NUMPY]

    def __init__(
        self,
        patch_size: Sequence[int],
        min_offset: Sequence[int] | int | None = None,
        max_offset: Sequence[int] | int | None = None,
        num_patches: int | None = None,
        overlap: Sequence[float] | float = 0.0,
        sort_fn: str | None = None,
        threshold: float | None = None,
        pad_mode: str = PytorchPadMode.CONSTANT,
        **pad_kwargs,
    ):
        super().__init__(
            patch_size=patch_size,
            offset=(),
            num_patches=num_patches,
            overlap=overlap,
            sort_fn=sort_fn,
            threshold=threshold,
            pad_mode=pad_mode,
            **pad_kwargs,
        )
        self.min_offset = min_offset
        self.max_offset = max_offset

    def randomize(self, array):
        if self.min_offset is None:
            min_offset = (0,) * len(self.patch_size)
        else:
            min_offset = ensure_tuple_rep(self.min_offset, len(self.patch_size))
        if self.max_offset is None:
            max_offset = tuple(s % p for s, p in zip(array.shape[1:], self.patch_size))
        else:
            max_offset = ensure_tuple_rep(self.max_offset, len(self.patch_size))

        self.offset = tuple(self.R.randint(low=low, high=high + 1) for low, high in zip(min_offset, max_offset))

    def __call__(self, array: NdarrayOrTensor, randomize: bool = True):
        if randomize:
            self.randomize(array)
        return super().__call__(array)<|MERGE_RESOLUTION|>--- conflicted
+++ resolved
@@ -201,11 +201,7 @@
         """
         # get dtype as torch (e.g., torch.float64)
         dtype_pt = get_equivalent_dtype(dtype or self.dtype or img.dtype, torch.Tensor)
-<<<<<<< HEAD
         align_corners = align_corners if align_corners is not None else self.align_corners
-=======
-        align_corners = self.align_corners if align_corners is None else align_corners
->>>>>>> 69d807ab
         mode = mode if mode is not None else self.mode
         padding_mode = padding_mode if padding_mode is not None else self.padding_mode
         return spatial_resample(
@@ -284,11 +280,7 @@
         if isinstance(img, MetaTensor):
             img.affine = dst_affine
             if isinstance(img_dst, MetaTensor):
-<<<<<<< HEAD
-                original_fname = img.meta.get(Key.FILENAME_OR_OBJ, "resampled_to_match_source")
-=======
                 original_fname = img.meta.get(Key.FILENAME_OR_OBJ, "resample_to_match_source")
->>>>>>> 69d807ab
                 img.meta = deepcopy(img_dst.meta)
                 img.meta[Key.FILENAME_OR_OBJ] = original_fname  # keep the original name, the others are overwritten
         return img
