# Copyright (c) MONAI Consortium
# Licensed under the Apache License, Version 2.0 (the "License");
# you may not use this file except in compliance with the License.
# You may obtain a copy of the License at
#     http://www.apache.org/licenses/LICENSE-2.0
# Unless required by applicable law or agreed to in writing, software
# distributed under the License is distributed on an "AS IS" BASIS,
# WITHOUT WARRANTIES OR CONDITIONS OF ANY KIND, either express or implied.
# See the License for the specific language governing permissions and
# limitations under the License.
"""
A collection of dictionary-based wrappers around the "vanilla" transforms for utility functions
defined in :py:class:`monai.transforms.utility.array`.

Class names are ended with 'd' to denote dictionary-based transforms.
"""

from __future__ import annotations

import re
from collections.abc import Callable, Hashable, Mapping
from copy import deepcopy
from typing import Any, Sequence, cast

import numpy as np
import torch

from monai.config import DtypeLike, KeysCollection
from monai.config.type_definitions import NdarrayOrTensor
from monai.data.meta_tensor import MetaObj, MetaTensor
from monai.data.utils import no_collation
from monai.transforms.inverse import InvertibleTransform
from monai.transforms.traits import MultiSampleTrait, RandomizableTrait
from monai.transforms.transform import MapTransform, Randomizable, RandomizableTransform
from monai.transforms.utility.array import (
    AddChannel,
    AddCoordinateChannels,
    AddExtremePointsChannel,
    AsChannelFirst,
    AsChannelLast,
    CastToType,
    ClassesToIndices,
    ConvertToMultiChannelBasedOnBratsClasses,
    CuCIM,
    DataStats,
    EnsureChannelFirst,
    EnsureType,
    FgBgToIndices,
    Identity,
    ImageFilter,
    IntensityStats,
    LabelToMask,
    Lambda,
    MapLabelValue,
    RemoveRepeatedChannel,
    RepeatChannel,
    SimulateDelay,
    SplitDim,
    SqueezeDim,
    ToCupy,
    ToDevice,
    ToNumpy,
    ToPIL,
    TorchVision,
    ToTensor,
    Transpose,
)
from monai.transforms.utils import extreme_points_to_image, get_extreme_points
from monai.transforms.utils_pytorch_numpy_unification import concatenate
from monai.utils import deprecated, deprecated_arg, ensure_tuple, ensure_tuple_rep
from monai.utils.enums import PostFix, TraceKeys, TransformBackends
from monai.utils.type_conversion import convert_to_dst_type

__all__ = [
    "AddChannelD",
    "AddChannelDict",
    "AddChanneld",
    "AddCoordinateChannelsD",
    "AddCoordinateChannelsDict",
    "AddCoordinateChannelsd",
    "AddExtremePointsChannelD",
    "AddExtremePointsChannelDict",
    "AddExtremePointsChanneld",
    "AsChannelFirstD",
    "AsChannelFirstDict",
    "AsChannelFirstd",
    "AsChannelLastD",
    "AsChannelLastDict",
    "AsChannelLastd",
    "CastToTypeD",
    "CastToTypeDict",
    "CastToTyped",
    "ConcatItemsD",
    "ConcatItemsDict",
    "ConcatItemsd",
    "ConvertToMultiChannelBasedOnBratsClassesD",
    "ConvertToMultiChannelBasedOnBratsClassesDict",
    "ConvertToMultiChannelBasedOnBratsClassesd",
    "CopyItemsD",
    "CopyItemsDict",
    "CopyItemsd",
    "CuCIMd",
    "CuCIMD",
    "CuCIMDict",
    "DataStatsD",
    "DataStatsDict",
    "DataStatsd",
    "DeleteItemsD",
    "DeleteItemsDict",
    "DeleteItemsd",
    "EnsureChannelFirstD",
    "EnsureChannelFirstDict",
    "EnsureChannelFirstd",
    "EnsureTypeD",
    "EnsureTypeDict",
    "EnsureTyped",
    "FgBgToIndicesD",
    "FgBgToIndicesDict",
    "FgBgToIndicesd",
    "IdentityD",
    "IdentityDict",
    "Identityd",
    "IntensityStatsd",
    "IntensityStatsD",
    "IntensityStatsDict",
    "ImageFilterd",
    "LabelToMaskD",
    "LabelToMaskDict",
    "LabelToMaskd",
    "LambdaD",
    "LambdaDict",
    "Lambdad",
    "MapLabelValueD",
    "MapLabelValueDict",
    "MapLabelValued",
    "FlattenSubKeysd",
    "FlattenSubKeysD",
    "FlattenSubKeysDict",
    "RandCuCIMd",
    "RandCuCIMD",
    "RandCuCIMDict",
    "RandImageFilterd",
    "RandLambdaD",
    "RandLambdaDict",
    "RandLambdad",
    "RandTorchVisionD",
    "RandTorchVisionDict",
    "RandTorchVisiond",
    "RemoveRepeatedChannelD",
    "RemoveRepeatedChannelDict",
    "RemoveRepeatedChanneld",
    "RepeatChannelD",
    "RepeatChannelDict",
    "RepeatChanneld",
    "SelectItemsD",
    "SelectItemsDict",
    "SelectItemsd",
    "SimulateDelayD",
    "SimulateDelayDict",
    "SimulateDelayd",
    "SplitChannelD",
    "SplitChannelDict",
    "SplitChanneld",
    "SplitDimD",
    "SplitDimDict",
    "SplitDimd",
    "SqueezeDimD",
    "SqueezeDimDict",
    "SqueezeDimd",
    "ToCupyD",
    "ToCupyDict",
    "ToCupyd",
    "ToDeviced",
    "ToDeviceD",
    "ToDeviceDict",
    "ToNumpyD",
    "ToNumpyDict",
    "ToNumpyd",
    "ToPILD",
    "ToPILDict",
    "ToPILd",
    "ToTensorD",
    "ToTensorDict",
    "ToTensord",
    "TorchVisionD",
    "TorchVisionDict",
    "TorchVisiond",
    "Transposed",
    "TransposeDict",
    "TransposeD",
    "ClassesToIndicesd",
    "ClassesToIndicesD",
    "ClassesToIndicesDict",
]

DEFAULT_POST_FIX = PostFix.meta()


class Identityd(MapTransform):
    """
    Dictionary-based wrapper of :py:class:`monai.transforms.Identity`.
    """

    backend = Identity.backend

    def __init__(self, keys: KeysCollection, allow_missing_keys: bool = False) -> None:
        """
        Args:
            keys: keys of the corresponding items to be transformed.
                See also: :py:class:`monai.transforms.compose.MapTransform`
            allow_missing_keys: don't raise exception if key is missing.

        """
        super().__init__(keys, allow_missing_keys)
        self.identity = Identity()

    def __call__(self, data: Mapping[Hashable, NdarrayOrTensor]) -> dict[Hashable, NdarrayOrTensor]:
        d = dict(data)
        for key in self.key_iterator(d):
            d[key] = self.identity(d[key])
        return d


class AsChannelFirstd(MapTransform):
    """
    Dictionary-based wrapper of :py:class:`monai.transforms.AsChannelFirst`.
    """

    backend = AsChannelFirst.backend

    def __init__(self, keys: KeysCollection, channel_dim: int = -1, allow_missing_keys: bool = False) -> None:
        """
        Args:
            keys: keys of the corresponding items to be transformed.
                See also: :py:class:`monai.transforms.compose.MapTransform`
            channel_dim: which dimension of input image is the channel, default is the last dimension.
            allow_missing_keys: don't raise exception if key is missing.
        """
        super().__init__(keys, allow_missing_keys)
        self.converter = AsChannelFirst(channel_dim=channel_dim)

    def __call__(self, data: Mapping[Hashable, NdarrayOrTensor]) -> dict[Hashable, NdarrayOrTensor]:
        d = dict(data)
        for key in self.key_iterator(d):
            d[key] = self.converter(d[key])
        return d


class AsChannelLastd(MapTransform):
    """
    Dictionary-based wrapper of :py:class:`monai.transforms.AsChannelLast`.
    """

    backend = AsChannelLast.backend

    def __init__(self, keys: KeysCollection, channel_dim: int = 0, allow_missing_keys: bool = False) -> None:
        """
        Args:
            keys: keys of the corresponding items to be transformed.
                See also: :py:class:`monai.transforms.compose.MapTransform`
            channel_dim: which dimension of input image is the channel, default is the first dimension.
            allow_missing_keys: don't raise exception if key is missing.
        """
        super().__init__(keys, allow_missing_keys)
        self.converter = AsChannelLast(channel_dim=channel_dim)

    def __call__(self, data: Mapping[Hashable, NdarrayOrTensor]) -> dict[Hashable, NdarrayOrTensor]:
        d = dict(data)
        for key in self.key_iterator(d):
            d[key] = self.converter(d[key])
        return d


class AddChanneld(MapTransform):
    """
    Dictionary-based wrapper of :py:class:`monai.transforms.AddChannel`.
    """

    backend = AddChannel.backend

    def __init__(self, keys: KeysCollection, allow_missing_keys: bool = False) -> None:
        """
        Args:
            keys: keys of the corresponding items to be transformed.
                See also: :py:class:`monai.transforms.compose.MapTransform`
            allow_missing_keys: don't raise exception if key is missing.
        """
        super().__init__(keys, allow_missing_keys)
        self.adder = AddChannel()

    def __call__(self, data: Mapping[Hashable, NdarrayOrTensor]) -> dict[Hashable, NdarrayOrTensor]:
        d = dict(data)
        for key in self.key_iterator(d):
            d[key] = self.adder(d[key])
        return d


class EnsureChannelFirstd(MapTransform):
    """
    Dictionary-based wrapper of :py:class:`monai.transforms.EnsureChannelFirst`.
    """

    backend = EnsureChannelFirst.backend

    @deprecated_arg(name="meta_keys", since="0.9", msg_suffix="not needed if image is type `MetaTensor`.")
    @deprecated_arg(name="meta_key_postfix", since="0.9", msg_suffix="not needed if image is type `MetaTensor`.")
    def __init__(
        self,
        keys: KeysCollection,
        meta_keys: KeysCollection | None = None,
        meta_key_postfix: str = DEFAULT_POST_FIX,
        strict_check: bool = True,
        allow_missing_keys: bool = False,
        channel_dim=None,
    ) -> None:
        """
        Args:
            keys: keys of the corresponding items to be transformed.
                See also: :py:class:`monai.transforms.compose.MapTransform`
            strict_check: whether to raise an error when the meta information is insufficient.
            allow_missing_keys: don't raise exception if key is missing.
            channel_dim: This argument can be used to specify the original channel dimension (integer) of the input array.
                It overrides the `original_channel_dim` from provided MetaTensor input.
                If the input array doesn't have a channel dim, this value should be ``'no_channel'``.
                If this is set to `None`, this class relies on `img` or `meta_dict` to provide the channel dimension.
        """
        super().__init__(keys, allow_missing_keys)
        self.adjuster = EnsureChannelFirst(strict_check=strict_check, channel_dim=channel_dim)
        self.meta_keys = ensure_tuple_rep(meta_keys, len(self.keys))
        self.meta_key_postfix = ensure_tuple_rep(meta_key_postfix, len(self.keys))

    def __call__(self, data: Mapping[Hashable, torch.Tensor]) -> dict[Hashable, torch.Tensor]:
        d = dict(data)
        for key, meta_key, meta_key_postfix in self.key_iterator(d, self.meta_keys, self.meta_key_postfix):
            d[key] = self.adjuster(d[key], d.get(meta_key or f"{key}_{meta_key_postfix}"))  # type: ignore
        return d


class RepeatChanneld(MapTransform):
    """
    Dictionary-based wrapper of :py:class:`monai.transforms.RepeatChannel`.
    """

    backend = RepeatChannel.backend

    def __init__(self, keys: KeysCollection, repeats: int, allow_missing_keys: bool = False) -> None:
        """
        Args:
            keys: keys of the corresponding items to be transformed.
                See also: :py:class:`monai.transforms.compose.MapTransform`
            repeats: the number of repetitions for each element.
            allow_missing_keys: don't raise exception if key is missing.
        """
        super().__init__(keys, allow_missing_keys)
        self.repeater = RepeatChannel(repeats)

    def __call__(self, data: Mapping[Hashable, NdarrayOrTensor]) -> dict[Hashable, NdarrayOrTensor]:
        d = dict(data)
        for key in self.key_iterator(d):
            d[key] = self.repeater(d[key])
        return d


class RemoveRepeatedChanneld(MapTransform):
    """
    Dictionary-based wrapper of :py:class:`monai.transforms.RemoveRepeatedChannel`.
    """

    backend = RemoveRepeatedChannel.backend

    def __init__(self, keys: KeysCollection, repeats: int, allow_missing_keys: bool = False) -> None:
        """
        Args:
            keys: keys of the corresponding items to be transformed.
                See also: :py:class:`monai.transforms.compose.MapTransform`
            repeats: the number of repetitions for each element.
            allow_missing_keys: don't raise exception if key is missing.
        """
        super().__init__(keys, allow_missing_keys)
        self.repeater = RemoveRepeatedChannel(repeats)

    def __call__(self, data: Mapping[Hashable, NdarrayOrTensor]) -> dict[Hashable, NdarrayOrTensor]:
        d = dict(data)
        for key in self.key_iterator(d):
            d[key] = self.repeater(d[key])
        return d


<<<<<<< HEAD
class SplitDimd(MapTransform):
=======
class SplitDimd(MapTransform, MultiSampleTrait):
>>>>>>> f5708ea8
    backend = SplitDim.backend

    def __init__(
        self,
        keys: KeysCollection,
        output_postfixes: Sequence[str] | None = None,
        dim: int = 0,
        keepdim: bool = True,
        update_meta: bool = True,
        list_output: bool = False,
        allow_missing_keys: bool = False,
    ) -> None:
        """
        Args:
            keys: keys of the corresponding items to be transformed.
                See also: :py:class:`monai.transforms.compose.MapTransform`
            output_postfixes: the postfixes to construct keys to store split data.
                for example: if the key of input data is `pred` and split 2 classes, the output
                data keys will be: pred_(output_postfixes[0]), pred_(output_postfixes[1])
                if None, using the index number: `pred_0`, `pred_1`, ... `pred_N`.
            dim: which dimension of input image is the channel, default to 0.
            keepdim: if `True`, output will have singleton in the split dimension. If `False`, this
                dimension will be squeezed.
            update_meta: if `True`, copy `[key]_meta_dict` for each output and update affine to
                reflect the cropped image
            list_output: it `True`, the output will be a list of dictionaries with the same keys as original.
            allow_missing_keys: don't raise exception if key is missing.
        """
        super().__init__(keys, allow_missing_keys)
        self.output_postfixes = output_postfixes
        self.splitter = SplitDim(dim, keepdim, update_meta)
        self.list_output = list_output
        if self.list_output is None and self.output_postfixes is not None:
            raise ValueError("`output_postfixes` should not be provided when `list_output` is `True`.")

    def __call__(
        self, data: Mapping[Hashable, torch.Tensor]
    ) -> dict[Hashable, torch.Tensor] | list[dict[Hashable, torch.Tensor]]:
        d = dict(data)
        all_keys = list(set(self.key_iterator(d)))

        if self.list_output:
            output = []
            results = [self.splitter(d[key]) for key in all_keys]
            for row in zip(*results):
                new_dict = dict(zip(all_keys, row))
                # fill in the extra keys with unmodified data
                for k in set(d.keys()).difference(set(all_keys)):
                    new_dict[k] = deepcopy(d[k])
                output.append(new_dict)
            return output

        for key in all_keys:
            rets = self.splitter(d[key])
            postfixes: Sequence = list(range(len(rets))) if self.output_postfixes is None else self.output_postfixes
            if len(postfixes) != len(rets):
                raise ValueError(f"count of splits must match output_postfixes, {len(postfixes)} != {len(rets)}.")
            for i, r in enumerate(rets):
                split_key = f"{key}_{postfixes[i]}"
                if split_key in d:
                    raise RuntimeError(f"input data already contains key {split_key}.")
                d[split_key] = r
        return d


@deprecated(since="0.8", msg_suffix="please use `SplitDimd` instead.")
class SplitChanneld(SplitDimd):
    """
    Dictionary-based wrapper of :py:class:`monai.transforms.SplitChannel`.
    All the input specified by `keys` should be split into same count of data.
    """

    def __init__(
        self,
        keys: KeysCollection,
        output_postfixes: Sequence[str] | None = None,
        channel_dim: int = 0,
        allow_missing_keys: bool = False,
    ) -> None:
        super().__init__(
            keys,
            output_postfixes=output_postfixes,
            dim=channel_dim,
            update_meta=False,  # for backwards compatibility
            allow_missing_keys=allow_missing_keys,
        )


class CastToTyped(MapTransform):
    """
    Dictionary-based wrapper of :py:class:`monai.transforms.CastToType`.
    """

    backend = CastToType.backend

    def __init__(
        self,
        keys: KeysCollection,
        dtype: Sequence[DtypeLike | torch.dtype] | DtypeLike | torch.dtype = np.float32,
        allow_missing_keys: bool = False,
    ) -> None:
        """
        Args:
            keys: keys of the corresponding items to be transformed.
                See also: :py:class:`monai.transforms.compose.MapTransform`
            dtype: convert image to this data type, default is `np.float32`.
                it also can be a sequence of dtypes or torch.dtype,
                each element corresponds to a key in ``keys``.
            allow_missing_keys: don't raise exception if key is missing.

        """
        MapTransform.__init__(self, keys, allow_missing_keys)
        self.dtype = ensure_tuple_rep(dtype, len(self.keys))
        self.converter = CastToType()

    def __call__(self, data: Mapping[Hashable, NdarrayOrTensor]) -> dict[Hashable, NdarrayOrTensor]:
        d = dict(data)
        for key, dtype in self.key_iterator(d, self.dtype):
            d[key] = self.converter(d[key], dtype=dtype)

        return d


class ToTensord(MapTransform, InvertibleTransform):
    """
    Dictionary-based wrapper of :py:class:`monai.transforms.ToTensor`.
    """

    backend = ToTensor.backend

    def __init__(
        self,
        keys: KeysCollection,
        dtype: torch.dtype | None = None,
        device: torch.device | None = None,
        wrap_sequence: bool = True,
        track_meta: bool | None = None,
        allow_missing_keys: bool = False,
    ) -> None:
        """
        Args:
            keys: keys of the corresponding items to be transformed.
                See also: :py:class:`monai.transforms.compose.MapTransform`
            dtype: target data content type to convert, for example: torch.float, etc.
            device: specify the target device to put the Tensor data.
            wrap_sequence: if `False`, then lists will recursively call this function, default to `True`.
                E.g., if `False`, `[1, 2]` -> `[tensor(1), tensor(2)]`, if `True`, then `[1, 2]` -> `tensor([1, 2])`.
            track_meta: if `True` convert to ``MetaTensor``, otherwise to Pytorch ``Tensor``,
                if ``None`` behave according to return value of py:func:`monai.data.meta_obj.get_track_meta`.
            allow_missing_keys: don't raise exception if key is missing.

        """
        super().__init__(keys, allow_missing_keys)
        self.converter = ToTensor(dtype=dtype, device=device, wrap_sequence=wrap_sequence, track_meta=track_meta)

    def __call__(self, data: Mapping[Hashable, NdarrayOrTensor]) -> dict[Hashable, NdarrayOrTensor]:
        d = dict(data)
        for key in self.key_iterator(d):
            d[key] = self.converter(d[key])
            self.push_transform(d, key)
        return d

    def inverse(self, data: Mapping[Hashable, NdarrayOrTensor]) -> dict[Hashable, NdarrayOrTensor]:
        d = dict(data)
        for key in self.key_iterator(d):
            # Remove the applied transform
            self.pop_transform(d, key)
            # Create inverse transform
            inverse_transform = ToNumpy()
            # Apply inverse
            d[key] = inverse_transform(d[key])
        return d


class EnsureTyped(MapTransform):
    """
    Dictionary-based wrapper of :py:class:`monai.transforms.EnsureType`.

    Ensure the input data to be a PyTorch Tensor or numpy array, support: `numpy array`, `PyTorch Tensor`,
    `float`, `int`, `bool`, `string` and `object` keep the original.
    If passing a dictionary, list or tuple, still return dictionary, list or tuple and recursively convert
    every item to the expected data type if `wrap_sequence=False`.

    Note: Currently, we only convert tensor data to numpy array or scalar number in the inverse operation.

    """

    backend = EnsureType.backend

    def __init__(
        self,
        keys: KeysCollection,
        data_type: str = "tensor",
        dtype: DtypeLike | torch.dtype = None,
        device: torch.device | None = None,
        wrap_sequence: bool = True,
        track_meta: bool | None = None,
        allow_missing_keys: bool = False,
    ) -> None:
        """
        Args:
            keys: keys of the corresponding items to be transformed.
                See also: :py:class:`monai.transforms.compose.MapTransform`
            data_type: target data type to convert, should be "tensor" or "numpy".
            dtype: target data content type to convert, for example: np.float32, torch.float, etc.
            device: for Tensor data type, specify the target device.
            wrap_sequence: if `False`, then lists will recursively call this function, default to `True`.
                E.g., if `False`, `[1, 2]` -> `[tensor(1), tensor(2)]`, if `True`, then `[1, 2]` -> `tensor([1, 2])`.
            track_meta: whether to convert to `MetaTensor` when `data_type` is "tensor".
                If False, the output data type will be `torch.Tensor`. Default to the return value of `get_track_meta`.
            allow_missing_keys: don't raise exception if key is missing.
        """
        super().__init__(keys, allow_missing_keys)
        self.converter = EnsureType(
            data_type=data_type, dtype=dtype, device=device, wrap_sequence=wrap_sequence, track_meta=track_meta
        )

    def __call__(self, data: Mapping[Hashable, NdarrayOrTensor]) -> dict[Hashable, NdarrayOrTensor]:
        d = dict(data)
        for key in self.key_iterator(d):
            d[key] = self.converter(d[key])
        return d


class ToNumpyd(MapTransform):
    """
    Dictionary-based wrapper of :py:class:`monai.transforms.ToNumpy`.
    """

    backend = ToNumpy.backend

    def __init__(
        self,
        keys: KeysCollection,
        dtype: DtypeLike = None,
        wrap_sequence: bool = True,
        allow_missing_keys: bool = False,
    ) -> None:
        """
        Args:
            keys: keys of the corresponding items to be transformed.
                See also: :py:class:`monai.transforms.compose.MapTransform`
            dtype: target data type when converting to numpy array.
            wrap_sequence: if `False`, then lists will recursively call this function, default to `True`.
                E.g., if `False`, `[1, 2]` -> `[array(1), array(2)]`, if `True`, then `[1, 2]` -> `array([1, 2])`.
            allow_missing_keys: don't raise exception if key is missing.
        """
        super().__init__(keys, allow_missing_keys)
        self.converter = ToNumpy(dtype=dtype, wrap_sequence=wrap_sequence)

    def __call__(self, data: Mapping[Hashable, Any]) -> dict[Hashable, Any]:
        d = dict(data)
        for key in self.key_iterator(d):
            d[key] = self.converter(d[key])
        return d


class ToCupyd(MapTransform):
    """
    Dictionary-based wrapper of :py:class:`monai.transforms.ToCupy`.

    Args:
        keys: keys of the corresponding items to be transformed.
            See also: :py:class:`monai.transforms.compose.MapTransform`
        dtype: data type specifier. It is inferred from the input by default.
            if not None, must be an argument of `numpy.dtype`, for more details:
            https://docs.cupy.dev/en/stable/reference/generated/cupy.array.html.
        wrap_sequence: if `False`, then lists will recursively call this function, default to `True`.
            E.g., if `False`, `[1, 2]` -> `[array(1), array(2)]`, if `True`, then `[1, 2]` -> `array([1, 2])`.
        allow_missing_keys: don't raise exception if key is missing.
    """

    backend = ToCupy.backend

    def __init__(
        self,
        keys: KeysCollection,
        dtype: np.dtype | None = None,
        wrap_sequence: bool = True,
        allow_missing_keys: bool = False,
    ) -> None:
        super().__init__(keys, allow_missing_keys)
        self.converter = ToCupy(dtype=dtype, wrap_sequence=wrap_sequence)

    def __call__(self, data: Mapping[Hashable, NdarrayOrTensor]) -> dict[Hashable, NdarrayOrTensor]:
        d = dict(data)
        for key in self.key_iterator(d):
            d[key] = self.converter(d[key])
        return d


class ToPILd(MapTransform):
    """
    Dictionary-based wrapper of :py:class:`monai.transforms.ToNumpy`.
    """

    backend = ToPIL.backend

    def __init__(self, keys: KeysCollection, allow_missing_keys: bool = False) -> None:
        """
        Args:
            keys: keys of the corresponding items to be transformed.
                See also: :py:class:`monai.transforms.compose.MapTransform`
            allow_missing_keys: don't raise exception if key is missing.
        """
        super().__init__(keys, allow_missing_keys)
        self.converter = ToPIL()

    def __call__(self, data: Mapping[Hashable, Any]) -> dict[Hashable, Any]:
        d = dict(data)
        for key in self.key_iterator(d):
            d[key] = self.converter(d[key])
        return d


class Transposed(MapTransform, InvertibleTransform):
    """
    Dictionary-based wrapper of :py:class:`monai.transforms.Transpose`.
    """

    backend = Transpose.backend

    def __init__(self, keys: KeysCollection, indices: Sequence[int] | None, allow_missing_keys: bool = False) -> None:
        super().__init__(keys, allow_missing_keys)
        self.transform = Transpose(indices)

    def __call__(self, data: Mapping[Hashable, NdarrayOrTensor]) -> dict[Hashable, NdarrayOrTensor]:
        d = dict(data)
        for key in self.key_iterator(d):
            d[key] = self.transform(d[key])
            # if None was supplied then numpy uses range(a.ndim)[::-1]
            indices = self.transform.indices or range(d[key].ndim)[::-1]
            self.push_transform(d, key, extra_info={"indices": indices})
        return d

    def inverse(self, data: Mapping[Hashable, Any]) -> dict[Hashable, Any]:
        d = dict(data)
        for key in self.key_iterator(d):
            transform = self.get_most_recent_transform(d, key)
            # Create inverse transform
            fwd_indices = np.array(transform[TraceKeys.EXTRA_INFO]["indices"])
            inv_indices = np.argsort(fwd_indices)
            inverse_transform = Transpose(inv_indices.tolist())
            # Apply inverse
            d[key] = inverse_transform(d[key])
            # Remove the applied transform
            self.pop_transform(d, key)
        return d


class DeleteItemsd(MapTransform):
    """
    Delete specified items from data dictionary to release memory.
    It will remove the key-values and copy the others to construct a new dictionary.
    """

    backend = [TransformBackends.TORCH, TransformBackends.NUMPY]

    def __init__(self, keys: KeysCollection, sep: str = ".", use_re: Sequence[bool] | bool = False) -> None:
        """
        Args:
            keys: keys of the corresponding items to delete, can be "A{sep}B{sep}C"
                to delete key `C` in nested dictionary, `C` can be regular expression.
                See also: :py:class:`monai.transforms.compose.MapTransform`
            sep: the separator tag to define nested dictionary keys, default to ".".
            use_re: whether the specified key is a regular expression, it also can be
                a list of bool values, mapping them to `keys`.
        """
        super().__init__(keys)
        self.sep = sep
        self.use_re = ensure_tuple_rep(use_re, len(self.keys))

    def __call__(self, data):
        def _delete_item(keys, d, use_re: bool = False):
            key = keys[0]
            if len(keys) > 1:
                d[key] = _delete_item(keys[1:], d[key], use_re)
                return d
            return {k: v for k, v in d.items() if (use_re and not re.search(key, f"{k}")) or (not use_re and k != key)}

        d = dict(data)
        for key, use_re in zip(cast(Sequence[str], self.keys), self.use_re):
            d = _delete_item(key.split(self.sep), d, use_re)

        return d


class SelectItemsd(MapTransform):
    """
    Select only specified items from data dictionary to release memory.
    It will copy the selected key-values and construct a new dictionary.
    """

    backend = [TransformBackends.TORCH, TransformBackends.NUMPY]

    def __call__(self, data):
        return {key: data[key] for key in self.key_iterator(data)}


class FlattenSubKeysd(MapTransform):
    """
    If an item is dictionary, it flatten the item by moving the sub-items (defined by sub-keys) to the top level.
    {"pred": {"a": ..., "b", ... }} --> {"a": ..., "b", ... }

    Args:
        keys: keys of the corresponding items to be flatten
        sub_keys: the sub-keys of items to be flatten. If not provided all the sub-keys are flattened.
        delete_keys: whether to delete the key of the items that their sub-keys are flattened. Default to True.
        prefix: optional prefix to be added to the sub-keys when moving to the top level.
            By default no prefix will be added.
    """

    backend = [TransformBackends.TORCH, TransformBackends.NUMPY]

    def __init__(
        self,
        keys: KeysCollection,
        sub_keys: KeysCollection | None = None,
        delete_keys: bool = True,
        prefix: str | None = None,
    ) -> None:
        super().__init__(keys)
        self.sub_keys = sub_keys
        self.delete_keys = delete_keys
        self.prefix = prefix

    def __call__(self, data):
        d = dict(data)
        for key in self.key_iterator(d):
            # set the sub-keys for the specified key
            sub_keys = d[key].keys() if self.sub_keys is None else self.sub_keys

            # move all the sub-keys to the top level
            for sk in sub_keys:
                # set the top-level key for the sub-key
                sk_top = f"{self.prefix}_{sk}" if self.prefix else sk
                if sk_top in d:
                    raise ValueError(
                        f"'{sk_top}' already exists in the top-level keys. Please change `prefix` to avoid duplicity."
                    )
                d[sk_top] = d[key][sk]

            # delete top level key that is flattened
            if self.delete_keys:
                del d[key]
        return d


class SqueezeDimd(MapTransform):
    """
    Dictionary-based wrapper of :py:class:`monai.transforms.SqueezeDim`.
    """

    backend = SqueezeDim.backend

    def __init__(
        self, keys: KeysCollection, dim: int = 0, update_meta: bool = True, allow_missing_keys: bool = False
    ) -> None:
        """
        Args:
            keys: keys of the corresponding items to be transformed.
                See also: :py:class:`monai.transforms.compose.MapTransform`
            dim: dimension to be squeezed. Default: 0 (the first dimension)
            update_meta: whether to update the meta info if the input is a metatensor. Default is ``True``.
            allow_missing_keys: don't raise exception if key is missing.
        """
        super().__init__(keys, allow_missing_keys)
        self.converter = SqueezeDim(dim=dim, update_meta=update_meta)

    def __call__(self, data: Mapping[Hashable, NdarrayOrTensor]) -> dict[Hashable, NdarrayOrTensor]:
        d = dict(data)
        for key in self.key_iterator(d):
            d[key] = self.converter(d[key])
        return d


class DataStatsd(MapTransform):
    """
    Dictionary-based wrapper of :py:class:`monai.transforms.DataStats`.
    """

    backend = DataStats.backend

    def __init__(
        self,
        keys: KeysCollection,
        prefix: Sequence[str] | str = "Data",
        data_type: Sequence[bool] | bool = True,
        data_shape: Sequence[bool] | bool = True,
        value_range: Sequence[bool] | bool = True,
        data_value: Sequence[bool] | bool = False,
        additional_info: Sequence[Callable] | Callable | None = None,
        name: str = "DataStats",
        allow_missing_keys: bool = False,
    ) -> None:
        """
        Args:
            keys: keys of the corresponding items to be transformed.
                See also: :py:class:`monai.transforms.compose.MapTransform`
            prefix: will be printed in format: "{prefix} statistics".
                it also can be a sequence of string, each element corresponds to a key in ``keys``.
            data_type: whether to show the type of input data.
                it also can be a sequence of bool, each element corresponds to a key in ``keys``.
            data_shape: whether to show the shape of input data.
                it also can be a sequence of bool, each element corresponds to a key in ``keys``.
            value_range: whether to show the value range of input data.
                it also can be a sequence of bool, each element corresponds to a key in ``keys``.
            data_value: whether to show the raw value of input data.
                it also can be a sequence of bool, each element corresponds to a key in ``keys``.
                a typical example is to print some properties of Nifti image: affine, pixdim, etc.
            additional_info: user can define callable function to extract
                additional info from input data. it also can be a sequence of string, each element
                corresponds to a key in ``keys``.
            name: identifier of `logging.logger` to use, defaulting to "DataStats".
            allow_missing_keys: don't raise exception if key is missing.

        """
        super().__init__(keys, allow_missing_keys)
        self.prefix = ensure_tuple_rep(prefix, len(self.keys))
        self.data_type = ensure_tuple_rep(data_type, len(self.keys))
        self.data_shape = ensure_tuple_rep(data_shape, len(self.keys))
        self.value_range = ensure_tuple_rep(value_range, len(self.keys))
        self.data_value = ensure_tuple_rep(data_value, len(self.keys))
        self.additional_info = ensure_tuple_rep(additional_info, len(self.keys))
        self.printer = DataStats(name=name)

    def __call__(self, data: Mapping[Hashable, NdarrayOrTensor]) -> dict[Hashable, NdarrayOrTensor]:
        d = dict(data)
        for key, prefix, data_type, data_shape, value_range, data_value, additional_info in self.key_iterator(
            d, self.prefix, self.data_type, self.data_shape, self.value_range, self.data_value, self.additional_info
        ):
            d[key] = self.printer(d[key], prefix, data_type, data_shape, value_range, data_value, additional_info)
        return d


class SimulateDelayd(MapTransform):
    """
    Dictionary-based wrapper of :py:class:`monai.transforms.SimulateDelay`.
    """

    backend = SimulateDelay.backend

    def __init__(
        self, keys: KeysCollection, delay_time: Sequence[float] | float = 0.0, allow_missing_keys: bool = False
    ) -> None:
        """
        Args:
            keys: keys of the corresponding items to be transformed.
                See also: :py:class:`monai.transforms.compose.MapTransform`
            delay_time: The minimum amount of time, in fractions of seconds, to accomplish this identity task.
                It also can be a sequence of string, each element corresponds to a key in ``keys``.
            allow_missing_keys: don't raise exception if key is missing.

        """
        super().__init__(keys, allow_missing_keys)
        self.delay_time = ensure_tuple_rep(delay_time, len(self.keys))
        self.delayer = SimulateDelay()

    def __call__(self, data: Mapping[Hashable, NdarrayOrTensor]) -> dict[Hashable, NdarrayOrTensor]:
        d = dict(data)
        for key, delay_time in self.key_iterator(d, self.delay_time):
            d[key] = self.delayer(d[key], delay_time=delay_time)
        return d


class CopyItemsd(MapTransform):
    """
    Copy specified items from data dictionary and save with different key names.
    It can copy several items together and copy several times.
    """

    backend = [TransformBackends.TORCH, TransformBackends.NUMPY]

    def __init__(
        self,
        keys: KeysCollection,
        times: int = 1,
        names: KeysCollection | None = None,
        allow_missing_keys: bool = False,
    ) -> None:
        """
        Args:
            keys: keys of the corresponding items to be transformed.
                See also: :py:class:`monai.transforms.compose.MapTransform`
            times: expected copy times, for example, if keys is "img", times is 3,
                it will add 3 copies of "img" data to the dictionary, default to 1.
            names: the names corresponding to the newly copied data,
                the length should match `len(keys) x times`. for example, if keys is ["img", "seg"]
                and times is 2, names can be: ["img_1", "seg_1", "img_2", "seg_2"].
                if None, use "{key}_{index}" as key for copy times `N`, index from `0` to `N-1`.
            allow_missing_keys: don't raise exception if key is missing.

        Raises:
            ValueError: When ``times`` is nonpositive.
            ValueError: When ``len(names)`` is not ``len(keys) * times``. Incompatible values.

        """
        super().__init__(keys, allow_missing_keys)
        if times < 1:
            raise ValueError(f"times must be positive, got {times}.")
        self.times = times
        names = [f"{k}_{i}" for k in self.keys for i in range(self.times)] if names is None else ensure_tuple(names)
        if len(names) != (len(self.keys) * times):
            raise ValueError(
                "len(names) must match len(keys) * times, "
                f"got len(names)={len(names)} len(keys) * times={len(self.keys) * times}."
            )
        self.names = names

    def __call__(self, data: Mapping[Hashable, NdarrayOrTensor]) -> dict[Hashable, NdarrayOrTensor]:
        """
        Raises:
            KeyError: When a key in ``self.names`` already exists in ``data``.

        """
        d = dict(data)
        key_len = len(self.keys)
        for i in range(self.times):
            for key, new_key in self.key_iterator(d, self.names[i * key_len : (i + 1) * key_len]):
                if new_key in d:
                    raise KeyError(f"Key {new_key} already exists in data.")
                val = d[key]
                d[new_key] = MetaObj.copy_items(val) if isinstance(val, (torch.Tensor, np.ndarray)) else deepcopy(val)
        return d


class ConcatItemsd(MapTransform):
    """
    Concatenate specified items from data dictionary together on the first dim to construct a big array.
    Expect all the items are numpy array or PyTorch Tensor or MetaTensor.
    Return the first input's meta information when items are MetaTensor.
    """

    backend = [TransformBackends.TORCH, TransformBackends.NUMPY]

    def __init__(self, keys: KeysCollection, name: str, dim: int = 0, allow_missing_keys: bool = False) -> None:
        """
        Args:
            keys: keys of the corresponding items to be concatenated together.
                See also: :py:class:`monai.transforms.compose.MapTransform`
            name: the name corresponding to the key to store the concatenated data.
            dim: on which dimension to concatenate the items, default is 0.
            allow_missing_keys: don't raise exception if key is missing.
        """
        super().__init__(keys, allow_missing_keys)
        self.name = name
        self.dim = dim

    def __call__(self, data: Mapping[Hashable, NdarrayOrTensor]) -> dict[Hashable, NdarrayOrTensor]:
        """
        Raises:
            TypeError: When items in ``data`` differ in type.
            TypeError: When the item type is not in ``Union[numpy.ndarray, torch.Tensor, MetaTensor]``.

        """
        d = dict(data)
        output = []
        data_type = None
        for key in self.key_iterator(d):
            if data_type is None:
                data_type = type(d[key])
            elif not isinstance(d[key], data_type):
                raise TypeError("All items in data must have the same type.")
            output.append(d[key])

        if len(output) == 0:
            return d

        if data_type is np.ndarray:
            d[self.name] = np.concatenate(output, axis=self.dim)
        elif issubclass(data_type, torch.Tensor):  # type: ignore
            d[self.name] = torch.cat(output, dim=self.dim)  # type: ignore
        else:
            raise TypeError(
                f"Unsupported data type: {data_type}, available options are (numpy.ndarray, torch.Tensor, MetaTensor)."
            )
        return d


class Lambdad(MapTransform, InvertibleTransform):
    """
    Dictionary-based wrapper of :py:class:`monai.transforms.Lambda`.

    For example:

    .. code-block:: python
        :emphasize-lines: 2

        input_data={'image': np.zeros((10, 2, 2)), 'label': np.ones((10, 2, 2))}
        lambd = Lambdad(keys='label', func=lambda x: x[:4, :, :])
        print(lambd(input_data)['label'].shape)
        (4, 2, 2)


    Args:
        keys: keys of the corresponding items to be transformed.
            See also: :py:class:`monai.transforms.compose.MapTransform`
        func: Lambda/function to be applied. It also can be a sequence of Callable,
            each element corresponds to a key in ``keys``.
        inv_func: Lambda/function of inverse operation if want to invert transforms, default to `lambda x: x`.
            It also can be a sequence of Callable, each element corresponds to a key in ``keys``.
        overwrite: whether to overwrite the original data in the input dictionary with lambda function output. it
            can be bool or str, when setting to str, it will create a new key for the output and keep the value of
            key intact. default to True. it also can be a sequence of bool or str, each element corresponds to a key
            in ``keys``.
        allow_missing_keys: don't raise exception if key is missing.

    Note: The inverse operation doesn't allow to define `extra_info` or access other information, such as the
        image's original size. If need these complicated information, please write a new InvertibleTransform directly.

    """

    backend = Lambda.backend

    def __init__(
        self,
        keys: KeysCollection,
        func: Sequence[Callable] | Callable,
        inv_func: Sequence[Callable] | Callable = no_collation,
        overwrite: Sequence[bool] | bool | Sequence[str] | str = True,
        allow_missing_keys: bool = False,
    ) -> None:
        super().__init__(keys, allow_missing_keys)
        self.func = ensure_tuple_rep(func, len(self.keys))
        self.inv_func = ensure_tuple_rep(inv_func, len(self.keys))
        self.overwrite = ensure_tuple_rep(overwrite, len(self.keys))
        self._lambd = Lambda()

    def __call__(self, data: Mapping[Hashable, torch.Tensor]) -> dict[Hashable, torch.Tensor]:
        d = dict(data)
        for key, func, overwrite in self.key_iterator(d, self.func, self.overwrite):
            ret = self._lambd(img=d[key], func=func)
            if overwrite and isinstance(overwrite, bool):
                d[key] = ret
            elif isinstance(overwrite, str):
                d[overwrite] = ret
        return d

    def inverse(self, data):
        d = dict(data)
        for key, overwrite in self.key_iterator(d, self.overwrite):
            ret = self._lambd.inverse(data=d[key])
            if overwrite:
                d[key] = ret
        return d


class RandLambdad(Lambdad, RandomizableTransform):
    """
    Randomizable version :py:class:`monai.transforms.Lambdad`, the input `func` may contain random logic,
    or randomly execute the function based on `prob`. so `CacheDataset` will not execute it and cache the results.

    Args:
        keys: keys of the corresponding items to be transformed.
            See also: :py:class:`monai.transforms.compose.MapTransform`
        func: Lambda/function to be applied. It also can be a sequence of Callable,
            each element corresponds to a key in ``keys``.
        inv_func: Lambda/function of inverse operation if want to invert transforms, default to `lambda x: x`.
            It also can be a sequence of Callable, each element corresponds to a key in ``keys``.
        overwrite: whether to overwrite the original data in the input dictionary with lambda function output.
            default to True. it also can be a sequence of bool, each element corresponds to a key in ``keys``.
        prob: probability of executing the random function, default to 1.0, with 100% probability to execute.
            note that all the data specified by `keys` will share the same random probability to execute or not.
        allow_missing_keys: don't raise exception if key is missing.

    For more details, please check :py:class:`monai.transforms.Lambdad`.

    Note: The inverse operation doesn't allow to define `extra_info` or access other information, such as the
        image's original size. If need these complicated information, please write a new InvertibleTransform directly.
    """

    backend = Lambda.backend

    def __init__(
        self,
        keys: KeysCollection,
        func: Sequence[Callable] | Callable,
        inv_func: Sequence[Callable] | Callable = no_collation,
        overwrite: Sequence[bool] | bool = True,
        prob: float = 1.0,
        allow_missing_keys: bool = False,
    ) -> None:
        Lambdad.__init__(
            self=self,
            keys=keys,
            func=func,
            inv_func=inv_func,
            overwrite=overwrite,
            allow_missing_keys=allow_missing_keys,
        )
        RandomizableTransform.__init__(self=self, prob=prob, do_transform=True)

    def __call__(self, data):
        self.randomize(data)
        d = dict(data)
        for key, func, overwrite in self.key_iterator(d, self.func, self.overwrite):
            ret = d[key]
            if not isinstance(ret, MetaTensor):
                ret = MetaTensor(ret)
            if self._do_transform:
                ret = self._lambd(ret, func=func)
                self.push_transform(ret, extra_info={"lambda_info": self._lambd.pop_transform(ret)})
            else:
                self.push_transform(ret)
            if overwrite:
                d[key] = ret
        return d

    def inverse(self, data: Mapping[Hashable, torch.Tensor]) -> dict[Hashable, torch.Tensor]:
        d = dict(data)
        for key, overwrite in self.key_iterator(d, self.overwrite):
            if isinstance(d[key], MetaTensor):
                tr = self.pop_transform(d[key])
                if tr[TraceKeys.DO_TRANSFORM]:
                    d[key].applied_operations.append(tr[TraceKeys.EXTRA_INFO]["lambda_info"])  # type: ignore
                    ret = self._lambd.inverse(d[key])
                    if overwrite:
                        d[key] = ret
        return d


class LabelToMaskd(MapTransform):
    """
    Dictionary-based wrapper of :py:class:`monai.transforms.LabelToMask`.

    Args:
        keys: keys of the corresponding items to be transformed.
            See also: :py:class:`monai.transforms.compose.MapTransform`
        select_labels: labels to generate mask from. for 1 channel label, the `select_labels`
            is the expected label values, like: [1, 2, 3]. for One-Hot format label, the
            `select_labels` is the expected channel indices.
        merge_channels: whether to use `np.any()` to merge the result on channel dim.
            if yes, will return a single channel mask with binary data.
        allow_missing_keys: don't raise exception if key is missing.

    """

    backend = LabelToMask.backend

    def __init__(  # pytype: disable=annotation-type-mismatch
        self,
        keys: KeysCollection,
        select_labels: Sequence[int] | int,
        merge_channels: bool = False,
        allow_missing_keys: bool = False,
    ) -> None:  # pytype: disable=annotation-type-mismatch
        super().__init__(keys, allow_missing_keys)
        self.converter = LabelToMask(select_labels=select_labels, merge_channels=merge_channels)

    def __call__(self, data: Mapping[Hashable, NdarrayOrTensor]) -> dict[Hashable, NdarrayOrTensor]:
        d = dict(data)
        for key in self.key_iterator(d):
            d[key] = self.converter(d[key])

        return d


class FgBgToIndicesd(MapTransform, MultiSampleTrait):
    """
    Dictionary-based wrapper of :py:class:`monai.transforms.FgBgToIndices`.

    Args:
        keys: keys of the corresponding items to be transformed.
            See also: :py:class:`monai.transforms.compose.MapTransform`
        fg_postfix: postfix to save the computed foreground indices in dict.
            for example, if computed on `label` and `postfix = "_fg_indices"`, the key will be `label_fg_indices`.
        bg_postfix: postfix to save the computed background indices in dict.
            for example, if computed on `label` and `postfix = "_bg_indices"`, the key will be `label_bg_indices`.
        image_key: if image_key is not None, use ``label == 0 & image > image_threshold`` to determine
            the negative sample(background). so the output items will not map to all the voxels in the label.
        image_threshold: if enabled image_key, use ``image > image_threshold`` to determine
            the valid image content area and select background only in this area.
        output_shape: expected shape of output indices. if not None, unravel indices to specified shape.
        allow_missing_keys: don't raise exception if key is missing.

    """

    backend = FgBgToIndices.backend

    def __init__(
        self,
        keys: KeysCollection,
        fg_postfix: str = "_fg_indices",
        bg_postfix: str = "_bg_indices",
        image_key: str | None = None,
        image_threshold: float = 0.0,
        output_shape: Sequence[int] | None = None,
        allow_missing_keys: bool = False,
    ) -> None:
        super().__init__(keys, allow_missing_keys)
        self.fg_postfix = fg_postfix
        self.bg_postfix = bg_postfix
        self.image_key = image_key
        self.converter = FgBgToIndices(image_threshold, output_shape)

    def __call__(self, data: Mapping[Hashable, NdarrayOrTensor]) -> dict[Hashable, NdarrayOrTensor]:
        d = dict(data)
        image = d[self.image_key] if self.image_key else None
        for key in self.key_iterator(d):
            d[str(key) + self.fg_postfix], d[str(key) + self.bg_postfix] = self.converter(d[key], image)

        return d


class ClassesToIndicesd(MapTransform, MultiSampleTrait):
    """
    Dictionary-based wrapper of :py:class:`monai.transforms.ClassesToIndices`.

    Args:
        keys: keys of the corresponding items to be transformed.
            See also: :py:class:`monai.transforms.compose.MapTransform`
        indices_postfix: postfix to save the computed indices of all classes in dict.
            for example, if computed on `label` and `postfix = "_cls_indices"`, the key will be `label_cls_indices`.
        num_classes: number of classes for argmax label, not necessary for One-Hot label.
        image_key: if image_key is not None, use ``image > image_threshold`` to define valid region, and only select
            the indices within the valid region.
        image_threshold: if enabled image_key, use ``image > image_threshold`` to determine the valid image content
            area and select only the indices of classes in this area.
        output_shape: expected shape of output indices. if not None, unravel indices to specified shape.
        allow_missing_keys: don't raise exception if key is missing.

    """

    backend = ClassesToIndices.backend

    def __init__(
        self,
        keys: KeysCollection,
        indices_postfix: str = "_cls_indices",
        num_classes: int | None = None,
        image_key: str | None = None,
        image_threshold: float = 0.0,
        output_shape: Sequence[int] | None = None,
        allow_missing_keys: bool = False,
    ) -> None:
        super().__init__(keys, allow_missing_keys)
        self.indices_postfix = indices_postfix
        self.image_key = image_key
        self.converter = ClassesToIndices(num_classes, image_threshold, output_shape)

    def __call__(self, data: Mapping[Hashable, Any]):
        d = dict(data)
        image = d[self.image_key] if self.image_key else None
        for key in self.key_iterator(d):
            d[str(key) + self.indices_postfix] = self.converter(d[key], image)

        return d


class ConvertToMultiChannelBasedOnBratsClassesd(MapTransform):
    """
    Dictionary-based wrapper of :py:class:`monai.transforms.ConvertToMultiChannelBasedOnBratsClasses`.
    Convert labels to multi channels based on brats18 classes:
    label 1 is the necrotic and non-enhancing tumor core
    label 2 is the peritumoral edema
    label 4 is the GD-enhancing tumor
    The possible classes are TC (Tumor core), WT (Whole tumor)
    and ET (Enhancing tumor).
    """

    backend = ConvertToMultiChannelBasedOnBratsClasses.backend

    def __init__(self, keys: KeysCollection, allow_missing_keys: bool = False):
        super().__init__(keys, allow_missing_keys)
        self.converter = ConvertToMultiChannelBasedOnBratsClasses()

    def __call__(self, data: Mapping[Hashable, NdarrayOrTensor]) -> dict[Hashable, NdarrayOrTensor]:
        d = dict(data)
        for key in self.key_iterator(d):
            d[key] = self.converter(d[key])
        return d


class AddExtremePointsChanneld(Randomizable, MapTransform):
    """
    Dictionary-based wrapper of :py:class:`monai.transforms.AddExtremePointsChannel`.

    Args:
        keys: keys of the corresponding items to be transformed.
            See also: :py:class:`monai.transforms.compose.MapTransform`
        label_key: key to label source to get the extreme points.
        background: Class index of background label, defaults to 0.
        pert: Random perturbation amount to add to the points, defaults to 0.0.
        sigma: if a list of values, must match the count of spatial dimensions of input data,
            and apply every value in the list to 1 spatial dimension. if only 1 value provided,
            use it for all spatial dimensions.
        rescale_min: minimum value of output data.
        rescale_max: maximum value of output data.
        allow_missing_keys: don't raise exception if key is missing.

    """

    backend = AddExtremePointsChannel.backend

    def __init__(
        self,
        keys: KeysCollection,
        label_key: str,
        background: int = 0,
        pert: float = 0.0,
        sigma: Sequence[float] | float | Sequence[torch.Tensor] | torch.Tensor = 3.0,
        rescale_min: float = -1.0,
        rescale_max: float = 1.0,
        allow_missing_keys: bool = False,
    ):
        MapTransform.__init__(self, keys, allow_missing_keys)
        self.background = background
        self.pert = pert
        self.points: list[tuple[int, ...]] = []
        self.label_key = label_key
        self.sigma = sigma
        self.rescale_min = rescale_min
        self.rescale_max = rescale_max

    def randomize(self, label: NdarrayOrTensor) -> None:
        self.points = get_extreme_points(label, rand_state=self.R, background=self.background, pert=self.pert)

    def __call__(self, data: Mapping[Hashable, NdarrayOrTensor]) -> dict[Hashable, NdarrayOrTensor]:
        d = dict(data)
        label = d[self.label_key]
        if label.shape[0] != 1:
            raise ValueError("Only supports single channel labels!")

        # Generate extreme points
        self.randomize(label[0, :])

        for key in self.key_iterator(d):
            img = d[key]
            points_image = extreme_points_to_image(
                points=self.points,
                label=label,
                sigma=self.sigma,
                rescale_min=self.rescale_min,
                rescale_max=self.rescale_max,
            )
            points_image, *_ = convert_to_dst_type(points_image, img)  # type: ignore
            d[key] = concatenate([img, points_image], axis=0)
        return d


class TorchVisiond(MapTransform):
    """
    Dictionary-based wrapper of :py:class:`monai.transforms.TorchVision` for non-randomized transforms.
    For randomized transforms of TorchVision use :py:class:`monai.transforms.RandTorchVisiond`.

    Note:
        As most of the TorchVision transforms only work for PIL image and PyTorch Tensor, this transform expects input
        data to be dict of PyTorch Tensors, users can easily call `ToTensord` transform to convert Numpy to Tensor.
    """

    backend = TorchVision.backend

    def __init__(self, keys: KeysCollection, name: str, allow_missing_keys: bool = False, *args, **kwargs) -> None:
        """
        Args:
            keys: keys of the corresponding items to be transformed.
                See also: :py:class:`monai.transforms.compose.MapTransform`
            name: The transform name in TorchVision package.
            allow_missing_keys: don't raise exception if key is missing.
            args: parameters for the TorchVision transform.
            kwargs: parameters for the TorchVision transform.

        """
        super().__init__(keys, allow_missing_keys)
        self.name = name
        self.trans = TorchVision(name, *args, **kwargs)

    def __call__(self, data: Mapping[Hashable, NdarrayOrTensor]) -> dict[Hashable, NdarrayOrTensor]:
        d = dict(data)
        for key in self.key_iterator(d):
            d[key] = self.trans(d[key])
        return d


class RandTorchVisiond(MapTransform, RandomizableTrait):
    """
    Dictionary-based wrapper of :py:class:`monai.transforms.TorchVision` for randomized transforms.
    For deterministic non-randomized transforms of TorchVision use :py:class:`monai.transforms.TorchVisiond`.

    Args:
        keys: keys of the corresponding items to be transformed.
            See also: :py:class:`monai.transforms.compose.MapTransform`
        name: The transform name in TorchVision package.
        allow_missing_keys: don't raise exception if key is missing.
        args: parameters for the TorchVision transform.
        kwargs: parameters for the TorchVision transform.

    Note:

        - As most of the TorchVision transforms only work for PIL image and PyTorch Tensor, this transform expects input
          data to be dict of PyTorch Tensors. Users should call `ToTensord` transform first to convert Numpy to Tensor.
        - This class inherits the ``Randomizable`` purely to prevent any dataset caching to skip the transform
          computation. If the random factor of the underlying torchvision transform is not derived from `self.R`,
          the results may not be deterministic. See Also: :py:class:`monai.transforms.Randomizable`.

    """

    backend = TorchVision.backend

    def __init__(self, keys: KeysCollection, name: str, allow_missing_keys: bool = False, *args, **kwargs) -> None:
        MapTransform.__init__(self, keys, allow_missing_keys)
        self.name = name
        self.trans = TorchVision(name, *args, **kwargs)

    def __call__(self, data: Mapping[Hashable, NdarrayOrTensor]) -> dict[Hashable, NdarrayOrTensor]:
        d = dict(data)
        for key in self.key_iterator(d):
            d[key] = self.trans(d[key])
        return d


class MapLabelValued(MapTransform):
    """
    Dictionary-based wrapper of :py:class:`monai.transforms.MapLabelValue`.
    """

    backend = MapLabelValue.backend

    def __init__(
        self,
        keys: KeysCollection,
        orig_labels: Sequence,
        target_labels: Sequence,
        dtype: DtypeLike = np.float32,
        allow_missing_keys: bool = False,
    ) -> None:
        """
        Args:
            keys: keys of the corresponding items to be transformed.
                See also: :py:class:`monai.transforms.compose.MapTransform`
            orig_labels: original labels that map to others.
            target_labels: expected label values, 1: 1 map to the `orig_labels`.
            dtype: convert the output data to dtype, default to float32.
            allow_missing_keys: don't raise exception if key is missing.

        """
        super().__init__(keys, allow_missing_keys)
        self.mapper = MapLabelValue(orig_labels=orig_labels, target_labels=target_labels, dtype=dtype)

    def __call__(self, data: Mapping[Hashable, NdarrayOrTensor]) -> dict[Hashable, NdarrayOrTensor]:
        d = dict(data)
        for key in self.key_iterator(d):
            d[key] = self.mapper(d[key])
        return d


class IntensityStatsd(MapTransform):
    """
    Dictionary-based wrapper of :py:class:`monai.transforms.IntensityStats`.
    Compute statistics for the intensity values of input image and store into the metadata dictionary.
    For example: if `ops=[lambda x: np.mean(x), "max"]` and `key_prefix="orig"`, may generate below stats:
    `{"orig_custom_0": 1.5, "orig_max": 3.0}`.

    Args:
        keys: keys of the corresponding items to be transformed.
            See also: :py:class:`monai.transforms.compose.MapTransform`
        ops: expected operations to compute statistics for the intensity.
            if a string, will map to the predefined operations, supported: ["mean", "median", "max", "min", "std"]
            mapping to `np.nanmean`, `np.nanmedian`, `np.nanmax`, `np.nanmin`, `np.nanstd`.
            if a callable function, will execute the function on input image.
        key_prefix: the prefix to combine with `ops` name to generate the key to store the results in the
            metadata dictionary. if some `ops` are callable functions, will use "{key_prefix}_custom_{index}"
            as the key, where index counts from 0.
        mask_keys: if not None, specify the mask array for the image to extract only the interested area to compute
            statistics, mask must have the same shape as the image.
            it should be a sequence of strings or None, map to the `keys`.
        channel_wise: whether to compute statistics for every channel of input image separately.
            if True, return a list of values for every operation, default to False.
        meta_keys: explicitly indicate the key of the corresponding metadata dictionary.
            used to store the computed statistics to the meta dict.
            for example, for data with key `image`, the metadata by default is in `image_meta_dict`.
            the metadata is a dictionary object which contains: filename, original_shape, etc.
            it can be a sequence of string, map to the `keys`.
            if None, will try to construct meta_keys by `key_{meta_key_postfix}`.
        meta_key_postfix: if meta_keys is None, use `key_{postfix}` to fetch the metadata according
            to the key data, default is `meta_dict`, the metadata is a dictionary object.
            used to store the computed statistics to the meta dict.
        allow_missing_keys: don't raise exception if key is missing.

    """

    backend = IntensityStats.backend

    def __init__(
        self,
        keys: KeysCollection,
        ops: Sequence[str | Callable],
        key_prefix: str,
        mask_keys: KeysCollection | None = None,
        channel_wise: bool = False,
        meta_keys: KeysCollection | None = None,
        meta_key_postfix: str = DEFAULT_POST_FIX,
        allow_missing_keys: bool = False,
    ) -> None:
        super().__init__(keys, allow_missing_keys)
        self.stats = IntensityStats(ops=ops, key_prefix=key_prefix, channel_wise=channel_wise)
        self.mask_keys = ensure_tuple_rep(None, len(self.keys)) if mask_keys is None else ensure_tuple(mask_keys)
        self.meta_keys = ensure_tuple_rep(None, len(self.keys)) if meta_keys is None else ensure_tuple(meta_keys)
        if len(self.keys) != len(self.meta_keys):
            raise ValueError("meta_keys should have the same length as keys.")
        self.meta_key_postfix = ensure_tuple_rep(meta_key_postfix, len(self.keys))

    def __call__(self, data) -> dict[Hashable, NdarrayOrTensor]:
        d = dict(data)
        for key, mask_key, meta_key, meta_key_postfix in self.key_iterator(
            d, self.mask_keys, self.meta_keys, self.meta_key_postfix
        ):
            meta_key = meta_key or f"{key}_{meta_key_postfix}"
            d[key], d[meta_key] = self.stats(
                img=d[key], meta_data=d.get(meta_key), mask=d.get(mask_key) if mask_key is not None else None
            )
        return d


class ToDeviced(MapTransform):
    """
    Dictionary-based wrapper of :py:class:`monai.transforms.ToDevice`.
    """

    backend = ToDevice.backend

    def __init__(
        self, keys: KeysCollection, device: torch.device | str, allow_missing_keys: bool = False, **kwargs
    ) -> None:
        """
        Args:
            keys: keys of the corresponding items to be transformed.
                See also: :py:class:`monai.transforms.compose.MapTransform`
            device: target device to move the Tensor, for example: "cuda:1".
            allow_missing_keys: don't raise exception if key is missing.
            kwargs: other args for the PyTorch `Tensor.to()` API, for more details:
                https://pytorch.org/docs/stable/generated/torch.Tensor.to.html.
        """
        super().__init__(keys, allow_missing_keys)
        self.converter = ToDevice(device=device, **kwargs)

    def __call__(self, data: Mapping[Hashable, torch.Tensor]) -> dict[Hashable, torch.Tensor]:
        d = dict(data)
        for key in self.key_iterator(d):
            d[key] = self.converter(d[key])
        return d


class CuCIMd(MapTransform):
    """
    Dictionary-based wrapper of :py:class:`monai.transforms.CuCIM` for non-randomized transforms.
    For randomized transforms of CuCIM use :py:class:`monai.transforms.RandCuCIMd`.

    Args:
        keys: keys of the corresponding items to be transformed.
            See also: :py:class:`monai.transforms.compose.MapTransform`
        name: The transform name in CuCIM package.
        allow_missing_keys: don't raise exception if key is missing.
        args: parameters for the CuCIM transform.
        kwargs: parameters for the CuCIM transform.

    Note:
        CuCIM transforms only work with CuPy arrays, this transform expects input data to be `cupy.ndarray`.
        Users can call `ToCuPy` transform to convert a numpy array or torch tensor to cupy array.
    """

    def __init__(self, keys: KeysCollection, name: str, allow_missing_keys: bool = False, *args, **kwargs) -> None:
        super().__init__(keys=keys, allow_missing_keys=allow_missing_keys)
        self.name = name
        self.trans = CuCIM(name, *args, **kwargs)

    def __call__(self, data):
        """
        Args:
            data: Dict[Hashable, `cupy.ndarray`]

        Returns:
            Dict[Hashable, `cupy.ndarray`]

        """
        d = dict(data)
        for key in self.key_iterator(d):
            d[key] = self.trans(d[key])
        return d


class RandCuCIMd(MapTransform, RandomizableTrait):
    """
    Dictionary-based wrapper of :py:class:`monai.transforms.CuCIM` for randomized transforms.
    For deterministic non-randomized transforms of CuCIM use :py:class:`monai.transforms.CuCIMd`.

    Args:
        keys: keys of the corresponding items to be transformed.
            See also: :py:class:`monai.transforms.compose.MapTransform`
        name: The transform name in CuCIM package.
        allow_missing_keys: don't raise exception if key is missing.
        args: parameters for the CuCIM transform.
        kwargs: parameters for the CuCIM transform.

    Note:
        - CuCIM transform only work with CuPy arrays, so this transform expects input data to be `cupy.ndarray`.
          Users should call `ToCuPy` transform first to convert a numpy array or torch tensor to cupy array.
        - This class inherits the ``Randomizable`` purely to prevent any dataset caching to skip the transform
          computation. If the random factor of the underlying cuCIM transform is not derived from `self.R`,
          the results may not be deterministic. See Also: :py:class:`monai.transforms.Randomizable`.
    """

    def __init__(self, keys: KeysCollection, name: str, allow_missing_keys: bool = False, *args, **kwargs) -> None:
        MapTransform.__init__(self, keys, allow_missing_keys)
        self.name = name
        self.trans = CuCIM(name, *args, **kwargs)

    def __call__(self, data):
        """
        Args:
            data: Dict[Hashable, `cupy.ndarray`]

        Returns:
            Dict[Hashable, `cupy.ndarray`]

        """
        d = dict(data)
        for key in self.key_iterator(d):
            d[key] = self.trans(d[key])
        return d


class AddCoordinateChannelsd(MapTransform):
    """
    Dictionary-based wrapper of :py:class:`monai.transforms.AddCoordinateChannels`.

    Args:
        keys: keys of the corresponding items to be transformed.
            See also: :py:class:`monai.transforms.compose.MapTransform`
        spatial_dims: the spatial dimensions that are to have their coordinates encoded in a channel and
            appended to the input image. E.g., `(0, 1, 2)` represents `H, W, D` dims and append three channels
            to the input image, encoding the coordinates of the input's three spatial dimensions.
        allow_missing_keys: don't raise exception if key is missing.

    .. deprecated:: 0.8.0
        ``spatial_channels`` is deprecated, use ``spatial_dims`` instead.

    """

    backend = AddCoordinateChannels.backend

    def __init__(self, keys: KeysCollection, spatial_dims: Sequence[int], allow_missing_keys: bool = False) -> None:
        super().__init__(keys, allow_missing_keys)
        self.add_coordinate_channels = AddCoordinateChannels(spatial_dims=spatial_dims)

    def __call__(self, data: Mapping[Hashable, NdarrayOrTensor]) -> dict[Hashable, NdarrayOrTensor]:
        d = dict(data)
        for key in self.key_iterator(d):
            d[key] = self.add_coordinate_channels(d[key])
        return d


class ImageFilterd(MapTransform):
    """
    Dictionary-based wrapper of :py:class:`monai.transforms.ImageFilter`.

    Args:
        keys: keys of the corresponding items to be transformed.
            See also: monai.transforms.MapTransform
        kernel:
            A string specifying the kernel or a custom kernel as `torch.Tenor` or `np.ndarray`.
            Available options are: `mean`, `laplacian`, `elliptical`, `sobel_{w,h,d}``
        kernel_size:
            A single integer value specifying the size of the quadratic or cubic kernel.
            Computational complexity increases exponentially with kernel_size, which
            should be considered when choosing the kernel size.
        allow_missing_keys:
            Don't raise exception if key is missing.
    """

    backend = ImageFilter.backend

    def __init__(
        self,
        keys: KeysCollection,
        kernel: str | NdarrayOrTensor,
        kernel_size: int | None = None,
        allow_missing_keys: bool = False,
        **kwargs,
    ) -> None:
        super().__init__(keys, allow_missing_keys)
        self.filter = ImageFilter(kernel, kernel_size, **kwargs)

    def __call__(self, data: Mapping[Hashable, NdarrayOrTensor]) -> dict[Hashable, NdarrayOrTensor]:
        d = dict(data)
        for key in self.key_iterator(d):
            d[key] = self.filter(d[key])
        return d


class RandImageFilterd(MapTransform, RandomizableTransform):
    """
    Dictionary-based wrapper of :py:class:`monai.transforms.RandomFilterKernel`.

    Args:
        keys: keys of the corresponding items to be transformed.
            See also: monai.transforms.MapTransform
        kernel:
            A string specifying the kernel or a custom kernel as `torch.Tenor` or `np.ndarray`.
            Available options are: `mean`, `laplacian`, `elliptical`, `sobel_{w,h,d}``
        kernel_size:
            A single integer value specifying the size of the quadratic or cubic kernel.
            Computational complexity increases exponentially with kernel_size, which
            should be considered when choosing the kernel size.
        prob:
            Probability the transform is applied to the data
        allow_missing_keys:
            Don't raise exception if key is missing.
    """

    backend = ImageFilter.backend

    def __init__(
        self,
        keys: KeysCollection,
        kernel: str | NdarrayOrTensor,
        kernel_size: int | None = None,
        prob: float = 0.1,
        allow_missing_keys: bool = False,
        **kwargs,
    ) -> None:
        MapTransform.__init__(self, keys, allow_missing_keys)
        RandomizableTransform.__init__(self, prob)
        self.filter = ImageFilter(kernel, kernel_size, **kwargs)

    def __call__(self, data: Mapping[Hashable, NdarrayOrTensor]) -> dict[Hashable, NdarrayOrTensor]:
        d = dict(data)
        self.randomize(None)
        if self._do_transform:
            for key in self.key_iterator(d):
                d[key] = self.filter(d[key])
        return d


RandImageFilterD = RandImageFilterDict = RandImageFilterd
ImageFilterD = ImageFilterDict = ImageFilterd
IdentityD = IdentityDict = Identityd
AsChannelFirstD = AsChannelFirstDict = AsChannelFirstd
AsChannelLastD = AsChannelLastDict = AsChannelLastd
AddChannelD = AddChannelDict = AddChanneld
EnsureChannelFirstD = EnsureChannelFirstDict = EnsureChannelFirstd
RemoveRepeatedChannelD = RemoveRepeatedChannelDict = RemoveRepeatedChanneld
RepeatChannelD = RepeatChannelDict = RepeatChanneld
SplitChannelD = SplitChannelDict = SplitChanneld
SplitDimD = SplitDimDict = SplitDimd
CastToTypeD = CastToTypeDict = CastToTyped
ToTensorD = ToTensorDict = ToTensord
EnsureTypeD = EnsureTypeDict = EnsureTyped
ToNumpyD = ToNumpyDict = ToNumpyd
ToCupyD = ToCupyDict = ToCupyd
ToPILD = ToPILDict = ToPILd
TransposeD = TransposeDict = Transposed
DeleteItemsD = DeleteItemsDict = DeleteItemsd
SelectItemsD = SelectItemsDict = SelectItemsd
SqueezeDimD = SqueezeDimDict = SqueezeDimd
DataStatsD = DataStatsDict = DataStatsd
SimulateDelayD = SimulateDelayDict = SimulateDelayd
CopyItemsD = CopyItemsDict = CopyItemsd
ConcatItemsD = ConcatItemsDict = ConcatItemsd
LambdaD = LambdaDict = Lambdad
LabelToMaskD = LabelToMaskDict = LabelToMaskd
FgBgToIndicesD = FgBgToIndicesDict = FgBgToIndicesd
ClassesToIndicesD = ClassesToIndicesDict = ClassesToIndicesd
ConvertToMultiChannelBasedOnBratsClassesD = (
    ConvertToMultiChannelBasedOnBratsClassesDict
) = ConvertToMultiChannelBasedOnBratsClassesd
AddExtremePointsChannelD = AddExtremePointsChannelDict = AddExtremePointsChanneld
TorchVisionD = TorchVisionDict = TorchVisiond
RandTorchVisionD = RandTorchVisionDict = RandTorchVisiond
RandLambdaD = RandLambdaDict = RandLambdad
MapLabelValueD = MapLabelValueDict = MapLabelValued
IntensityStatsD = IntensityStatsDict = IntensityStatsd
ToDeviceD = ToDeviceDict = ToDeviced
CuCIMD = CuCIMDict = CuCIMd
RandCuCIMD = RandCuCIMDict = RandCuCIMd
AddCoordinateChannelsD = AddCoordinateChannelsDict = AddCoordinateChannelsd
FlattenSubKeysD = FlattenSubKeysDict = FlattenSubKeysd<|MERGE_RESOLUTION|>--- conflicted
+++ resolved
@@ -386,11 +386,7 @@
         return d
 
 
-<<<<<<< HEAD
-class SplitDimd(MapTransform):
-=======
 class SplitDimd(MapTransform, MultiSampleTrait):
->>>>>>> f5708ea8
     backend = SplitDim.backend
 
     def __init__(
