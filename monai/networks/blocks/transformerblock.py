--- conflicted
+++ resolved
@@ -11,11 +11,8 @@
 
 from __future__ import annotations
 
-<<<<<<< HEAD
-=======
 from typing import Optional
 
->>>>>>> 2e53df78
 import torch
 import torch.nn as nn
 
@@ -72,16 +69,6 @@
         )
         self.norm2 = nn.LayerNorm(hidden_size)
         self.with_cross_attention = with_cross_attention
-<<<<<<< HEAD
-
-        if self.with_cross_attention:
-            self.norm_cross_attn = nn.LayerNorm(hidden_size)
-            self.cross_attn = CrossAttentionBlock(
-                hidden_size=hidden_size, num_heads=num_heads, dropout_rate=dropout_rate, qkv_bias=qkv_bias, causal=False
-            )
-
-    def forward(self, x: torch.Tensor, context: torch.Tensor | None = None) -> torch.Tensor:
-=======
 
         self.norm_cross_attn = nn.LayerNorm(hidden_size)
         self.cross_attn = CrossAttentionBlock(
@@ -89,7 +76,6 @@
         )
 
     def forward(self, x: torch.Tensor, context: Optional[torch.Tensor] = None) -> torch.Tensor:
->>>>>>> 2e53df78
         x = x + self.attn(self.norm1(x))
         if self.with_cross_attention:
             x = x + self.cross_attn(self.norm_cross_attn(x), context=context)
