--- conflicted
+++ resolved
@@ -628,7 +628,7 @@
         Args:
             img: a PIL Image object loaded from a image file.
         """
-<<<<<<< HEAD
+        # the img data should have no channel dim or the last dim is channel
         return np.asarray((img.width, img.height))
 
 
@@ -769,8 +769,4 @@
                 flat_patch_grid[idx] = region[:, x_start:x_end, y_start:y_end]
                 idx += 1
 
-        return flat_patch_grid
-=======
-        # the img data should have no channel dim or the last dim is channel
-        return np.asarray((img.width, img.height))
->>>>>>> 9898a89d
+        return flat_patch_grid