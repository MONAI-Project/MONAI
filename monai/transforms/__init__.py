# Copyright 2020 - 2021 MONAI Consortium
# Licensed under the Apache License, Version 2.0 (the "License");
# you may not use this file except in compliance with the License.
# You may obtain a copy of the License at
#     http://www.apache.org/licenses/LICENSE-2.0
# Unless required by applicable law or agreed to in writing, software
# distributed under the License is distributed on an "AS IS" BASIS,
# WITHOUT WARRANTIES OR CONDITIONS OF ANY KIND, either express or implied.
# See the License for the specific language governing permissions and
# limitations under the License.

from .adaptors import FunctionSignature, adaptor, apply_alias, to_kwargs
from .compose import Compose
from .croppad.array import (
    BorderPad,
    BoundingRect,
    CenterSpatialCrop,
    CropForeground,
    DivisiblePad,
    RandCropByPosNegLabel,
    RandSpatialCrop,
    RandSpatialCropSamples,
    RandWeightedCrop,
    ResizeWithPadOrCrop,
    SpatialCrop,
    SpatialPad,
)
from .croppad.dictionary import (
    BorderPadd,
    BorderPadD,
    BorderPadDict,
    BoundingRectd,
    BoundingRectD,
    BoundingRectDict,
    CenterSpatialCropd,
    CenterSpatialCropD,
    CenterSpatialCropDict,
    CropForegroundd,
    CropForegroundD,
    CropForegroundDict,
    DivisiblePadd,
    DivisiblePadD,
    DivisiblePadDict,
    NumpyPadModeSequence,
    RandCropByPosNegLabeld,
    RandCropByPosNegLabelD,
    RandCropByPosNegLabelDict,
    RandSpatialCropd,
    RandSpatialCropD,
    RandSpatialCropDict,
    RandSpatialCropSamplesd,
    RandSpatialCropSamplesD,
    RandSpatialCropSamplesDict,
    RandWeightedCropd,
    RandWeightedCropD,
    RandWeightedCropDict,
    ResizeWithPadOrCropd,
    ResizeWithPadOrCropD,
    ResizeWithPadOrCropDict,
    SpatialCropd,
    SpatialCropD,
    SpatialCropDict,
    SpatialPadd,
    SpatialPadD,
    SpatialPadDict,
)
from .intensity.array import (
    AdjustContrast,
    DetectEnvelope,
    GaussianSharpen,
    GaussianSmooth,
    MaskIntensity,
    NormalizeIntensity,
    RandAdjustContrast,
    RandGaussianNoise,
    RandGaussianSharpen,
    RandGaussianSmooth,
    RandHistogramShift,
    RandScaleIntensity,
    RandShiftIntensity,
    SavitzkyGolaySmooth,
    ScaleIntensity,
    ScaleIntensityRange,
    ScaleIntensityRangePercentiles,
    ShiftIntensity,
    ThresholdIntensity,
)
from .intensity.dictionary import (
    AdjustContrastd,
    AdjustContrastD,
    AdjustContrastDict,
    GaussianSharpend,
    GaussianSharpenD,
    GaussianSharpenDict,
    GaussianSmoothd,
    GaussianSmoothD,
    GaussianSmoothDict,
    MaskIntensityd,
    MaskIntensityD,
    MaskIntensityDict,
    NormalizeIntensityd,
    NormalizeIntensityD,
    NormalizeIntensityDict,
    RandAdjustContrastd,
    RandAdjustContrastD,
    RandAdjustContrastDict,
    RandGaussianNoised,
    RandGaussianNoiseD,
    RandGaussianNoiseDict,
    RandGaussianSharpend,
    RandGaussianSharpenD,
    RandGaussianSharpenDict,
    RandGaussianSmoothd,
    RandGaussianSmoothD,
    RandGaussianSmoothDict,
    RandHistogramShiftd,
    RandHistogramShiftD,
    RandHistogramShiftDict,
    RandScaleIntensityd,
    RandScaleIntensityD,
    RandScaleIntensityDict,
    RandShiftIntensityd,
    RandShiftIntensityD,
    RandShiftIntensityDict,
    ScaleIntensityd,
    ScaleIntensityD,
    ScaleIntensityDict,
    ScaleIntensityRanged,
    ScaleIntensityRangeD,
    ScaleIntensityRangeDict,
    ScaleIntensityRangePercentilesd,
    ScaleIntensityRangePercentilesD,
    ScaleIntensityRangePercentilesDict,
    ShiftIntensityd,
    ShiftIntensityD,
    ShiftIntensityDict,
    ThresholdIntensityd,
    ThresholdIntensityD,
    ThresholdIntensityDict,
)
from .inverse import InvertibleTransform, NonRigidTransform
from .io.array import LoadImage, SaveImage
from .io.dictionary import LoadImaged, LoadImageD, LoadImageDict, SaveImaged, SaveImageD, SaveImageDict
from .post.array import (
    Activations,
    AsDiscrete,
    KeepLargestConnectedComponent,
    LabelToContour,
    MeanEnsemble,
    VoteEnsemble,
)
from .post.dictionary import (
    Activationsd,
    ActivationsD,
    ActivationsDict,
    AsDiscreted,
    AsDiscreteD,
    AsDiscreteDict,
    Decollated,
    DecollateD,
    DecollateDict,
    Ensembled,
    KeepLargestConnectedComponentd,
    KeepLargestConnectedComponentD,
    KeepLargestConnectedComponentDict,
    LabelToContourd,
    LabelToContourD,
    LabelToContourDict,
    MeanEnsembled,
    MeanEnsembleD,
    MeanEnsembleDict,
    VoteEnsembled,
    VoteEnsembleD,
    VoteEnsembleDict,
)
from .spatial.array import (
    Affine,
    AffineGrid,
    Flip,
    Orientation,
    Rand2DElastic,
    Rand3DElastic,
    RandAffine,
    RandAffineGrid,
    RandAxisFlip,
    RandDeformGrid,
    RandFlip,
    RandRotate,
    RandRotate90,
    RandZoom,
    Resample,
    Resize,
    Rotate,
    Rotate90,
    Spacing,
    Zoom,
)
from .spatial.dictionary import (
    Affined,
    AffineD,
    AffineDict,
    Flipd,
    FlipD,
    FlipDict,
    Orientationd,
    OrientationD,
    OrientationDict,
    Rand2DElasticd,
    Rand2DElasticD,
    Rand2DElasticDict,
    Rand3DElasticd,
    Rand3DElasticD,
    Rand3DElasticDict,
    RandAffined,
    RandAffineD,
    RandAffineDict,
    RandAxisFlipd,
    RandAxisFlipD,
    RandAxisFlipDict,
    RandFlipd,
    RandFlipD,
    RandFlipDict,
    RandRotate90d,
    RandRotate90D,
    RandRotate90Dict,
    RandRotated,
    RandRotateD,
    RandRotateDict,
    RandZoomd,
    RandZoomD,
    RandZoomDict,
    Resized,
    ResizeD,
    ResizeDict,
    Rotate90d,
    Rotate90D,
    Rotate90Dict,
    Rotated,
    RotateD,
    RotateDict,
    Spacingd,
    SpacingD,
    SpacingDict,
    Zoomd,
    ZoomD,
    ZoomDict,
)
from .transform import MapTransform, Randomizable, RandomizableTransform, Transform, apply_transform
from .utility.array import (
    AddChannel,
    AddExtremePointsChannel,
    AsChannelFirst,
    AsChannelLast,
    CastToType,
    ConvertToMultiChannelBasedOnBratsClasses,
    DataStats,
    EnsureChannelFirst,
    FgBgToIndices,
    Identity,
    LabelToMask,
    Lambda,
    RemoveRepeatedChannel,
    RepeatChannel,
    SimulateDelay,
    SplitChannel,
    SqueezeDim,
    ToNumpy,
    ToPIL,
    TorchVision,
    ToTensor,
    Transpose,
)
from .utility.dictionary import (
    AddChanneld,
    AddChannelD,
    AddChannelDict,
    AddExtremePointsChanneld,
    AddExtremePointsChannelD,
    AddExtremePointsChannelDict,
    AsChannelFirstd,
    AsChannelFirstD,
    AsChannelFirstDict,
    AsChannelLastd,
    AsChannelLastD,
    AsChannelLastDict,
    CastToTyped,
    CastToTypeD,
    CastToTypeDict,
    ConcatItemsd,
    ConcatItemsD,
    ConcatItemsDict,
    ConvertToMultiChannelBasedOnBratsClassesd,
    ConvertToMultiChannelBasedOnBratsClassesD,
    ConvertToMultiChannelBasedOnBratsClassesDict,
    CopyItemsd,
    CopyItemsD,
    CopyItemsDict,
    DataStatsd,
    DataStatsD,
    DataStatsDict,
    DeleteItemsd,
    DeleteItemsD,
    DeleteItemsDict,
    EnsureChannelFirstd,
    EnsureChannelFirstD,
    EnsureChannelFirstDict,
    FgBgToIndicesd,
    FgBgToIndicesD,
    FgBgToIndicesDict,
    Identityd,
    IdentityD,
    IdentityDict,
    LabelToMaskd,
    LabelToMaskD,
    LabelToMaskDict,
    Lambdad,
    LambdaD,
    LambdaDict,
    RandLambdad,
    RandLambdaD,
    RandLambdaDict,
    RemoveRepeatedChanneld,
    RemoveRepeatedChannelD,
    RemoveRepeatedChannelDict,
    RepeatChanneld,
    RepeatChannelD,
    RepeatChannelDict,
    SelectItemsd,
    SimulateDelayd,
    SimulateDelayD,
    SimulateDelayDict,
    SplitChanneld,
    SplitChannelD,
    SplitChannelDict,
    SqueezeDimd,
    SqueezeDimD,
    SqueezeDimDict,
    ToNumpyd,
    ToNumpyD,
    ToNumpyDict,
    ToPILd,
    ToPILD,
    ToPILDict,
    TorchVisiond,
    TorchVisionD,
    TorchVisionDict,
    ToTensord,
    ToTensorD,
    ToTensorDict,
)
from .utils import (
<<<<<<< HEAD
    AllowMissingKeysMode,
=======
    allow_missing_keys_mode,
>>>>>>> 08af0ccf
    copypaste_arrays,
    create_control_grid,
    create_grid,
    create_rotate,
    create_scale,
    create_shear,
    create_translate,
    extreme_points_to_image,
    generate_pos_neg_label_crop_centers,
    generate_spatial_bounding_box,
    get_extreme_points,
    get_largest_connected_component_mask,
    img_bounds,
    in_bounds,
    is_empty,
    map_binary_to_indices,
    map_spatial_axes,
    rand_choice,
    rescale_array,
    rescale_array_int_max,
    rescale_instance_array,
    resize_center,
    weighted_patch_samples,
    zero_margins,
)<|MERGE_RESOLUTION|>--- conflicted
+++ resolved
@@ -349,11 +349,7 @@
     ToTensorDict,
 )
 from .utils import (
-<<<<<<< HEAD
-    AllowMissingKeysMode,
-=======
     allow_missing_keys_mode,
->>>>>>> 08af0ccf
     copypaste_arrays,
     create_control_grid,
     create_grid,
