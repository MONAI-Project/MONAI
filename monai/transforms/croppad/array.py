--- conflicted
+++ resolved
@@ -30,15 +30,9 @@
      for additional details.
 
     Args:
-<<<<<<< HEAD
         spatial_size (sequence of int): the spatial size of output data after padding.
-        method (str): pad image symmetric on every side or only pad at the end sides. default is 'symmetric'.
-        mode (str): one of the following string values or a user supplied function: {'constant', 'edge', 'linear_ramp',
-=======
-        spatial_size (list): the spatial size of output data after padding.
         method: pad image symmetric on every side or only pad at the end sides. default is 'symmetric'.
         mode: one of the following string values or a user supplied function: {'constant', 'edge', 'linear_ramp',
->>>>>>> 355db48e
             'maximum', 'mean', 'median', 'minimum', 'reflect', 'symmetric', 'wrap', 'empty', <function>}
             for more details, please check: https://docs.scipy.org/doc/numpy/reference/generated/numpy.pad.html
     """
