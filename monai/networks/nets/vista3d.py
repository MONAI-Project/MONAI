# Copyright (c) MONAI Consortium
# Licensed under the Apache License, Version 2.0 (the "License");
# you may not use this file except in compliance with the License.
# You may obtain a copy of the License at
#     http://www.apache.org/licenses/LICENSE-2.0
# Unless required by applicable law or agreed to in writing, software
# distributed under the License is distributed on an "AS IS" BASIS,
# WITHOUT WARRANTIES OR CONDITIONS OF ANY KIND, either express or implied.
# See the License for the specific language governing permissions and
# limitations under the License.

from __future__ import annotations

import math
import time
from typing import Any, Callable, Optional, Sequence, Tuple

import numpy as np
import torch
import torch.nn.functional as F
from torch import nn

import monai
from monai.networks.blocks import MLPBlock, UnetrBasicBlock
from monai.networks.nets import SegResNetDS2
from monai.transforms.utils import convert_points_to_disc
from monai.transforms.utils import keep_merge_components_with_points as lcc
from monai.transforms.utils import sample_points_from_label
from monai.utils import optional_import, unsqueeze_left, unsqueeze_right

rearrange, _ = optional_import("einops", name="rearrange")

__all__ = ["VISTA3D", "vista3d132"]


def vista3d132(encoder_embed_dim: int = 48, in_channels: int = 1):
    """
    Exact VISTA3D network configuration used in https://arxiv.org/abs/2406.05285>`_.
    The model treats class index larger than 132 as zero-shot.

    Args:
        encoder_embed_dim: hidden dimension for encoder.
        in_channels: input channel number.
    """
    segresnet = SegResNetDS2(
        in_channels=in_channels,
        blocks_down=(1, 2, 2, 4, 4),
        norm="instance",
        out_channels=encoder_embed_dim,
        init_filters=encoder_embed_dim,
        dsdepth=1,
    )
    point_head = PointMappingSAM(feature_size=encoder_embed_dim, n_classes=512, last_supported=132)
    class_head = ClassMappingClassify(n_classes=512, feature_size=encoder_embed_dim, use_mlp=True)
    vista = VISTA3D(image_encoder=segresnet, class_head=class_head, point_head=point_head)
    return vista


class VISTA3D(nn.Module):
    """
    VISTA3D based on:
        `VISTA3D: Versatile Imaging SegmenTation and Annotation model for 3D Computed Tomography
        <https://arxiv.org/abs/2406.05285>`_.

    Args:
        image_encoder: image encoder backbone for feature extraction.
        class_head: class head used for class index based segmentation
        point_head: point head used for interactive segmetnation
    """

    def __init__(self, image_encoder: nn.Module, class_head: nn.Module, point_head: nn.Module):
        super().__init__()
        self.image_encoder = image_encoder
        self.class_head = class_head
        self.point_head = point_head
        self.image_embeddings = None
        self.auto_freeze = False
        self.point_freeze = False
        self.NINF_VALUE = -9999
        self.PINF_VALUE = 9999

    def update_slidingwindow_padding(
        self,
        pad_size: list | None,
        labels: torch.Tensor | None,
        prev_mask: torch.Tensor | None,
        point_coords: torch.Tensor | None,
    ):
        """
        Image has been padded by sliding window inferer.
        The related padding need to be performed outside of slidingwindow inferer.

        Args:
            pad_size: padding size passed from sliding window inferer.
            labels: image label ground truth.
            prev_mask: previous segmentation mask.
            point_coords: point click coordinates.
        """
        if pad_size is None:
            return labels, prev_mask, point_coords
        if labels is not None:
            labels = F.pad(labels, pad=pad_size, mode="constant", value=0)
        if prev_mask is not None:
            prev_mask = F.pad(prev_mask, pad=pad_size, mode="constant", value=0)
        if point_coords is not None:
            point_coords = point_coords + torch.tensor(
                [pad_size[-2], pad_size[-4], pad_size[-6]], device=point_coords.device
            )
        return labels, prev_mask, point_coords

    def get_foreground_class_count(self, class_vector: torch.Tensor | None, point_coords: torch.Tensor | None) -> int:
        """Get number of foreground classes based on class and point prompt."""
        if class_vector is None:
            if point_coords is None:
                raise ValueError("class_vector and point_coords cannot be both None.")
            return point_coords.shape[0]
        else:
            return class_vector.shape[0]

    def convert_point_label(
        self,
        point_label: torch.Tensor,
        label_set: Sequence[int] | None = None,
        special_index: Sequence[int] = (23, 24, 25, 26, 27, 57, 128),
    ):
        """
        Convert point label based on its class prompt. For special classes defined in special index,
        the positive/negative point label will be converted from 1/0 to 3/2. The purpose is to separate those
        classes with ambiguous classes.

        Args:
            point_label: the point label tensor, [B, N].
            label_set: the label index matching the indexes in labels. If labels are mapped to global index using RelabelID,
                this label_set should be global mapped index. If labels are not mapped to global index, e.g. in zero-shot
                evaluation, this label_set should be the original index.
            special_index: the special class index that needs to be converted.
        """
        if label_set is None:
            return point_label
        if not point_label.shape[0] == len(label_set):
            raise ValueError("point_label and label_set must have the same length.")

        for i in range(len(label_set)):
            if label_set[i] in special_index:
                for j in range(len(point_label[i])):
                    point_label[i, j] = point_label[i, j] + 2 if point_label[i, j] > -1 else point_label[i, j]
        return point_label

    def sample_points_patch_val(
        self,
        labels: torch.Tensor,
        patch_coords: Sequence[slice],
        label_set: Sequence[int],
        use_center: bool = True,
        mapped_label_set: Sequence[int] | None = None,
        max_ppoint: int = 1,
        max_npoint: int = 0,
    ):
        """
        Sample points for patch during sliding window validation. Only used for point only validation.

        Args:
            labels: shape [1, 1, H, W, D].
            patch_coords: a sequence of sliding window slice objects.
            label_set: local index, must match values in labels.
            use_center: sample points from the center.
            mapped_label_set: global index, it is used to identify special classes and is the global index
                for the sampled points.
            max_ppoint/max_npoint: positive points and negative points to sample.
        """
        point_coords, point_labels = sample_points_from_label(
            labels[patch_coords],
            label_set,
            max_ppoint=max_ppoint,
            max_npoint=max_npoint,
            device=labels.device,
            use_center=use_center,
        )
        point_labels = self.convert_point_label(point_labels, mapped_label_set)
        return (point_coords, point_labels, torch.tensor(label_set).to(point_coords.device).unsqueeze(-1))

    def update_point_to_patch(
        self, patch_coords: Sequence[slice], point_coords: torch.Tensor, point_labels: torch.Tensor
    ):
        """
        Update point_coords with respect to patch coords.
        If point is outside of the patch, remove the coordinates and set label to -1.

        Args:
            patch_coords: a sequence of the python slice objects representing the patch coordinates during sliding window inference.
                This value is passed from sliding_window_inferer.
            point_coords: point coordinates, [B, N, 3].
            point_labels: point labels, [B, N].
        """
        patch_ends = [patch_coords[-3].stop, patch_coords[-2].stop, patch_coords[-1].stop]
        patch_starts = [patch_coords[-3].start, patch_coords[-2].start, patch_coords[-1].start]
        # update point coords
        patch_starts_tensor = unsqueeze_left(torch.tensor(patch_starts, device=point_coords.device), 2)
        patch_ends_tensor = unsqueeze_left(torch.tensor(patch_ends, device=point_coords.device), 2)
        # [1 N 1]
        indices = torch.logical_and(
            ((point_coords - patch_starts_tensor) > 0).all(2), ((patch_ends_tensor - point_coords) > 0).all(2)
        )
        # check if it's within patch coords
        point_coords = point_coords.clone() - patch_starts_tensor
        point_labels = point_labels.clone()
        if indices.any():
            point_labels[~indices] = -1
            point_coords[~indices] = 0
            # also remove padded points, mainly used for inference.
            not_pad_indices = (point_labels != -1).any(0)
            point_coords = point_coords[:, not_pad_indices]
            point_labels = point_labels[:, not_pad_indices]
            return point_coords, point_labels
        return None, None

    def connected_components_combine(
        self,
        logits: torch.Tensor,
        point_logits: torch.Tensor,
        point_coords: torch.Tensor,
        point_labels: torch.Tensor,
        mapping_index: torch.Tensor,
        thred: float = 0.5,
    ):
        """
        Combine auto results with point click response. The auto results have shape [B, 1, H, W, D] which means B foreground masks
        from a single image patch.
        Out of those B foreground masks, user may add points to a subset of B1 foreground masks for editing.
        mapping_index represents the correspondence between B and B1.
        For mapping_index with point clicks, NaN values in logits will be replaced with point_logits. Meanwhile, the added/removed
        region in point clicks must be updated by the lcc function.
        Notice, if a positive point is within logits/prev_mask, the components containing the positive point will be added.

        Args:
            logits: automatic branch results, [B, 1, H, W, D].
            point_logits: point branch results, [B1, 1, H, W, D].
            point_coords: point coordinates, [B1, N, 3].
            point_labels: point labels, [B1, N].
            mapping_index: [B].
            thred: the threshold to convert logits to binary.
        """
        logits = logits.as_tensor() if isinstance(logits, monai.data.MetaTensor) else logits
        _logits = logits[mapping_index]
        inside = []
        for i in range(_logits.shape[0]):
            inside.append(
                np.any(
                    [
                        _logits[i, 0, p[0], p[1], p[2]].item() > 0
                        for p in point_coords[i].cpu().numpy().round().astype(int)
                    ]
                )
            )
        inside_tensor = torch.tensor(inside).to(logits.device)
        nan_mask = torch.isnan(_logits)
        # _logits are converted to binary [B1, 1, H, W, D]
        _logits = torch.nan_to_num(_logits, nan=self.NINF_VALUE).sigmoid()
        pos_region = point_logits.sigmoid() > thred
        diff_pos = torch.logical_and(torch.logical_or(_logits <= thred, unsqueeze_right(inside_tensor, 5)), pos_region)
        diff_neg = torch.logical_and((_logits > thred), ~pos_region)
        cc = lcc(diff_pos, diff_neg, point_coords=point_coords, point_labels=point_labels)
        # cc is the region that can be updated by point_logits.
        cc = cc.to(logits.device)
        # Need to replace NaN with point_logits. diff_neg will never lie in nan_mask,
        # only remove unconnected positive region.
        uc_pos_region = torch.logical_and(pos_region, ~cc)
        fill_mask = torch.logical_and(nan_mask, uc_pos_region)
        if fill_mask.any():
            # fill in the mean negative value
            point_logits[fill_mask] = -1
        # replace logits nan value and cc with point_logits
        cc = torch.logical_or(nan_mask, cc).to(logits.dtype)
        logits[mapping_index] *= 1 - cc
        logits[mapping_index] += cc * point_logits
        return logits

    def gaussian_combine(
        self,
        logits: torch.Tensor,
        point_logits: torch.Tensor,
        point_coords: torch.Tensor,
        point_labels: torch.Tensor,
        mapping_index: torch.Tensor,
        radius: int | None = None,
    ):
        """
        Combine point results with auto results using gaussian.

        Args:
            logits: automatic branch results, [B, 1, H, W, D].
            point_logits: point branch results, [B1, 1, H, W, D].
            point_coords: point coordinates, [B1, N, 3].
            point_labels: point labels, [B1, N].
            mapping_index: [B].
            radius: gaussian ball radius.
        """
        if radius is None:
            radius = min(point_logits.shape[-3:]) // 5  # empirical value 5
        weight = 1 - convert_points_to_disc(point_logits.shape[-3:], point_coords, point_labels, radius=radius).sum(
            1, keepdims=True
        )
        weight[weight < 0] = 0
        logits = logits.as_tensor() if isinstance(logits, monai.data.MetaTensor) else logits
        logits[mapping_index] *= weight
        logits[mapping_index] += (1 - weight) * point_logits
        return logits

    def set_auto_grad(self, auto_freeze: bool = False, point_freeze: bool = False):
        """
        Freeze auto-branch or point-branch.

        Args:
            auto_freeze: whether to freeze the auto branch.
            point_freeze: whether to freeze the point branch.
        """
        if auto_freeze != self.auto_freeze:
            if hasattr(self.image_encoder, "set_auto_grad"):
                self.image_encoder.set_auto_grad(auto_freeze=auto_freeze, point_freeze=point_freeze)
            else:
                for param in self.image_encoder.parameters():
                    param.requires_grad = (not auto_freeze) and (not point_freeze)
            for param in self.class_head.parameters():
                param.requires_grad = not auto_freeze
            self.auto_freeze = auto_freeze

        if point_freeze != self.point_freeze:
            if hasattr(self.image_encoder, "set_auto_grad"):
                self.image_encoder.set_auto_grad(auto_freeze=auto_freeze, point_freeze=point_freeze)
            else:
                for param in self.image_encoder.parameters():
                    param.requires_grad = (not auto_freeze) and (not point_freeze)
            for param in self.point_head.parameters():
                param.requires_grad = not point_freeze
            self.point_freeze = point_freeze

    def forward(
        self,
        input_images: torch.Tensor,
        patch_coords: list[Sequence[slice]] | None = None,
        point_coords: torch.Tensor | None = None,
        point_labels: torch.Tensor | None = None,
        class_vector: torch.Tensor | None = None,
        prompt_class: torch.Tensor | None = None,
        labels: torch.Tensor | None = None,
        label_set: Sequence[int] | None = None,
        prev_mask: torch.Tensor | None = None,
        radius: int | None = None,
        val_point_sampler: Callable | None = None,
        transpose: bool = False,
        **kwargs,
    ):
        """
        The forward function for VISTA3D. We only support single patch in training and inference.
        One exception is allowing sliding window batch size > 1 for automatic segmentation only case.
        B represents number of objects, N represents number of points for each objects.

        Args:
            input_images: [1, 1, H, W, D]
            point_coords: [B, N, 3]
            point_labels: [B, N], -1 represents padding. 0/1 means negative/positive points for regular class.
                2/3 means negative/postive ponits for special supported class like tumor.
            class_vector: [B, 1], the global class index.
            prompt_class: [B, 1], the global class index. This value is associated with point_coords to identify if
                the points are for zero-shot or supported class. When class_vector and point_coords are both
                provided, prompt_class is the same as class_vector. For prompt_class[b] > 512, point_coords[b]
                will be considered novel class.
            patch_coords: a list of sequence of the python slice objects representing the patch coordinates during sliding window
                inference. This value is passed from sliding_window_inferer.
                This is an indicator for training phase or validation phase.
                Notice for sliding window batch size > 1 (only supported by automatic segmentation), patch_coords will inlcude
                coordinates of multiple patches. If point prompts are included, the batch size can only be one and all the
                functions using patch_coords will by default use patch_coords[0].
            labels: [1, 1, H, W, D], the groundtruth label tensor, only used for point-only evaluation
            label_set: the label index matching the indexes in labels. If labels are mapped to global index using RelabelID,
                this label_set should be global mapped index. If labels are not mapped to global index, e.g. in zero-shot
                evaluation, this label_set should be the original index.
            prev_mask: [B, N, H_fullsize, W_fullsize, D_fullsize].
                This is the transposed raw output from sliding_window_inferer before any postprocessing.
                When user click points to perform auto-results correction, this can be the auto-results.
            radius: single float value controling the gaussian blur when combining point and auto results.
                The gaussian combine is not used in VISTA3D training but might be useful for finetuning purposes.
            val_point_sampler: function used to sample points from labels. This is only used for point-only evaluation.
            transpose: bool. If true, the output will be transposed to be [1, B, H, W, D]. Required to be true if calling from
                sliding window inferer/point inferer.
        """
        labels, prev_mask, point_coords = self.update_slidingwindow_padding(
            kwargs.get("pad_size", None), labels, prev_mask, point_coords
        )
        image_size = input_images.shape[-3:]
        device = input_images.device
        if point_coords is None and class_vector is None:
            return self.NINF_VALUE + torch.zeros([1, 1, *image_size], device=device)

        bs = self.get_foreground_class_count(class_vector, point_coords)
        if patch_coords is not None:
            # if during validation and perform enable based point-validation.
            if labels is not None and label_set is not None:
                # if labels is not None, sample from labels for each patch.
                if val_point_sampler is None:
                    # TODO: think about how to refactor this part.
                    val_point_sampler = self.sample_points_patch_val
                point_coords, point_labels, prompt_class = val_point_sampler(labels, patch_coords[0], label_set)
                if prompt_class[0].item() == 0:  # type: ignore
                    point_labels[0] = -1  # type: ignore
                labels, prev_mask = None, None
            elif point_coords is not None:
                # If not performing patch-based point only validation, use user provided click points for inference.
                # the point clicks is in original image space, convert it to current patch-coordinate space.
                point_coords, point_labels = self.update_point_to_patch(patch_coords[0], point_coords, point_labels)  # type: ignore

        if point_coords is not None and point_labels is not None:
            # remove points that used for padding purposes (point_label = -1)
            mapping_index = ((point_labels != -1).sum(1) > 0).to(torch.bool)
            if mapping_index.any():
                point_coords = point_coords[mapping_index]
                point_labels = point_labels[mapping_index]
                if prompt_class is not None:
                    prompt_class = prompt_class[mapping_index]
            else:
                if self.auto_freeze or (class_vector is None and patch_coords is None):
                    # if auto_freeze, point prompt must exist to allow loss backward
                    # in training, class_vector and point cannot both be None due to loss.backward()
                    mapping_index.fill_(True)
                else:
                    point_coords, point_labels = None, None

        if point_coords is None and class_vector is None:
            logits = self.NINF_VALUE + torch.zeros([bs, 1, *image_size], device=device)
            if transpose:
                logits = logits.transpose(1, 0)
            return logits

        if self.image_embeddings is not None and kwargs.get("keep_cache", False) and class_vector is None:
            out, out_auto = self.image_embeddings, None
        else:
            torch.cuda.synchronize()
            t0 = time.time()
            out, out_auto = self.image_encoder(
                input_images, with_point=point_coords is not None, with_label=class_vector is not None
            )
            torch.cuda.synchronize()
<<<<<<< HEAD
            print("Encoder time : ", time.time() - t0, input_images.shape)
=======
            print("Encoder time : ", time.time()-t0, input_images.shape)
>>>>>>> adf9bc9b
        # release memory
        input_images = None  # type: ignore

        # force releasing memories that set to None
        torch.cuda.empty_cache()
        if class_vector is not None:
            logits, _ = self.class_head(out_auto, class_vector)
            if point_coords is not None:
                point_logits = self.point_head(out, point_coords, point_labels, class_vector=prompt_class)
                if patch_coords is None:
                    logits = self.gaussian_combine(
                        logits, point_logits, point_coords, point_labels, mapping_index, radius  # type: ignore
                    )
                else:
                    # during validation use largest component
                    logits = self.connected_components_combine(
                        logits, point_logits, point_coords, point_labels, mapping_index  # type: ignore
                    )
        else:
            logits = self.NINF_VALUE + torch.zeros([bs, 1, *image_size], device=device, dtype=out.dtype)
            logits[mapping_index] = self.point_head(out, point_coords, point_labels, class_vector=prompt_class)
            if prev_mask is not None and patch_coords is not None:
                logits = self.connected_components_combine(
                    prev_mask[patch_coords[0]].transpose(1, 0).to(logits.device),
                    logits[mapping_index],
                    point_coords,  # type: ignore
                    point_labels,  # type: ignore
                    mapping_index,
                )
        if kwargs.get("keep_cache", False) and class_vector is None:
            self.image_embeddings = out.detach()
        if transpose:
            logits = logits.transpose(1, 0)
        return logits


class PointMappingSAM(nn.Module):
    def __init__(self, feature_size: int, max_prompt: int = 32, n_classes: int = 512, last_supported: int = 132):
        """Interactive point head used for VISTA3D.
        Adapted from segment anything:
        `https://github.com/facebookresearch/segment-anything/blob/main/segment_anything/modeling/mask_decoder.py`.

        Args:
            feature_size: feature channel from encoder.
            max_prompt: max prompt number in each forward iteration.
            n_classes: number of classes the model can potentially support. This is the maximum number of class embeddings.
            last_supported: number of classes the model support, this value should match the trained model weights.
        """
        super().__init__()
        transformer_dim = feature_size
        self.max_prompt = max_prompt
        self.feat_downsample = nn.Sequential(
            nn.Conv3d(in_channels=feature_size, out_channels=feature_size, kernel_size=3, stride=2, padding=1),
            nn.InstanceNorm3d(feature_size),
            nn.GELU(),
            nn.Conv3d(in_channels=feature_size, out_channels=transformer_dim, kernel_size=3, stride=1, padding=1),
            nn.InstanceNorm3d(feature_size),
        )

        self.mask_downsample = nn.Conv3d(in_channels=2, out_channels=2, kernel_size=3, stride=2, padding=1)

        self.transformer = TwoWayTransformer(depth=2, embedding_dim=transformer_dim, mlp_dim=512, num_heads=4)
        self.pe_layer = PositionEmbeddingRandom(transformer_dim // 2)
        self.point_embeddings = nn.ModuleList([nn.Embedding(1, transformer_dim), nn.Embedding(1, transformer_dim)])
        self.not_a_point_embed = nn.Embedding(1, transformer_dim)
        self.special_class_embed = nn.Embedding(1, transformer_dim)
        self.mask_tokens = nn.Embedding(1, transformer_dim)

        self.output_upscaling = nn.Sequential(
            nn.ConvTranspose3d(transformer_dim, transformer_dim, kernel_size=3, stride=2, padding=1, output_padding=1),
            nn.InstanceNorm3d(transformer_dim),
            nn.GELU(),
            nn.Conv3d(transformer_dim, transformer_dim, kernel_size=3, stride=1, padding=1),
        )

        self.output_hypernetworks_mlps = MLP(transformer_dim, transformer_dim, transformer_dim, 3)
        # class embedding
        self.n_classes = n_classes
        self.last_supported = last_supported
        self.class_embeddings = nn.Embedding(n_classes, feature_size)
        self.zeroshot_embed = nn.Embedding(1, transformer_dim)
        self.supported_embed = nn.Embedding(1, transformer_dim)

    def forward(
        self,
        out: torch.Tensor,
        point_coords: torch.Tensor,
        point_labels: torch.Tensor,
        class_vector: torch.Tensor | None = None,
    ):
        """Args:
        out: feature from encoder, [1, C, H, W, C]
        point_coords: point coordinates, [B, N, 3]
        point_labels: point labels, [B, N]
        class_vector: class prompts, [B]
        """
        # downsample out
        out_low = self.feat_downsample(out)
        out_shape = tuple(out.shape[-3:])
        # release memory
        out = None  # type: ignore
        torch.cuda.empty_cache()
        # embed points
        points = point_coords + 0.5  # Shift to center of pixel
        point_embedding = self.pe_layer.forward_with_coords(points, out_shape)  # type: ignore
        point_embedding[point_labels == -1] = 0.0
        point_embedding[point_labels == -1] += self.not_a_point_embed.weight
        point_embedding[point_labels == 0] += self.point_embeddings[0].weight
        point_embedding[point_labels == 1] += self.point_embeddings[1].weight
        point_embedding[point_labels == 2] += self.point_embeddings[0].weight + self.special_class_embed.weight
        point_embedding[point_labels == 3] += self.point_embeddings[1].weight + self.special_class_embed.weight
        output_tokens = self.mask_tokens.weight

        output_tokens = output_tokens.unsqueeze(0).expand(point_embedding.size(0), -1, -1)
        if class_vector is None:
            tokens_all = torch.cat(
                (
                    output_tokens,
                    point_embedding,
                    self.supported_embed.weight.unsqueeze(0).expand(point_embedding.size(0), -1, -1),
                ),
                dim=1,
            )
            # tokens_all = torch.cat((output_tokens, point_embedding), dim=1)
        else:
            class_embeddings = []
            for i in class_vector:
                if i > self.last_supported:
                    class_embeddings.append(self.zeroshot_embed.weight)
                else:
                    class_embeddings.append(self.supported_embed.weight)
            tokens_all = torch.cat((output_tokens, point_embedding, torch.stack(class_embeddings)), dim=1)
        # cross attention
        masks = []
        max_prompt = self.max_prompt
        for i in range(int(np.ceil(tokens_all.shape[0] / max_prompt))):
            # remove variables in previous for loops to save peak memory for self.transformer
            src, upscaled_embedding, hyper_in = None, None, None
            torch.cuda.empty_cache()
            idx = (i * max_prompt, min((i + 1) * max_prompt, tokens_all.shape[0]))
            tokens = tokens_all[idx[0] : idx[1]]
            src = torch.repeat_interleave(out_low, tokens.shape[0], dim=0)
            pos_src = torch.repeat_interleave(self.pe_layer(out_low.shape[-3:]).unsqueeze(0), tokens.shape[0], dim=0)
            b, c, h, w, d = src.shape
            hs, src = self.transformer(src, pos_src, tokens)
            mask_tokens_out = hs[:, :1, :]
            hyper_in = self.output_hypernetworks_mlps(mask_tokens_out)
            src = src.transpose(1, 2).view(b, c, h, w, d)  # type: ignore
            upscaled_embedding = self.output_upscaling(src)
            b, c, h, w, d = upscaled_embedding.shape
            mask = hyper_in @ upscaled_embedding.view(b, c, h * w * d)
            masks.append(mask.view(-1, 1, h, w, d))

        return torch.vstack(masks)


class ClassMappingClassify(nn.Module):
    """Class head that performs automatic segmentation based on class vector."""

    def __init__(self, n_classes: int, feature_size: int, use_mlp: bool = True):
        """Args:
        n_classes: maximum number of class embedding.
        feature_size: class embedding size.
        use_mlp: use mlp to further map class embedding.
        """
        super().__init__()
        self.use_mlp = use_mlp
        if use_mlp:
            self.mlp = nn.Sequential(
                nn.Linear(feature_size, feature_size),
                nn.InstanceNorm1d(1),
                nn.GELU(),
                nn.Linear(feature_size, feature_size),
            )
        self.class_embeddings = nn.Embedding(n_classes, feature_size)
        self.image_post_mapping = nn.Sequential(
            UnetrBasicBlock(
                spatial_dims=3,
                in_channels=feature_size,
                out_channels=feature_size,
                kernel_size=3,
                stride=1,
                norm_name="instance",
                res_block=True,
            ),
            UnetrBasicBlock(
                spatial_dims=3,
                in_channels=feature_size,
                out_channels=feature_size,
                kernel_size=3,
                stride=1,
                norm_name="instance",
                res_block=True,
            ),
        )

    def forward(self, src: torch.Tensor, class_vector: torch.Tensor):
        b, c, h, w, d = src.shape
        src = self.image_post_mapping(src)
        class_embedding = self.class_embeddings(class_vector)
        if self.use_mlp:
            class_embedding = self.mlp(class_embedding)
        # [b,1,feat] @ [1,feat,dim], batch dimension become class_embedding batch dimension.
        masks_embedding = class_embedding.squeeze() @ src.view(b, c, h * w * d)
        masks_embedding = masks_embedding.view(b, -1, h, w, d).transpose(0, 1)
<<<<<<< HEAD
=======

        return masks_embedding, class_embedding
>>>>>>> adf9bc9b

        return masks_embedding, class_embedding


class TwoWayTransformer(nn.Module):
    def __init__(
        self,
        depth: int,
        embedding_dim: int,
        num_heads: int,
        mlp_dim: int,
        activation: tuple | str = "relu",
        attention_downsample_rate: int = 2,
    ) -> None:
        """
        A transformer decoder that attends to an input image using
        queries whose positional embedding is supplied.
        Adapted from `https://github.com/facebookresearch/segment-anything/blob/main/segment_anything/modeling/transformer.py`.

        Args:
            depth: number of layers in the transformer.
            embedding_dim: the channel dimension for the input embeddings.
            num_heads: the number of heads for multihead attention. Must divide embedding_dim.
            mlp_dim: the channel dimension internal to the MLP block.
            activation: the activation to use in the MLP block.
            attention_downsample_rate: the rate at which to downsample the image before projecting.
        """
        super().__init__()
        self.depth = depth
        self.embedding_dim = embedding_dim
        self.num_heads = num_heads
        self.mlp_dim = mlp_dim
        self.layers = nn.ModuleList()

        for i in range(depth):
            self.layers.append(
                TwoWayAttentionBlock(
                    embedding_dim=embedding_dim,
                    num_heads=num_heads,
                    mlp_dim=mlp_dim,
                    activation=activation,
                    attention_downsample_rate=attention_downsample_rate,
                    skip_first_layer_pe=(i == 0),
                )
            )

        self.final_attn_token_to_image = Attention(embedding_dim, num_heads, downsample_rate=attention_downsample_rate)
        self.norm_final_attn = nn.LayerNorm(embedding_dim)

    def forward(
        self, image_embedding: torch.Tensor, image_pe: torch.Tensor, point_embedding: torch.Tensor
    ) -> Tuple[torch.Tensor, torch.Tensor]:
        """
        Args:
            image_embedding: image to attend to. Should be shape
                B x embedding_dim x h x w for any h and w.
            image_pe: the positional encoding to add to the image. Must
                have the same shape as image_embedding.
            point_embedding: the embedding to add to the query points.
                Must have shape B x N_points x embedding_dim for any N_points.

        Returns:
            torch.Tensor: the processed point_embedding.
            torch.Tensor: the processed image_embedding.
        """
        # BxCxHxW -> BxHWxC == B x N_image_tokens x C
        image_embedding = image_embedding.flatten(2).permute(0, 2, 1)
        image_pe = image_pe.flatten(2).permute(0, 2, 1)

        # Prepare queries
        queries = point_embedding
        keys = image_embedding

        # Apply transformer blocks and final layernorm
        for layer in self.layers:
            queries, keys = layer(queries=queries, keys=keys, query_pe=point_embedding, key_pe=image_pe)

        # Apply the final attention layer from the points to the image
        q = queries + point_embedding
        k = keys + image_pe
        attn_out = self.final_attn_token_to_image(q=q, k=k, v=keys)
        queries = queries + attn_out
        queries = self.norm_final_attn(queries)

        return queries, keys


class TwoWayAttentionBlock(nn.Module):
    def __init__(
        self,
        embedding_dim: int,
        num_heads: int,
        mlp_dim: int = 2048,
        activation: tuple | str = "relu",
        attention_downsample_rate: int = 2,
        skip_first_layer_pe: bool = False,
    ) -> None:
        """
        A transformer block with four layers: (1) self-attention of sparse
        inputs, (2) cross attention of sparse inputs to dense inputs, (3) mlp
        block on sparse inputs, and (4) cross attention of dense inputs to sparse
        inputs.
        Adapted from `https://github.com/facebookresearch/segment-anything/blob/main/segment_anything/modeling/transformer.py`.

        Args:
            embedding_dim: the channel dimension of the embeddings.
            num_heads: the number of heads in the attention layers.
            mlp_dim: the hidden dimension of the mlp block.
            activation: the activation of the mlp block.
            skip_first_layer_pe: skip the PE on the first layer.
        """
        super().__init__()
        self.self_attn = Attention(embedding_dim, num_heads)
        self.norm1 = nn.LayerNorm(embedding_dim)

        self.cross_attn_token_to_image = Attention(embedding_dim, num_heads, downsample_rate=attention_downsample_rate)
        self.norm2 = nn.LayerNorm(embedding_dim)

        self.mlp = MLPBlock(hidden_size=embedding_dim, mlp_dim=mlp_dim, act=activation, dropout_mode="vista3d")
        self.norm3 = nn.LayerNorm(embedding_dim)

        self.norm4 = nn.LayerNorm(embedding_dim)
        self.cross_attn_image_to_token = Attention(embedding_dim, num_heads, downsample_rate=attention_downsample_rate)

        self.skip_first_layer_pe = skip_first_layer_pe

    def forward(
        self, queries: torch.Tensor, keys: torch.Tensor, query_pe: torch.Tensor, key_pe: torch.Tensor
    ) -> Tuple[torch.Tensor, torch.Tensor]:
        # Self attention block
        if self.skip_first_layer_pe:
            queries = self.self_attn(q=queries, k=queries, v=queries)
        else:
            q = queries + query_pe
            attn_out = self.self_attn(q=q, k=q, v=queries)
            queries = queries + attn_out
        queries = self.norm1(queries)

        # Cross attention block, tokens attending to image embedding
        q = queries + query_pe
        k = keys + key_pe
        attn_out = self.cross_attn_token_to_image(q=q, k=k, v=keys)
        queries = queries + attn_out
        queries = self.norm2(queries)

        # MLP block
        mlp_out = self.mlp(queries)
        queries = queries + mlp_out
        queries = self.norm3(queries)

        # Cross attention block, image embedding attending to tokens
        q = queries + query_pe
        k = keys + key_pe
        attn_out = self.cross_attn_image_to_token(q=k, k=q, v=queries)
        keys = keys + attn_out
        keys = self.norm4(keys)

        return queries, keys


class Attention(nn.Module):
    """
    An attention layer that allows for downscaling the size of the embedding
    after projection to queries, keys, and values.
    Adapted from `https://github.com/facebookresearch/segment-anything/blob/main/segment_anything/modeling/transformer.py`.

    Args:
        embedding_dim: the channel dimension of the embeddings.
        num_heads: the number of heads in the attention layers.
        downsample_rate: the rate at which to downsample the image before projecting.
    """

    def __init__(self, embedding_dim: int, num_heads: int, downsample_rate: int = 1) -> None:
        super().__init__()
        self.embedding_dim = embedding_dim
        self.internal_dim = embedding_dim // downsample_rate
        self.num_heads = num_heads
        if not self.internal_dim % num_heads == 0:
            raise ValueError("num_heads must divide embedding_dim.")

        self.q_proj = nn.Linear(embedding_dim, self.internal_dim)
        self.k_proj = nn.Linear(embedding_dim, self.internal_dim)
        self.v_proj = nn.Linear(embedding_dim, self.internal_dim)
        self.out_proj = nn.Linear(self.internal_dim, embedding_dim)

    def _separate_heads(self, x: torch.Tensor, num_heads: int) -> torch.Tensor:
        b, n, c = x.shape
        x = x.reshape(b, n, num_heads, c // num_heads)
        # B x N_heads x N_tokens x C_per_head
        return x.transpose(1, 2)

    def _recombine_heads(self, x: torch.Tensor) -> torch.Tensor:
        b, n_heads, n_tokens, c_per_head = x.shape
        x = x.transpose(1, 2)
        # B x N_tokens x C
        return x.reshape(b, n_tokens, n_heads * c_per_head)

    def forward(self, q: torch.Tensor, k: torch.Tensor, v: torch.Tensor) -> torch.Tensor:
        # Input projections
        q = self.q_proj(q)
        k = self.k_proj(k)
        v = self.v_proj(v)

        # Separate into heads
        q = self._separate_heads(q, self.num_heads)
        k = self._separate_heads(k, self.num_heads)
        v = self._separate_heads(v, self.num_heads)

        # Attention
        _, _, _, c_per_head = q.shape
        attn = q @ k.permute(0, 1, 3, 2)  # B x N_heads x N_tokens x N_tokens
        attn = attn / math.sqrt(c_per_head)
        attn = torch.softmax(attn, dim=-1)

        # Get output
        out = attn @ v
        out = self._recombine_heads(out)
        out = self.out_proj(out)

        return out


class PositionEmbeddingRandom(nn.Module):
    """
    Positional encoding using random spatial frequencies.
    Adapted from `https://github.com/facebookresearch/segment-anything/blob/main/segment_anything/modeling/prompt_encoder.py`.

    Args:
        num_pos_feats: the number of positional encoding features.
        scale: the scale of the positional encoding.
    """

    def __init__(self, num_pos_feats: int = 64, scale: Optional[float] = None) -> None:
        super().__init__()
        if scale is None or scale <= 0.0:
            scale = 1.0
        self.register_buffer("positional_encoding_gaussian_matrix", scale * torch.randn((3, num_pos_feats)))

    def _pe_encoding(self, coords: torch.torch.Tensor) -> torch.torch.Tensor:
        """Positionally encode points that are normalized to [0,1]."""
        # assuming coords are in [0, 1]^2 square and have d_1 x ... x d_n x 2 shape
        coords = 2 * coords - 1
        # [bs=1,N=2,2] @ [2,128]
        # [bs=1, N=2, 128]
        coords = coords @ self.positional_encoding_gaussian_matrix
        coords = 2 * np.pi * coords
        # outputs d_1 x ... x d_n x C shape
        # [bs=1, N=2, 128+128=256]
        return torch.cat([torch.sin(coords), torch.cos(coords)], dim=-1)

    def forward(self, size: Tuple[int, int, int]) -> torch.torch.Tensor:
        """Generate positional encoding for a grid of the specified size."""
        h, w, d = size
        device: Any = self.positional_encoding_gaussian_matrix.device
        grid = torch.ones((h, w, d), device=device, dtype=torch.float32)
        x_embed = grid.cumsum(dim=0) - 0.5
        y_embed = grid.cumsum(dim=1) - 0.5
        z_embed = grid.cumsum(dim=2) - 0.5
        x_embed = x_embed / h
        y_embed = y_embed / w
        z_embed = z_embed / d
        pe = self._pe_encoding(torch.stack([x_embed, y_embed, z_embed], dim=-1))
        # C x H x W
        return pe.permute(3, 0, 1, 2)

    def forward_with_coords(
        self, coords_input: torch.torch.Tensor, image_size: Tuple[int, int, int]
    ) -> torch.torch.Tensor:
        """Positionally encode points that are not normalized to [0,1]."""
        coords = coords_input.clone()
        coords[:, :, 0] = coords[:, :, 0] / image_size[0]
        coords[:, :, 1] = coords[:, :, 1] / image_size[1]
        coords[:, :, 2] = coords[:, :, 2] / image_size[2]
        # B x N x C
        return self._pe_encoding(coords.to(torch.float))


class MLP(nn.Module):
    """
    Multi-layer perceptron. This class is only used for `PointMappingSAM`.
    Adapted from `https://github.com/facebookresearch/segment-anything/blob/main/segment_anything/modeling/mask_decoder.py`.

    Args:
        input_dim: the input dimension.
        hidden_dim: the hidden dimension.
        output_dim: the output dimension.
        num_layers: the number of layers.
        sigmoid_output: whether to apply a sigmoid activation to the output.
    """

    def __init__(
        self, input_dim: int, hidden_dim: int, output_dim: int, num_layers: int, sigmoid_output: bool = False
    ) -> None:
        super().__init__()
        self.num_layers = num_layers
        h = [hidden_dim] * (num_layers - 1)
        self.layers = nn.ModuleList(nn.Linear(n, k) for n, k in zip([input_dim] + h, h + [output_dim]))
        self.sigmoid_output = sigmoid_output

    def forward(self, x: torch.Tensor) -> torch.Tensor:
        for i, layer in enumerate(self.layers):
            x = F.relu(layer(x)) if i < self.num_layers - 1 else layer(x)
        if self.sigmoid_output:
            x = F.sigmoid(x)
        return x<|MERGE_RESOLUTION|>--- conflicted
+++ resolved
@@ -12,7 +12,6 @@
 from __future__ import annotations
 
 import math
-import time
 from typing import Any, Callable, Optional, Sequence, Tuple
 
 import numpy as np
@@ -434,17 +433,9 @@
         if self.image_embeddings is not None and kwargs.get("keep_cache", False) and class_vector is None:
             out, out_auto = self.image_embeddings, None
         else:
-            torch.cuda.synchronize()
-            t0 = time.time()
             out, out_auto = self.image_encoder(
                 input_images, with_point=point_coords is not None, with_label=class_vector is not None
             )
-            torch.cuda.synchronize()
-<<<<<<< HEAD
-            print("Encoder time : ", time.time() - t0, input_images.shape)
-=======
-            print("Encoder time : ", time.time()-t0, input_images.shape)
->>>>>>> adf9bc9b
         # release memory
         input_images = None  # type: ignore
 
@@ -650,12 +641,6 @@
         # [b,1,feat] @ [1,feat,dim], batch dimension become class_embedding batch dimension.
         masks_embedding = class_embedding.squeeze() @ src.view(b, c, h * w * d)
         masks_embedding = masks_embedding.view(b, -1, h, w, d).transpose(0, 1)
-<<<<<<< HEAD
-=======
-
-        return masks_embedding, class_embedding
->>>>>>> adf9bc9b
-
         return masks_embedding, class_embedding
 
 
